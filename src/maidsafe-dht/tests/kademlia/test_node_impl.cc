--- conflicted
+++ resolved
@@ -209,16 +209,7 @@
     std::vector<Contact> contacts;
     routing_table_->GetAllContacts(&contacts);
     std::for_each(contacts.begin(), contacts.end(),
-<<<<<<< HEAD
-        std::bind(&NodeImplTest::AddContact, this, arg::_1, rank_info_));
-  }
-
-  void AddContact(const Contact& contact, const RankInfoPtr rank_info) {
-    routing_table_->AddContact(contact, rank_info);
-    routing_table_->SetValidated(contact.node_id(), true);
-=======
-                  boost::bind(&AddContact, routing_table_, _1, rank_info_));
->>>>>>> 379c0f2d
+                  std::bind(&AddContact, routing_table_, arg::_1, rank_info_));
   }
 
   std::shared_ptr<Rpcs> GetRpc() {
@@ -774,15 +765,9 @@
     // Ping success
     EXPECT_CALL(*new_rpcs, Ping(testing::_, testing::_, testing::_, testing::_))
         .WillRepeatedly(testing::WithArgs<1, 2>(testing::Invoke(
-<<<<<<< HEAD
             std::bind(&MockRpcs::Response<Rpcs::PingFunctor>,
                       new_rpcs.get(), arg::_1, arg::_2))));
-    AddContact(new_contact, rank_info_);
-=======
-            boost::bind(&MockRpcs::Response<Rpcs::PingFunctor>,
-                        new_rpcs.get(), _1, _2))));
     AddContact(routing_table_, new_contact, rank_info_);
->>>>>>> 379c0f2d
     // need to sleep for a while
     boost::this_thread::sleep(boost::posix_time::milliseconds(10000));
 
@@ -794,15 +779,9 @@
     // Ping failed
     EXPECT_CALL(*new_rpcs, Ping(testing::_, testing::_, testing::_, testing::_))
         .WillRepeatedly(testing::WithArgs<1, 2>(testing::Invoke(
-<<<<<<< HEAD
             std::bind(&MockRpcs::NoResponse<Rpcs::PingFunctor>,
                       new_rpcs.get(), arg::_1, arg::_2))));
-    AddContact(new_contact, rank_info_);
-=======
-            boost::bind(&MockRpcs::NoResponse<Rpcs::PingFunctor>,
-                        new_rpcs.get(), _1, _2))));
     AddContact(routing_table_, new_contact, rank_info_);
->>>>>>> 379c0f2d
 
     Contact result_new;
     // may need to put a timer to prevent deadlock
