--- conflicted
+++ resolved
@@ -4,19 +4,19 @@
 Redistribution and use in source and binary forms, with or without modification,
 are permitted provided that the following conditions are met:
 
-    * Redistributions of source code must retain the above copyright notice,
-    this list of conditions and the following disclaimer.
-    * Redistributions in binary form must reproduce the above copyright notice,
-    this list of conditions and the following disclaimer in the documentation
-    and/or other materials provided with the distribution.
-    * Neither the name of the maidsafe.net limited nor the names of its
-    contributors may be used to endorse or promote products derived from this
-    software without specific prior written permission.
+* Redistributions of source code must retain the above copyright notice,
+this list of conditions and the following disclaimer.
+* Redistributions in binary form must reproduce the above copyright notice,
+this list of conditions and the following disclaimer in the documentation
+and/or other materials provided with the distribution.
+* Neither the name of the maidsafe.net limited nor the names of its
+contributors may be used to endorse or promote products derived from this
+software without specific prior written permission.
 
 THIS SOFTWARE IS PROVIDED BY THE COPYRIGHT HOLDERS AND CONTRIBUTORS "AS IS" AND
 ANY EXPRESS OR IMPLIED WARRANTIES, INCLUDING, BUT NOT LIMITED TO, THE IMPLIED
 WARRANTIES OF MERCHANTABILITY AND FITNESS FOR A PARTICULAR PURPOSE ARE
-DISCLAIMED.  IN NO EVENT SHALL THE COPYRIGHT HOLDER OR CONTRIBUTORS BE LIABLE
+DISCLAIMED. IN NO EVENT SHALL THE COPYRIGHT HOLDER OR CONTRIBUTORS BE LIABLE
 FOR ANY DIRECT, INDIRECT, INCIDENTAL, SPECIAL, EXEMPLARY, OR CONSEQUENTIAL
 DAMAGES (INCLUDING, BUT NOT LIMITED TO, PROCUREMENT OF SUBSTITUTE GOODS OR
 SERVICES; LOSS OF USE, DATA, OR PROFITS; OR BUSINESS INTERRUPTION) HOWEVER
@@ -32,6 +32,7 @@
 #include "gmock/gmock.h"
 #include "gtest/gtest.h"
 
+#include "maidsafe-dht/transport/utils.h"
 #include "maidsafe/common/utils.h"
 #include "maidsafe/common/crypto.h"
 #include "maidsafe-dht/kademlia/alternative_store.h"
@@ -41,18 +42,11 @@
 #include "maidsafe-dht/kademlia/node_id.h"
 #include "maidsafe-dht/kademlia/node_impl.h"
 #include "maidsafe-dht/kademlia/routing_table.h"
-<<<<<<< HEAD
-#include "maidsafe-dht/kademlia/datastore.h"
-#include "maidsafe-dht/kademlia/service.h"
 #include "maidsafe-dht/kademlia/rpcs.pb.h"
-#include "maidsafe-dht/transport/transport.h"
-=======
 #include "maidsafe-dht/kademlia/rpcs.h"
 #include "maidsafe-dht/kademlia/securifier.h"
-#include "maidsafe-dht/transport/tcp_transport.h"
+#include "maidsafe-dht/kademlia/service.h"
 #include "maidsafe-dht/transport/transport.h"
-#include "maidsafe-dht/transport/utils.h"
->>>>>>> 07cf7d3b
 
 namespace maidsafe {
 
@@ -250,12 +244,6 @@
   std::shared_ptr<RoutingTable> routing_table_;
 };
 
-class TestAlternativeStore : public AlternativeStore {
- public:
-  ~TestAlternativeStore() {}
-  bool Has(const std::string&) { return false; }
-};
-
 class MockTransport : public transport::Transport {
  public:
   MockTransport() : transport::Transport(io_service_) {}
@@ -276,41 +264,49 @@
   boost::asio::io_service io_service_;
 };
 
+class TestAlternativeStore : public AlternativeStore {
+ public:
+  ~TestAlternativeStore() {}
+  bool Has(const std::string&) { return false; }
+};
+
 class NodeImplTest : public CreateContactAndNodeId, public testing::Test {
  protected:
   NodeImplTest() : CreateContactAndNodeId(),
                    data_store_(),
                    alternative_store_(),
                    securifier_(new Securifier("", "", "")),
-<<<<<<< HEAD
-                   info_(), rank_info_(), asio_service_(),
-                   node_(new Node::Impl(asio_service_, info_,
-                         securifier_, alternative_store_, true, test::k,
-                         test::alpha, test::beta, bptime::seconds(3600))),
-                   threshold_((test::k * 3) / 4),
-                   local_node_(new Node::Impl(asio_service_, info_,
-                       SecurifierPtr(new SecurifierValidateTrue("", "", "")),
-                       alternative_store_, true, test::k,
-                       test::alpha, test::beta,
-                       bptime::seconds(3600))) {
-    data_store_ = node_->data_store_;
-    node_->routing_table_ = routing_table_;
-    local_node_->routing_table_ = routing_table_;
-=======
                    transport_(new MockTransport),
                    rank_info_(),
                    asio_service_(),
                    message_handler_(new MessageHandler(securifier_)),
-                   node_(new Node::Impl(asio_service_, transport_,
-                                        message_handler_, securifier_,
-                                        alternative_store_, false, test::k,
+                   node_(new Node::Impl(asio_service_,
+                                        transport_,
+                                        message_handler_,
+                                        securifier_,
+                                        alternative_store_,
+                                        false,
+                                        test::k,
                                         test::alpha,
-                                        test::beta, bptime::seconds(3600))),
-                   threshold_((test::k * 3) / 4) {
+                                        test::beta,
+                                        bptime::seconds(3600))),
+                   threshold_((test::k * 3) / 4),
+                   local_node_(
+                       new Node::Impl(asio_service_,
+                                      transport_,
+                                      message_handler_,
+                                      SecurifierPtr(new SecurifierValidateTrue(
+                                                        "", "", "")),
+                                      alternative_store_,
+                                      true,
+                                      test::k,
+                                      test::alpha,
+                                      test::beta,
+                                      bptime::seconds(3600))) {
     data_store_ = node_->data_store_;
     node_->routing_table_ = routing_table_;
+    local_node_->routing_table_ = routing_table_;
     transport_->StartListening(transport::Endpoint("127.0.0.1", 6700));
->>>>>>> 07cf7d3b
   }
 
   static void SetUpTestCase() {}
@@ -337,12 +333,6 @@
     routing_table_->SetValidated(contact.node_id(), true);
   }
 
-<<<<<<< HEAD
-=======
-  void GenericCallback(const std::string&, bool *done) { *done = true; }
-
-
->>>>>>> 07cf7d3b
   std::shared_ptr<Rpcs> GetRpc() {
     return node_->rpcs_;
   }
@@ -378,21 +368,18 @@
   AlternativeStorePtr alternative_store_;
   SecurifierPtr securifier_;
   TransportPtr transport_;
-  MessageHandlerPtr message_handler_;
   RankInfoPtr rank_info_;
   std::shared_ptr<boost::asio::io_service> asio_service_;
+  MessageHandlerPtr message_handler_;
   std::shared_ptr<Node::Impl> node_;
   int threshold_;
-<<<<<<< HEAD
   std::shared_ptr<Node::Impl> local_node_;
-=======
 
  public:
   void NodeImplJoinCallback(int output, int* result, bool *done) {
     *result = output;
     *done = true;
   }
->>>>>>> 07cf7d3b
 };  // NodeImplTest
 
 class MockRpcs : public Rpcs, public CreateContactAndNodeId {
@@ -444,29 +431,28 @@
                               SecurifierPtr securifier,
                               const Contact &peer,
                               TransportType type));
-  MOCK_METHOD6(StoreRefresh, void(
-      const std::string &serialised_store_request,
-      const std::string &serialised_store_request_signature,
-      SecurifierPtr securifier,
-      const Contact &peer,
-      StoreRefreshFunctor callback,
-      TransportType type));
-
-  void StoreRefreshThread(StoreRefreshFunctor callback) {
-    RankInfoPtr rank_info;
-    callback(rank_info, transport::kSuccess);
-  }
-  void StoreRefreshCallback(StoreRefreshFunctor callback) {
-    boost::thread th(boost::bind(&MockRpcs::StoreRefreshThread, this,
-                                 callback));
-  }
-
 
   MOCK_METHOD4(Ping, void(SecurifierPtr securifier,
                           const Contact &peer,
                           PingFunctor callback,
                           TransportType type));
 
+  MOCK_METHOD6(StoreRefresh,
+               void(const std::string &serialised_store_request,
+                    const std::string &serialised_store_request_signature,
+                    SecurifierPtr securifier,
+                    const Contact &peer,
+                    StoreRefreshFunctor callback,
+                    TransportType type));
+
+  void StoreRefreshThread(StoreRefreshFunctor callback) {
+    RankInfoPtr rank_info;
+    callback(rank_info, transport::kSuccess);
+  }
+  void StoreRefreshCallback(StoreRefreshFunctor callback) {
+    boost::thread th(boost::bind(&MockRpcs::StoreRefreshThread, this,
+                                 callback));
+  }
   void FindNodeRandomResponseClose(const Contact &c,
                                    FindNodesFunctor callback) {
     int response_factor = RandomUint32() % 100;
@@ -686,17 +672,6 @@
                       const Contact &contact) {
     boost::mutex::scoped_lock loch_queldomage(node_list_mutex_);
     ContactsById key_indx = down_contacts_->get<NodeIdTag>();
-//     auto it = key_indx.find(contact.node_id());
-//     if (it == key_indx.end()) {
-//       RoutingTableContact new_routing_table_contact(contact,
-//                                                     target_id_,
-//                                                     0);
-//       new_routing_table_contact.num_failed_rpcs = 1;
-//       down_contacts_->insert(new_routing_table_contact);
-//     } else {
-//       boost::uint16_t num_failed_rpcs = (*it).num_failed_rpcs + 1;
-//       key_indx.modify(it, ChangeNumFailedRpc(num_failed_rpcs));
-//     }
     auto it_node = node_ids.begin();
     auto it_end = node_ids.end();
     while (it_node != it_end) {
@@ -725,8 +700,8 @@
 
   template <class T>
   void Response(const Contact &c, T callback) {
-//     boost::mutex::scoped_lock loch_queldomage(node_list_mutex_);
-//     ++respond_;
+// boost::mutex::scoped_lock loch_queldomage(node_list_mutex_);
+// ++respond_;
     boost::thread th(boost::bind(&MockRpcs::CommonResponseThread<T>,
                                  this, callback));
   }
@@ -811,9 +786,7 @@
     respond_ = 0;
     no_respond_ = 0;
   }
-//   std::list<Contact> backup_node_list() { return backup_node_list_; }
-
-// private:
+
   boost::mutex node_list_mutex_;
   std::vector<Contact> node_list_;
   RankInfoPtr rank_info_;
@@ -829,7 +802,6 @@
   int threshold_;
 };  // class MockRpcs
 
-<<<<<<< HEAD
 TEST_F(NodeImplTest, BEH_KAD_GetAllContacts) {
   PopulateRoutingTable(test::k, 500);
   std::vector<Contact> contacts;
@@ -849,17 +821,10 @@
 
   std::shared_ptr<MockRpcs> new_rpcs(new MockRpcs(asio_service_, securifier_));
   new_rpcs->node_id_ = node_id_;
-=======
-TEST_F(NodeImplTest, BEH_KAD_Join) {
-  std::vector<Contact> bootstrap_contacts;
-  std::shared_ptr<Rpcs> old_rpcs = GetRpc();
-  std::shared_ptr<MockRpcs> new_rpcs(new MockRpcs(asio_service_, securifier_));
->>>>>>> 07cf7d3b
   SetRpc(new_rpcs);
 
   int count = 10 * test::k;
   new_rpcs->PopulateResponseCandidates(count, 499);
-<<<<<<< HEAD
   std::shared_ptr<RoutingTableContactsContainer> temp
       (new RoutingTableContactsContainer());
   new_rpcs->respond_contacts_ = temp;
@@ -966,7 +931,17 @@
       boost::this_thread::sleep(boost::posix_time::milliseconds(200));
     } while (result_new == Contact());
     EXPECT_EQ(new_contact, result_new);
-=======
+  }
+}
+
+TEST_F(NodeImplTest, BEH_KAD_Join) {
+  std::vector<Contact> bootstrap_contacts;
+  std::shared_ptr<Rpcs> old_rpcs = GetRpc();
+  std::shared_ptr<MockRpcs> new_rpcs(new MockRpcs(asio_service_, securifier_));
+  SetRpc(new_rpcs);
+
+  int count = 10 * test::k;
+  new_rpcs->PopulateResponseCandidates(count, 499);
   NodeId target = GenerateRandomId(node_id_, 480);
   new_rpcs->target_id_ = target;
   std::shared_ptr<RoutingTableContactsContainer> temp
@@ -1116,7 +1091,6 @@
     ASSERT_TRUE(node_->downlist_thread_running());
     ASSERT_LT(size_t(0), node_->thread_group_.size());
     node_->Leave(NULL);
->>>>>>> 07cf7d3b
   }
 }
 
@@ -1275,9 +1249,9 @@
       EXPECT_LE(new_rpcs->respond_contacts_->size(), lcontacts.size());
     }
   }
-  //  sleep for a while to prevent the situation that resources got destructed
-  //  before all call back from rpc completed. Which will cause "Segmentation
-  //  Fault" in execution.
+  // sleep for a while to prevent the situation that resources got destructed
+  // before all call back from rpc completed. Which will cause "Segmentation
+  // Fault" in execution.
   boost::this_thread::sleep(boost::posix_time::milliseconds(1000));
   // SetRpc(old_rpcs);
 }
@@ -2184,7 +2158,6 @@
   node_->JoinFindNodesCallback(0, booststrap_contacts, booststrap_contacts, key,
                                boost::bind(&NodeImplTest::NodeImplJoinCallback,
                                            this, _1, &result, &done));
-
   std::shared_ptr<RoutingTableContactsContainer> down_list
       (new RoutingTableContactsContainer());
   new_rpcs->down_contacts_ = down_list;
@@ -2388,7 +2361,7 @@
 
 // This test will test the Downlist server handling in node_impl
 // Covered parts are: Connect to Service signal, Catch signal from Service,
-//                    PingDownlistContact, PingDownlistContactCallback
+// PingDownlistContact, PingDownlistContactCallback
 TEST_F(NodeImplTest, BEH_KAD_DownlistServer) {
   std::shared_ptr<MockRpcs> new_rpcs(new MockRpcs(asio_service_, securifier_));
   new_rpcs->node_id_ = node_id_;
@@ -2491,11 +2464,17 @@
   }
   {
     // joined()
-    EXPECT_FALSE(node_->joined());
+    EXPECT_FALSE(local_node_->joined());
     NodeId key = NodeId(NodeId::kRandomId);
-    std::vector<Contact> booststrap_contacts;
-    node_->Join(key, 5000, booststrap_contacts, NULL);
-    EXPECT_TRUE(node_->joined());
+    std::vector<Contact> booststrap_contacts(1, Contact());
+    int result;
+    bool done;
+    local_node_->JoinFindNodesCallback(0, booststrap_contacts,
+                                       booststrap_contacts, key,
+                                       boost::bind(
+                                           &NodeImplTest::NodeImplJoinCallback,
+                                           this, _1, &result, &done));
+    EXPECT_TRUE(local_node_->joined());
   }
   {
     // asio_service()
@@ -2513,7 +2492,7 @@
   }
   {
     // client_only_node()()
-    EXPECT_TRUE(node_->client_only_node());
+    EXPECT_TRUE(local_node_->client_only_node());
   }
   {
     // k()
