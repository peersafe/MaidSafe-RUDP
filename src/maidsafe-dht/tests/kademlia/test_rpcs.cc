/* Copyright (c) 2011 maidsafe.net limited
All rights reserved.

Redistribution and use in source and binary forms, with or without modification,
are permitted provided that the following conditions are met:

    * Redistributions of source code must retain the above copyright notice,
    this list of conditions and the following disclaimer.
    * Redistributions in binary form must reproduce the above copyright notice,
    this list of conditions and the following disclaimer in the documentation
    and/or other materials provided with the distribution.
    * Neither the name of the maidsafe.net limited nor the names of its
    contributors may be used to endorse or promote products derived from this
    software without specific prior written permission.

THIS SOFTWARE IS PROVIDED BY THE COPYRIGHT HOLDERS AND CONTRIBUTORS "AS IS" AND
ANY EXPRESS OR IMPLIED WARRANTIES, INCLUDING, BUT NOT LIMITED TO, THE IMPLIED
WARRANTIES OF MERCHANTABILITY AND FITNESS FOR A PARTICULAR PURPOSE ARE
DISCLAIMED.  IN NO EVENT SHALL THE COPYRIGHT HOLDER OR CONTRIBUTORS BE LIABLE
FOR ANY DIRECT, INDIRECT, INCIDENTAL, SPECIAL, EXEMPLARY, OR CONSEQUENTIAL
DAMAGES (INCLUDING, BUT NOT LIMITED TO, PROCUREMENT OF SUBSTITUTE GOODS OR
SERVICES; LOSS OF USE, DATA, OR PROFITS; OR BUSINESS INTERRUPTION) HOWEVER
CAUSED AND ON ANY THEORY OF LIABILITY, WHETHER IN CONTRACT, STRICT LIABILITY, OR
TORT (INCLUDING NEGLIGENCE OR OTHERWISE) ARISING IN ANY WAY OUT OF THE USE OF
THIS SOFTWARE, EVEN IF ADVISED OF THE POSSIBILITY OF SUCH DAMAGE.
*/
#include <bitset>
#include <memory>

#include "gtest/gtest.h"
#include "boost/lexical_cast.hpp"
#include "boost/thread/mutex.hpp"
#include "boost/thread.hpp"
#include "boost/asio/io_service.hpp"
#include "boost/enable_shared_from_this.hpp"

#include "maidsafe-dht/transport/tcp_transport.h"
#include "maidsafe/common/crypto.h"
#include "maidsafe/common/utils.h"
#include "maidsafe-dht/kademlia/config.h"
#include "maidsafe-dht/kademlia/rpcs.pb.h"
#include "maidsafe-dht/kademlia/securifier.h"
#include "maidsafe-dht/kademlia/utils.h"
#include "maidsafe-dht/kademlia/service.h"
#include "maidsafe-dht/kademlia/rpcs.h"
#include "maidsafe-dht/kademlia/node_id.h"
#include "maidsafe-dht/kademlia/routing_table.h"
#include "maidsafe-dht/kademlia/message_handler.h"

namespace maidsafe {

namespace kademlia {

namespace test {

static const boost::uint16_t k = 16;

void TestPingCallback(RankInfoPtr,
                      int callback_code,
                      bool *done,
                      int *response_code) {
  *done = true;
  *response_code = callback_code;
}

void TestFindNodesCallback(RankInfoPtr,
                           int callback_code,
                           std::vector<Contact> contacts,
                           std::vector<Contact> *contact_list,
                           bool *done,
                           int *response_code) {
  *done = true;
  *response_code = callback_code;
  *contact_list = contacts;
}

class CreateContactAndNodeId {
 public:
  CreateContactAndNodeId() : contact_(), node_id_(NodeId::kRandomId),
                   routing_table_(new RoutingTable(node_id_, test::k)) {}

  NodeId GenerateUniqueRandomId(const NodeId& holder, const int& pos) {
    std::string holder_id = holder.ToStringEncoded(NodeId::kBinary);
    std::bitset<kKeySizeBits> holder_id_binary_bitset(holder_id);
    NodeId new_node;
    std::string new_node_string;
    bool repeat(true);
    boost::uint16_t times_of_try(0);
    // generate a random ID and make sure it has not been generated previously
    do {
      new_node = NodeId(NodeId::kRandomId);
      std::string new_id = new_node.ToStringEncoded(NodeId::kBinary);
      std::bitset<kKeySizeBits> binary_bitset(new_id);
      for (int i = kKeySizeBits - 1; i >= pos; --i)
        binary_bitset[i] = holder_id_binary_bitset[i];
      binary_bitset[pos].flip();
      new_node_string = binary_bitset.to_string();
      new_node = NodeId(new_node_string, NodeId::kBinary);
      // make sure the new contact not already existed in the routing table
      Contact result;
      routing_table_->GetContact(new_node, &result);
      if (result == Contact())
        repeat = false;
      ++times_of_try;
    } while (repeat && (times_of_try < 1000));
    // prevent deadlock, throw out an error message in case of deadlock
    if (times_of_try == 1000)
      EXPECT_LT(1000, times_of_try);
    return new_node;
  }

  Contact GenerateUniqueContact(const NodeId& holder, const int& pos,
                                RoutingTableContactsContainer& gnerated_nodes,
                                NodeId target) {
    std::string holder_id = holder.ToStringEncoded(NodeId::kBinary);
    std::bitset<kKeySizeBits> holder_id_binary_bitset(holder_id);
    NodeId new_node;
    std::string new_node_string;
    bool repeat(true);
    boost::uint16_t times_of_try(0);
    Contact new_contact;
    // generate a random contact and make sure it has not been generated
    // within the previously record
    do {
      new_node = NodeId(NodeId::kRandomId);
      std::string new_id = new_node.ToStringEncoded(NodeId::kBinary);
      std::bitset<kKeySizeBits> binary_bitset(new_id);
      for (int i = kKeySizeBits - 1; i >= pos; --i)
        binary_bitset[i] = holder_id_binary_bitset[i];
      binary_bitset[pos].flip();
      new_node_string = binary_bitset.to_string();
      new_node = NodeId(new_node_string, NodeId::kBinary);

      // make sure the new one hasn't been set as down previously
      ContactsById key_indx = gnerated_nodes.get<NodeIdTag>();
      auto it = key_indx.find(new_node);
      if (it == key_indx.end()) {
        new_contact = ComposeContact(new_node, 5000);
        RoutingTableContact new_routing_table_contact(new_contact,
                                                      target,
                                                      0);
        gnerated_nodes.insert(new_routing_table_contact);
        repeat = false;
      }
      ++times_of_try;
    } while (repeat && (times_of_try < 1000));
    // prevent deadlock, throw out an error message in case of deadlock
    if (times_of_try == 1000)
      EXPECT_LT(1000, times_of_try);
    return new_contact;
  }

  NodeId GenerateRandomId(const NodeId& holder, const int& pos) {
    std::string holder_id = holder.ToStringEncoded(NodeId::kBinary);
    std::bitset<kKeySizeBits> holder_id_binary_bitset(holder_id);
    NodeId new_node;
    std::string new_node_string;

    new_node = NodeId(NodeId::kRandomId);
    std::string new_id = new_node.ToStringEncoded(NodeId::kBinary);
    std::bitset<kKeySizeBits> binary_bitset(new_id);
    for (int i = kKeySizeBits - 1; i >= pos; --i)
      binary_bitset[i] = holder_id_binary_bitset[i];
    binary_bitset[pos].flip();
    new_node_string = binary_bitset.to_string();
    new_node = NodeId(new_node_string, NodeId::kBinary);

    return new_node;
  }

  Contact ComposeContact(const NodeId& node_id,
                         boost::uint16_t port) {
    std::string ip("127.0.0.1");
    std::vector<transport::Endpoint> local_endpoints;
    transport::Endpoint end_point(ip, port);
    local_endpoints.push_back(end_point);
    Contact contact(node_id, end_point, local_endpoints, end_point, false,
                    false, "", "", "");
    return contact;
  }

  Contact ComposeContactWithKey(const NodeId& node_id,
                                boost::uint16_t port,
                                const crypto::RsaKeyPair& crypto_key) {
    std::string ip("127.0.0.1");
    std::vector<transport::Endpoint> local_endpoints;
    transport::Endpoint end_point(ip, port);
    local_endpoints.push_back(end_point);
    Contact contact(node_id, end_point, local_endpoints, end_point, false,
                    false, "", crypto_key.public_key(), "");
    IP ipa = IP::from_string(ip);
    contact.SetPreferredEndpoint(ipa);
    return contact;
  }

  void PopulateContactsVector(int count,
                              const int& pos,
                              std::vector<Contact> *contacts) {
    for (int i = 0; i < count; ++i) {
      NodeId contact_id = GenerateRandomId(node_id_, pos);
      Contact contact = ComposeContact(contact_id, 5000);
      contacts->push_back(contact);
    }
  }

  Contact contact_;
  kademlia::NodeId node_id_;
  std::shared_ptr<RoutingTable> routing_table_;
};


class RpcsTest: public CreateContactAndNodeId, public testing::Test {
 public:
  RpcsTest() : node_id_(NodeId::kRandomId),
               routing_table_(new RoutingTable(node_id_, test::k)),
               data_store_(new kademlia::DataStore(bptime::seconds(3600))),
               alternative_store_(),
               asio_service_(new boost::asio::io_service()),
<<<<<<< HEAD
               local_asio_(new boost::asio::io_service()),
               rank_info_() { }
=======
               local_asio_(new boost::asio::io_service())
               { }
>>>>>>> 267ee5b1

//   static void SetUpTestCase() {
//     sender_crypto_key_id_.GenerateKeys(4096);
//     receiver_crypto_key_id_.GenerateKeys(4096);
//   }

  virtual void SetUp() {
    // rpcs setup
    rpcs_securifier_ = std::shared_ptr<Securifier>(new Securifier("", "", ""));
//     rpcs_= std::shared_ptr<Rpcs>(new Rpcs(asio_service_, rpcs_securifier_));
//     NodeId rpcs_node_id = GenerateRandomId(node_id_, 502);
//     rpcs_contact_ = ComposeContact(rpcs_node_id, 5010);
//     rpcs_->set_contact(rpcs_contact_);
//     rpcs_securifier_ = std::shared_ptr<Securifier>(
//         new Securifier("", sender_crypto_key_id_.public_key(),
//                         sender_crypto_key_id_.private_key()));
    rpcs_= std::shared_ptr<Rpcs>(new Rpcs(asio_service_, rpcs_securifier_));
    NodeId rpcs_node_id = GenerateRandomId(node_id_, 502);
<<<<<<< HEAD
    rpcs_contact_ = ComposeContactWithKey(rpcs_node_id,
                                          5010,
                                          sender_crypto_key_id_);
=======
//     rpcs_contact_ = ComposeContactWithKey(rpcs_node_id,
//                                                   5010,
//                                                   sender_crypto_key_id_);
    rpcs_contact_ = ComposeContact(rpcs_node_id, 5010);
>>>>>>> 267ee5b1
    rpcs_->set_contact(rpcs_contact_);
    // service setup
//     service_securifier_ = std::shared_ptr<Securifier>(
//         new Securifier("", receiver_crypto_key_id_.public_key(),
//                        receiver_crypto_key_id_.private_key()));
    service_securifier_ = std::shared_ptr<Securifier>(
<<<<<<< HEAD
        new Securifier("", receiver_crypto_key_id_.public_key(),
                       receiver_crypto_key_id_.private_key()));
    NodeId service_node_id = GenerateRandomId(node_id_, 503);
    service_contact_ = ComposeContactWithKey(service_node_id,
                                             5011,
                                             receiver_crypto_key_id_);
    service_ = std::shared_ptr<Service>(new Service(routing_table_,
                                                    data_store_,
                                                    alternative_store_,
                                                    service_securifier_,
                                                    k));
=======
        new Securifier("", "", ""));
    service_ = std::shared_ptr<Service>(new Service(routing_table_,
                                                    data_store_,
                                                    alternative_store_,
                                                    service_securifier_));
    NodeId service_node_id = GenerateRandomId(node_id_, 503);
//     service_contact_ = ComposeContactWithKey(service_node_id,
//                                              5011,
//                                              receiver_crypto_key_id_);
    service_contact_ = ComposeContact(service_node_id, 5011);
>>>>>>> 267ee5b1
    service_->set_node_contact(service_contact_);
    service_->set_node_joined(true);
  }
  virtual void TearDown() { }

  void ListenPort() {
    local_asio_->run();
  }

  void PopulateRoutingTable(boost::uint16_t count) {
    for (int num_contact = 0; num_contact < count; ++num_contact) {
      NodeId contact_id(NodeId::kRandomId);
      Contact contact = ComposeContact(contact_id, 5000);
      AddContact(contact, rank_info_);
    }
  }

  void AddContact(const Contact& contact, const RankInfoPtr rank_info) {
    routing_table_->AddContact(contact, rank_info);
    routing_table_->SetValidated(contact.node_id(), true);
  }

 protected:
  kademlia::NodeId  node_id_;
  std::shared_ptr<RoutingTable> routing_table_;
  std::shared_ptr<DataStore> data_store_;
  AlternativeStorePtr alternative_store_;
  SecurifierPtr service_securifier_;
  std::shared_ptr<Service> service_;
  SecurifierPtr rpcs_securifier_;
  IoServicePtr asio_service_;
  IoServicePtr local_asio_;
  std::shared_ptr<Rpcs> rpcs_;
  Contact rpcs_contact_;
  Contact service_contact_;
<<<<<<< HEAD
  static crypto::RsaKeyPair sender_crypto_key_id_;
  static crypto::RsaKeyPair receiver_crypto_key_id_;
  RankInfoPtr rank_info_;
=======
//   static crypto::RsaKeyPair sender_crypto_key_id_;
//   static crypto::RsaKeyPair receiver_crypto_key_id_;
>>>>>>> 267ee5b1
};

// crypto::RsaKeyPair RpcsTest::sender_crypto_key_id_;
// crypto::RsaKeyPair RpcsTest::receiver_crypto_key_id_;

TEST_F(RpcsTest, BEH_KAD_PingNoTarget) {
  bool done(false);
  int response_code(0);

  rpcs_->Ping(rpcs_securifier_, rpcs_contact_,
              boost::bind(&TestPingCallback, _1, _2, &done, &response_code),
              kTcp);
  asio_service_->run();

  while (!done)
    boost::this_thread::sleep(boost::posix_time::milliseconds(100));
  ASSERT_GT(0, response_code);
  asio_service_->stop();
  // prevent application got destructed before asio_service got destructed
  // which will cause memory leak error in valgrind
  boost::this_thread::sleep(boost::posix_time::milliseconds(100));
}

TEST_F(RpcsTest, BEH_KAD_PingTarget) {
  TransportPtr transport;
  transport.reset(new transport::TcpTransport(*local_asio_));
  MessageHandlerPtr handler(new MessageHandler(service_securifier_));
  service_->ConnectToSignals(transport, handler);
  transport->StartListening(service_contact_.endpoint());
  boost::thread th(boost::bind(&RpcsTest::ListenPort, this));
  bool done(false);
  int response_code(0);

  rpcs_->Ping(service_securifier_, service_contact_,
              boost::bind(&TestPingCallback, _1, _2, &done, &response_code),
              kTcp);
  asio_service_->run();

  while (!done)
    boost::this_thread::sleep(boost::posix_time::milliseconds(100));
  ASSERT_EQ(0, response_code);
  asio_service_->stop();
  local_asio_->stop();
  th.join();
}

TEST_F(RpcsTest, BEH_KAD_FindNodesEmptyRT) {
  // tests FindNodes using empty routing table
  TransportPtr transport;
  transport.reset(new transport::TcpTransport(*local_asio_));
  MessageHandlerPtr handler(new MessageHandler(service_securifier_));
  service_->ConnectToSignals(transport, handler);
  transport->StartListening(service_contact_.endpoint());
  boost::thread th(boost::bind(&RpcsTest::ListenPort, this));
  bool done(false);
  int response_code(0);
  std::vector<Contact> contact_list;
  Key key = service_contact_.node_id();

  rpcs_->FindNodes(key, service_securifier_, service_contact_,
                   boost::bind(&TestFindNodesCallback, _1, _2, _3,
                               &contact_list, &done, &response_code),
                   kTcp);
  asio_service_->run();

  while (!done)
    boost::this_thread::sleep(boost::posix_time::milliseconds(100));
  ASSERT_EQ(0, contact_list.size());
  ASSERT_EQ(0, response_code);
  asio_service_->stop();
  local_asio_->stop();
<<<<<<< HEAD
  th.join();
}

TEST_F(RpcsTest, BEH_KAD_FindNodesPopulatedRTnoNode) {
  // tests FindNodes with a populated routing table not containing the node
  // being sought
  TransportPtr transport;
  transport.reset(new transport::TcpTransport(*local_asio_));
  MessageHandlerPtr handler(new MessageHandler(service_securifier_));
  service_->ConnectToSignals(transport, handler);
  transport->StartListening(service_contact_.endpoint());
  boost::thread th(boost::bind(&RpcsTest::ListenPort, this));
  bool done(false);
  int response_code(0);
  std::vector<Contact> contact_list;
  PopulateRoutingTable(2*k);
  service_->set_node_contact(service_contact_);
  Key key = service_contact_.node_id();

  rpcs_->FindNodes(key, service_securifier_, service_contact_,
                   boost::bind(&TestFindNodesCallback, _1, _2, _3,
                               &contact_list, &done, &response_code),
                   kTcp);
  asio_service_->run();

  while (!done)
    boost::this_thread::sleep(boost::posix_time::milliseconds(100));

  bool found(false);
  auto it = contact_list.begin();
  while (it != contact_list.end()) {
    if ((*it).node_id() == service_contact_.node_id())
      found = true;
    ++it;
  }
  ASSERT_FALSE(found);
  ASSERT_EQ(k, contact_list.size());
  ASSERT_EQ(0, response_code);

  asio_service_->stop();
  local_asio_->stop();
  th.join();
}

TEST_F(RpcsTest, BEH_KAD_FindNodesPopulatedRTwithNode) {
  // tests FindNodes with a populated routing table which contains the node
  // being sought
  TransportPtr transport;
  transport.reset(new transport::TcpTransport(*local_asio_));
  MessageHandlerPtr handler(new MessageHandler(service_securifier_));
  service_->ConnectToSignals(transport, handler);
  transport->StartListening(service_contact_.endpoint());
  boost::thread th(boost::bind(&RpcsTest::ListenPort, this));
  bool done(false);
  int response_code(0);
  std::vector<Contact> contact_list;
  PopulateRoutingTable(2*k);
  service_->set_node_contact(service_contact_);
  AddContact(service_contact_, rank_info_);
  Key key = service_contact_.node_id();

  rpcs_->FindNodes(key, service_securifier_, service_contact_,
                   boost::bind(&TestFindNodesCallback, _1, _2, _3,
                               &contact_list, &done, &response_code),
                   kTcp);
  asio_service_->run();

  while (!done)
    boost::this_thread::sleep(boost::posix_time::milliseconds(100));

  bool found(false);
  auto it = contact_list.begin();
  while (it != contact_list.end()) {
    if ((*it).node_id() == service_contact_.node_id())
      found = true;
    ++it;
  }
  ASSERT_TRUE(found);
  ASSERT_EQ(k, contact_list.size());
  ASSERT_EQ(0, response_code);

  asio_service_->stop();
  local_asio_->stop();
  th.join();
=======
  // prevent application got destructed before asio_service got destructed
  // which will cause memory leak error in valgrind
  boost::this_thread::sleep(boost::posix_time::milliseconds(100));
>>>>>>> 267ee5b1
}

}  // namespace test

}  // namespace kademlia

}  // namespace maidsafe<|MERGE_RESOLUTION|>--- conflicted
+++ resolved
@@ -216,48 +216,30 @@
                data_store_(new kademlia::DataStore(bptime::seconds(3600))),
                alternative_store_(),
                asio_service_(new boost::asio::io_service()),
-<<<<<<< HEAD
                local_asio_(new boost::asio::io_service()),
                rank_info_() { }
-=======
-               local_asio_(new boost::asio::io_service())
-               { }
->>>>>>> 267ee5b1
-
-//   static void SetUpTestCase() {
-//     sender_crypto_key_id_.GenerateKeys(4096);
-//     receiver_crypto_key_id_.GenerateKeys(4096);
-//   }
+
+  static void SetUpTestCase() {
+    sender_crypto_key_id_.GenerateKeys(4096);
+    receiver_crypto_key_id_.GenerateKeys(4096);
+  }
 
   virtual void SetUp() {
     // rpcs setup
-    rpcs_securifier_ = std::shared_ptr<Securifier>(new Securifier("", "", ""));
-//     rpcs_= std::shared_ptr<Rpcs>(new Rpcs(asio_service_, rpcs_securifier_));
-//     NodeId rpcs_node_id = GenerateRandomId(node_id_, 502);
-//     rpcs_contact_ = ComposeContact(rpcs_node_id, 5010);
-//     rpcs_->set_contact(rpcs_contact_);
-//     rpcs_securifier_ = std::shared_ptr<Securifier>(
-//         new Securifier("", sender_crypto_key_id_.public_key(),
-//                         sender_crypto_key_id_.private_key()));
+    rpcs_securifier_ = std::shared_ptr<Securifier>(
+        new Securifier("", sender_crypto_key_id_.public_key(),
+                        sender_crypto_key_id_.private_key()));
     rpcs_= std::shared_ptr<Rpcs>(new Rpcs(asio_service_, rpcs_securifier_));
     NodeId rpcs_node_id = GenerateRandomId(node_id_, 502);
-<<<<<<< HEAD
     rpcs_contact_ = ComposeContactWithKey(rpcs_node_id,
                                           5010,
                                           sender_crypto_key_id_);
-=======
-//     rpcs_contact_ = ComposeContactWithKey(rpcs_node_id,
-//                                                   5010,
-//                                                   sender_crypto_key_id_);
-    rpcs_contact_ = ComposeContact(rpcs_node_id, 5010);
->>>>>>> 267ee5b1
     rpcs_->set_contact(rpcs_contact_);
     // service setup
-//     service_securifier_ = std::shared_ptr<Securifier>(
-//         new Securifier("", receiver_crypto_key_id_.public_key(),
-//                        receiver_crypto_key_id_.private_key()));
     service_securifier_ = std::shared_ptr<Securifier>(
-<<<<<<< HEAD
+        new Securifier("", receiver_crypto_key_id_.public_key(),
+                       receiver_crypto_key_id_.private_key()));
+    service_securifier_ = std::shared_ptr<Securifier>(
         new Securifier("", receiver_crypto_key_id_.public_key(),
                        receiver_crypto_key_id_.private_key()));
     NodeId service_node_id = GenerateRandomId(node_id_, 503);
@@ -269,18 +251,6 @@
                                                     alternative_store_,
                                                     service_securifier_,
                                                     k));
-=======
-        new Securifier("", "", ""));
-    service_ = std::shared_ptr<Service>(new Service(routing_table_,
-                                                    data_store_,
-                                                    alternative_store_,
-                                                    service_securifier_));
-    NodeId service_node_id = GenerateRandomId(node_id_, 503);
-//     service_contact_ = ComposeContactWithKey(service_node_id,
-//                                              5011,
-//                                              receiver_crypto_key_id_);
-    service_contact_ = ComposeContact(service_node_id, 5011);
->>>>>>> 267ee5b1
     service_->set_node_contact(service_contact_);
     service_->set_node_joined(true);
   }
@@ -316,18 +286,13 @@
   std::shared_ptr<Rpcs> rpcs_;
   Contact rpcs_contact_;
   Contact service_contact_;
-<<<<<<< HEAD
   static crypto::RsaKeyPair sender_crypto_key_id_;
   static crypto::RsaKeyPair receiver_crypto_key_id_;
   RankInfoPtr rank_info_;
-=======
-//   static crypto::RsaKeyPair sender_crypto_key_id_;
-//   static crypto::RsaKeyPair receiver_crypto_key_id_;
->>>>>>> 267ee5b1
 };
 
-// crypto::RsaKeyPair RpcsTest::sender_crypto_key_id_;
-// crypto::RsaKeyPair RpcsTest::receiver_crypto_key_id_;
+crypto::RsaKeyPair RpcsTest::sender_crypto_key_id_;
+crypto::RsaKeyPair RpcsTest::receiver_crypto_key_id_;
 
 TEST_F(RpcsTest, BEH_KAD_PingNoTarget) {
   bool done(false);
@@ -342,9 +307,6 @@
     boost::this_thread::sleep(boost::posix_time::milliseconds(100));
   ASSERT_GT(0, response_code);
   asio_service_->stop();
-  // prevent application got destructed before asio_service got destructed
-  // which will cause memory leak error in valgrind
-  boost::this_thread::sleep(boost::posix_time::milliseconds(100));
 }
 
 TEST_F(RpcsTest, BEH_KAD_PingTarget) {
@@ -395,7 +357,6 @@
   ASSERT_EQ(0, response_code);
   asio_service_->stop();
   local_asio_->stop();
-<<<<<<< HEAD
   th.join();
 }
 
@@ -480,11 +441,6 @@
   asio_service_->stop();
   local_asio_->stop();
   th.join();
-=======
-  // prevent application got destructed before asio_service got destructed
-  // which will cause memory leak error in valgrind
-  boost::this_thread::sleep(boost::posix_time::milliseconds(100));
->>>>>>> 267ee5b1
 }
 
 }  // namespace test
