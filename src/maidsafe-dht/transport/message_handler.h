--- conflicted
+++ resolved
@@ -96,36 +96,6 @@
 
 class MessageHandler {
  public:
-<<<<<<< HEAD
-  typedef std::shared_ptr<bs2::signal<void(                   // NOLINT (Fraser)
-      const protobuf::ManagedEndpointMessage&,
-      protobuf::ManagedEndpointMessage*,
-      transport::Timeout*)>> ManagedEndpointMsgSigPtr;
-  typedef std::shared_ptr<bs2::signal<void(                   // NOLINT (Fraser)
-      const protobuf::NatDetectionRequest&,
-      protobuf::NatDetectionResponse*,
-      transport::Timeout*)>> NatDetectionReqSigPtr;
-  typedef std::shared_ptr<bs2::signal<void(                   // NOLINT (Fraser)
-      const protobuf::NatDetectionResponse&)>> NatDetectionRspSigPtr;
-  typedef std::shared_ptr<bs2::signal<void(                   // NOLINT (Fraser)
-      const protobuf::ProxyConnectRequest&,
-      protobuf::ProxyConnectResponse*,
-      transport::Timeout*)>> ProxyConnectReqSigPtr;
-  typedef std::shared_ptr<bs2::signal<void(                   // NOLINT (Fraser)
-      const protobuf::ProxyConnectResponse&)>> ProxyConnectRspSigPtr;
-  typedef std::shared_ptr<bs2::signal<void(                   // NOLINT (Fraser)
-      const protobuf::ForwardRendezvousRequest&,
-      protobuf::ForwardRendezvousResponse*,
-      transport::Timeout*)>> ForwardRendezvousReqSigPtr;
-  typedef std::shared_ptr<bs2::signal<void(                   // NOLINT (Fraser)
-      const protobuf::ForwardRendezvousResponse&)>> ForwardRendezvousRspSigPtr;
-  typedef std::shared_ptr<bs2::signal<void(                   // NOLINT (Fraser)
-      const protobuf::RendezvousRequest&)>> RendezvousReqSigPtr;
-  typedef std::shared_ptr<bs2::signal<void(                   // NOLINT (Fraser)
-      const protobuf::RendezvousAcknowledgement&)>> RendezvousAckSigPtr;
-  typedef std::shared_ptr<bs2::signal<void(const TransportCondition&,
-                                           const Endpoint&)>> ErrorSigPtr;
-=======
   typedef std::shared_ptr<
       bs2::signal<void(const protobuf::ManagedEndpointMessage&,
                        protobuf::ManagedEndpointMessage*,
@@ -157,9 +127,9 @@
   typedef std::shared_ptr<
       bs2::signal<void(const protobuf::RendezvousAcknowledgement&)>>
           RendezvousAckSigPtr;
-  typedef std::shared_ptr<bs2::signal<void(const TransportCondition&)>>
+  typedef std::shared_ptr<bs2::signal<void(const TransportCondition&,
+                                           const Endpoint&)>>
           ErrorSigPtr;
->>>>>>> 319ea228
 
   explicit MessageHandler(std::shared_ptr<Securifier> securifier)
     : securifier_(securifier),
@@ -263,4 +233,4 @@
 
 }  // namespace maidsafe
 
-#endif  // MAIDSAFE_DHT_TRANSPORT_MESSAGE_HANDLER_H_+#endif  // MAIDSAFE_DHT_TRANSPORT_MESSAGE_HANDLER_H_
