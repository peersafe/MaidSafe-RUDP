--- conflicted
+++ resolved
@@ -416,10 +416,10 @@
    *  @param[in] kbucket_index The index of the kbucket.
    *  @return The last seend contact in the kbucket. */
   Contact GetLastSeenContact(const boost::uint16_t &kbucket_index);    
-  /** Calculate the index of the k-bucket which is responsible for the specified
-  *  key (or ID).
-  *  @param[in] key The Kademlia ID of the target node.
-  *  @return The index of the k-bucket which is in responsible. */
+  /** Calculate the index of the k-bucket which is responsible for
+   *  the specified key (or ID).
+   *  @param[in] key The Kademlia ID of the target node.
+   *  @return The index of the k-bucket which is in responsible. */
   boost::uint16_t KBucketIndex(const NodeId &key);
   /** Getter.
    *  @return Num of kbuckets in the routing table. */
@@ -427,7 +427,6 @@
   /** Get the number of contacts in a specified kbucket
    *  @param[in] key The index of the target k-bucket.
    *  @return Num of contacts in the specified kbucket */
-<<<<<<< HEAD
   boost::uint16_t KBucketSizeForKey(const boost::uint16_t &key);  
   /** Bisect the k-bucket having the specified index into two new ones
   *  @param[in] key The index of the target k-bucket. */
@@ -471,47 +470,6 @@
   typedef boost::unique_lock<boost::shared_mutex> UniqueLock;
   typedef boost::upgrade_to_unique_lock<boost::shared_mutex>
       UpgradeToUniqueLock;
-=======
-  boost::uint16_t KBucketSizeForKey(const boost::uint16_t &key);
-  private:
-    /** Calculate the index of the k-bucket which is responsible for
-    *  the specified
-    *  key (or ID).
-    *  @param[in] key The Kademlia ID of the target node.
-    *  @return The index of the k-bucket which is in responsible. */
-    boost::uint16_t KBucketIndex(const NodeId &key);
-    /** Bisect the k-bucket having the specified index into two new ones
-    *  @param[in] key The index of the target k-bucket. */
-    void SplitKbucket(const boost::uint16_t &kbucket_index);
-    /** Forces the brother k-bucket of the holder to accept a new contact which
-     *  would normally be dropped if it is within the k closest contacts to the
-    *  holder's ID.
-    *  @param[in] new_contact The new contact needs to be added.
-    *  @param[in] target_bucket The kbucket shall in responsible of the new
-    *  contact
-    *  @return Error Code, 0 for succeed, 1 for fail */
-    int ForceKAcceptNewPeer(const Contact &new_contact,
-                            const boost::uint16_t &target_bucket,
-                            const RankInfoPtr &rank_info);
-    /**
-    * XOR KBucket distance between two kademlia IDs.
-    * Measured by the number of common heading bits.
-    * The less the value is, the further the distance (the wider range) is.
-    * @param[in] rhs NodeId to which this is XOR
-    * @return the number of samed bits from the begining
-    */
-    boost::uint16_t KDistanceTo(const NodeId &rhs) const;
-    /** Holder's Kademlia ID */
-    const NodeId kThisId_;
-    /** k closest to the holder */
-    const boost::uint16_t k_;
-    /** Multi_index container of all contacts */
-    RoutingTableContactsContainer contacts_;
-    /** Multi_index container of boundary pairs for all KBucket */
-    KBucketBoundariesContainer kbucket_boundries_;
-    /** Singal handler */
-    PingOldestContactStatusPtr ping_oldest_contact_status_;
->>>>>>> 8742958c
 };
 
 }  // namespace kademlia
