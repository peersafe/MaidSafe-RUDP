/* Copyright (c) 2009 maidsafe.net limited
All rights reserved.

Redistribution and use in source and binary forms, with or without modification,
are permitted provided that the following conditions are met:

    * Redistributions of source code must retain the above copyright notice,
    this list of conditions and the following disclaimer.
    * Redistributions in binary form must reproduce the above copyright notice,
    this list of conditions and the following disclaimer in the documentation
    and/or other materials provided with the distribution.
    * Neither the name of the maidsafe.net limited nor the names of its
    contributors may be used to endorse or promote products derived from this
    software without specific prior written permission.

THIS SOFTWARE IS PROVIDED BY THE COPYRIGHT HOLDERS AND CONTRIBUTORS "AS IS" AND
ANY EXPRESS OR IMPLIED WARRANTIES, INCLUDING, BUT NOT LIMITED TO, THE IMPLIED
WARRANTIES OF MERCHANTABILITY AND FITNESS FOR A PARTICULAR PURPOSE ARE
DISCLAIMED.  IN NO EVENT SHALL THE COPYRIGHT HOLDER OR CONTRIBUTORS BE LIABLE
FOR ANY DIRECT, INDIRECT, INCIDENTAL, SPECIAL, EXEMPLARY, OR CONSEQUENTIAL
DAMAGES (INCLUDING, BUT NOT LIMITED TO, PROCUREMENT OF SUBSTITUTE GOODS OR
SERVICES; LOSS OF USE, DATA, OR PROFITS; OR BUSINESS INTERRUPTION) HOWEVER
CAUSED AND ON ANY THEORY OF LIABILITY, WHETHER IN CONTRACT, STRICT LIABILITY, OR
TORT (INCLUDING NEGLIGENCE OR OTHERWISE) ARISING IN ANY WAY OUT OF THE USE OF
THIS SOFTWARE, EVEN IF ADVISED OF THE POSSIBILITY OF SUCH DAMAGE.
*/

#ifndef MAIDSAFE_DHT_KADEMLIA_ROUTING_TABLE_H_
#define MAIDSAFE_DHT_KADEMLIA_ROUTING_TABLE_H_

#include <map>
#include <memory>
#include <string>
#include <vector>

#include "boost/cstdint.hpp"
#include "boost/date_time/posix_time/posix_time_types.hpp"

#ifdef __MSVC__
#pragma warning(push)
#pragma warning(disable:4512)
#endif
#include "boost/signals2/signal.hpp"
#ifdef __MSVC__
#pragma warning(pop)
#endif

#include "boost/lambda/lambda.hpp"
#include "boost/lambda/bind.hpp"
#include "boost/lambda/if.hpp"
#include "boost/multi_index_container.hpp"
#include "boost/multi_index/composite_key.hpp"
#include "boost/multi_index/ordered_index.hpp"
#include "boost/multi_index/identity.hpp"
#include "boost/multi_index/member.hpp"
#include "boost/multi_index/mem_fun.hpp"
#include "boost/thread/shared_mutex.hpp"
#include "boost/thread/locks.hpp"

#include "maidsafe-dht/kademlia/contact.h"
#include "maidsafe-dht/kademlia/node_id.h"

namespace bptime = boost::posix_time;
namespace bmi = boost::multi_index;

namespace maidsafe {

namespace transport { struct Info; }

namespace kademlia {

namespace test {
class RoutingTableTest;
class RoutingTableSingleKTest;
class RoutingTableTest_BEH_KAD_GetContactsClosestToOwnId_Test;
class RoutingTableSingleKTest_FUNC_KAD_ForceKAcceptNewPeer_Test;
class ServicesTest;
}  // namespace test

class KBucket;


struct RoutingTableContact {
  RoutingTableContact(const Contact &contact,
                      const NodeId &holder_id,
                      const RankInfoPtr &rank_info,
                      boost::uint16_t common_leading_bits)
      : contact(contact),
        node_id(contact.node_id()),
        public_key(),
        num_failed_rpcs(0),
        distance_to_this_id(holder_id ^ contact.node_id()),
        common_leading_bits(common_leading_bits),
        kbucket_index(0),
        last_seen(bptime::microsec_clock::universal_time()),
        rank_info(rank_info),
        validated(false) {}
  RoutingTableContact(const Contact &contact,
                      const NodeId &holder_id,
                      boost::uint16_t common_leading_bits)
      : contact(contact),
        node_id(contact.node_id()),
        public_key(),
        num_failed_rpcs(0),
        distance_to_this_id(holder_id ^ contact.node_id()),
        common_leading_bits(common_leading_bits),
        kbucket_index(0),
        last_seen(bptime::microsec_clock::universal_time()),
        rank_info(),
        validated(false) {}
  RoutingTableContact(const RoutingTableContact &other)
      : contact(other.contact),
        node_id(other.node_id),
        public_key(other.public_key),
        num_failed_rpcs(other.num_failed_rpcs),
        distance_to_this_id(other.distance_to_this_id),
        common_leading_bits(other.common_leading_bits),
        kbucket_index(other.kbucket_index),
        last_seen(other.last_seen),
        rank_info(other.rank_info),
        validated(other.validated) {}
  bool DirectConnected() const {
    return contact.IsDirectlyConnected();
  }
  bool operator<(const RoutingTableContact &other) const {
    return contact < other.contact;
  }
  Contact contact;
  NodeId node_id;
  std::string public_key;
  boost::uint16_t num_failed_rpcs;
  NodeId distance_to_this_id;
  boost::uint16_t common_leading_bits;
  // the index of the kbucket which is responsible for the contact
  boost::uint16_t kbucket_index;
  bptime::ptime last_seen;
  RankInfoPtr rank_info;
  bool validated;
};

struct ChangeContact {
  explicit ChangeContact(const Contact &contact) : contact(contact) {}
  // Anju: use nolint to satisfy multi-indexing
  void operator()(RoutingTableContact &routing_table_contact) {  // NOLINT
    routing_table_contact.contact = contact;
  }
  Contact contact;
};

struct ChangeKBucketIndex {
  explicit ChangeKBucketIndex(const boost::uint16_t &new_kbucket_index)
      : new_kbucket_index(new_kbucket_index) {}
  // Anju: use nolint to satisfy multi-indexing
  void operator()(RoutingTableContact &routing_table_contact) {  // NOLINT
    routing_table_contact.kbucket_index = new_kbucket_index;
  }
  boost::uint16_t new_kbucket_index;
};

struct ChangePublicKey {
  explicit ChangePublicKey(const std::string &new_public_key)
      : new_public_key(new_public_key) {}
  // Anju: use nolint to satisfy multi-indexing
  void operator()(RoutingTableContact &routing_table_contact) {  // NOLINT
    routing_table_contact.public_key = new_public_key;
  }
  std::string new_public_key;
};

struct ChangeRankInfo {
  explicit ChangeRankInfo(RankInfoPtr new_rank_info)
      : new_rank_info(new_rank_info) {}
  // Anju: use nolint to satisfy multi-indexing
  void operator()(RoutingTableContact &routing_table_contact) {  // NOLINT
    routing_table_contact.rank_info = new_rank_info;
  }
  RankInfoPtr new_rank_info;
};

struct ChangeNumFailedRpc {
  explicit ChangeNumFailedRpc(const boost::uint16_t &new_num_failed_rpcs)
      : new_num_failed_rpcs(new_num_failed_rpcs) {}
  // Anju: use nolint to satisfy multi-indexing
  void operator()(RoutingTableContact &routing_table_contact) {  // NOLINT
    routing_table_contact.num_failed_rpcs = new_num_failed_rpcs;
  }
  boost::uint16_t new_num_failed_rpcs;
};

struct ChangeLastSeen {
  explicit ChangeLastSeen(const bptime::ptime &new_last_seen)
      : new_last_seen(new_last_seen) {}
  // Anju: use nolint to satisfy multi-indexing
  void operator()(RoutingTableContact &routing_table_contact) {  // NOLINT
    routing_table_contact.last_seen = new_last_seen;
    routing_table_contact.num_failed_rpcs = 0;
  }
  bptime::ptime new_last_seen;
};

struct ChangeValidated {
  explicit ChangeValidated(bool new_validated)
      : new_validated(new_validated) {}
  // Anju: use nolint to satisfy multi-indexing
  void operator()(RoutingTableContact &routing_table_contact) {  // NOLINT
    routing_table_contact.validated = new_validated;
  }
  bool new_validated;
};

struct NodeIdTag;
struct DistanceToThisIdTag;
struct KBucketTag;
struct KBucketLastSeenTag;
struct KBucketDistanceToThisIdTag;
struct TimeLastSeenTag;
struct BootstrapTag;

// Struct to allow initialisation of RoutingTableContactsContainer to accept
// this node's ID as a parameter.
struct KadCloserToThisId {
  explicit KadCloserToThisId(const NodeId &id) : this_id(id) {}
  bool operator()(const RoutingTableContact &x,
                  const RoutingTableContact &y) const {
    return NodeId::CloserToTarget(x.node_id, y.node_id, this_id);
  }
  NodeId this_id;
};

typedef boost::multi_index_container<
  RoutingTableContact,
  bmi::indexed_by<
    bmi::ordered_unique<
      bmi::tag<NodeIdTag>,
      BOOST_MULTI_INDEX_MEMBER(RoutingTableContact, NodeId, node_id)
    >,
    bmi::ordered_non_unique<
      bmi::tag<DistanceToThisIdTag>,
      BOOST_MULTI_INDEX_MEMBER(RoutingTableContact,
                               NodeId, distance_to_this_id)
    >,
    bmi::ordered_non_unique<
      bmi::tag<KBucketTag>,
      BOOST_MULTI_INDEX_MEMBER(RoutingTableContact,
                               boost::uint16_t, kbucket_index)
    >,
    bmi::ordered_non_unique<
      bmi::tag<KBucketLastSeenTag>,
      bmi::composite_key<
        RoutingTableContact,
        BOOST_MULTI_INDEX_MEMBER(RoutingTableContact,
                                 boost::uint16_t, kbucket_index),
        BOOST_MULTI_INDEX_MEMBER(RoutingTableContact,
                                 bptime::ptime, last_seen)
      >
    >,
    bmi::ordered_non_unique<
      bmi::tag<KBucketDistanceToThisIdTag>,
      bmi::composite_key<
        RoutingTableContact,
        BOOST_MULTI_INDEX_MEMBER(RoutingTableContact,
                                 boost::uint16_t, kbucket_index),
        BOOST_MULTI_INDEX_MEMBER(RoutingTableContact,
                                 NodeId, distance_to_this_id)
      >
    >,
    bmi::ordered_non_unique<
      bmi::tag<TimeLastSeenTag>,
      BOOST_MULTI_INDEX_MEMBER(RoutingTableContact, bptime::ptime, last_seen)
    >,
    bmi::ordered_non_unique<
      bmi::tag<BootstrapTag>,
      bmi::const_mem_fun<RoutingTableContact, bool,
                         &RoutingTableContact::DirectConnected>
    >
  >
> RoutingTableContactsContainer;

typedef RoutingTableContactsContainer::index<NodeIdTag>::type& ContactsById;
typedef RoutingTableContactsContainer::index<DistanceToThisIdTag>::type&
    ContactsByDistanceToThisId;

typedef std::shared_ptr<boost::signals2::signal<void(const Contact&,
    const Contact&, RankInfoPtr)>> PingOldestContactPtr;
<<<<<<< HEAD
typedef std::shared_ptr <boost::signals2::signal <
=======
typedef std::shared_ptr<boost::signals2::signal<  // NOLINT
>>>>>>> c60c7c25
    void(const Contact&)>> ValidateContactPtr;

/** Object containing a node's Kademlia Routing Table and all its contacts.
 *  @class RoutingTable */    
class RoutingTable {
 public:
  /** Constructor.  To create a routing table, in all cases the node ID and
   *  k closest contacts parameter must be provided.
   *  @param[in] this_id The routing table holder's Kademlia ID.
   *  @param[in] k k closest contacts. */
  RoutingTable(const NodeId &this_id, const boost::uint16_t &k);
  /** Destructor. */
  ~RoutingTable();
  /** Add the given contact to the correct k-bucket; if it already
   *  exists, its status will be updated.  If the given k-bucket is full and not
   *  splittable, the signal ping_oldest_contact_ will be fired which will
   *  ultimately resolve whether the contact is added or not. 
   *  @param[in] contact The new contact which needs to be added.
   *  @param[in] rank_info The contact's rank_info. */
  void AddContact(const Contact &contact, RankInfoPtr rank_info);
  /** Get the info of the contact based on the input Kademlia ID.
   *  @param[in] node_id The input Kademlia ID.
   *  @param[out] contact the return contact. */
  void GetContact(const NodeId &node_id, Contact *contact);
  /** Finds a number of known nodes closest to the target node in the current
   *  routing table.
   *  NOTE: unless for special purpose, the target shall be considered to be
   *  always put into the exclude_contacts list.
   *  @param[in] target_id The Kademlia ID of the target node.
   *  @param[in] count Number of closest nodes looking for.
   *  @param[in] exclude_contacts List of contacts that shall be excluded.
   *  @param[out] close_contacts Result of the find closest contacts. */
  void GetCloseContacts(const NodeId &target_id,
                        const size_t &count,
                        const std::vector<Contact> &exclude_contacts,
                        std::vector<Contact> *close_contacts);
  /** Set one node's public key.
   *  @param[in] node_id The Kademlia ID of the target node.
   *  @param[in] new_public_key The new value of the public key.
   *  @return Error code, 0 for success, -1 for failure */
  int SetPublicKey(const NodeId &node_id, const std::string &new_public_key);
  /** Update one node's rank info.
   *  @param[in] node_id The Kademlia ID of the target node.
   *  @param[in] rank_info The new value of the rank info.
   *  @return Error code, 0 for success, -1 for failure */
  int UpdateRankInfo(const NodeId &node_id, RankInfoPtr rank_info);
  /** Set one node's preferred endpoint.
   *  @param[in] node_id The Kademlia ID of the target node.
   *  @param[in] ip The new preferred endpoint. 
   *  @return Error code, 0 for success, -1 for failure */
  int SetPreferredEndpoint(const NodeId &node_id, const IP &ip);
  /** Set one node's validation status.
   *  @param[in] node_id The Kademlia ID of the target node.
   *  @param[in] validated The validation status.
   *  @return Error code, 0 for success, -1 for failure */
  int SetValidated(const NodeId &node_id, bool validated);
  /** Increase one node's failedRPC counter by one.  If the count exceeds the
   *  value of kFailedRpcTolerance, the contact is removed from the routing
   *  table.
   *  @param[in] node_id The Kademlia ID of the target node.
   *  @return The value of the contact's current failed RPC count.  If the
   *  contact has been removed, the value will be kFailedRpcTolerance + 1.  If
   *  operation fails, the value will be -1. */
  int IncrementFailedRpcCount(const NodeId &node_id);
  /** Get the routing table holder's direct-connected nodes.
   *  For a direct-connected node, there must be no rendezvous endpoint,
   *  but either of tcp443 or tcp80 may be true.
   *  @param[out] contacts The result of all directly connected contacts. */
  void GetBootstrapContacts(std::vector<Contact> *contacts);
  /** Getter.
   *  @return The ping_oldest_contact_ signal. */
  PingOldestContactPtr ping_oldest_contact();
  /** Getter.
   *  @return The validate_contact_ signal. */
  ValidateContactPtr validate_contact();

  friend class test::RoutingTableTest;
  friend class test::RoutingTableSingleKTest;
  friend class test::RoutingTableTest_BEH_KAD_GetContactsClosestToOwnId_Test;
  friend class test::RoutingTableSingleKTest_FUNC_KAD_ForceKAcceptNewPeer_Test;
  friend class test::ServicesTest;

 private:
  typedef boost::shared_lock<boost::shared_mutex> SharedLock;
  typedef boost::upgrade_lock<boost::shared_mutex> UpgradeLock;
  typedef boost::unique_lock<boost::shared_mutex> UniqueLock;
  typedef boost::upgrade_to_unique_lock<boost::shared_mutex>
      UpgradeToUniqueLock;
  /** Finds a number of known nodes closest to the holder node in the current
   *  routing table.
   *  @param[in] count Number of closest nodes looking for.
   *  @param[in] exclude_contacts List of contacts that shall be excluded.
   *  @param[out] close_contacts Result of the find closest contacts. */
  void GetContactsClosestToOwnId(const size_t &count,
                                 const std::vector<Contact> &exclude_contacts,
                                 std::vector<Contact> *close_contacts);
  /** Return the contact which is the lastseen on in the target kbucket.
   *  @param[in] kbucket_index The index of the kbucket.
   *  @return The last seend contact in the kbucket. */
  Contact GetLastSeenContact(const boost::uint16_t &kbucket_index);
  /** Calculate the index of the k-bucket which is responsible for
   *  the specified key (or ID).
   *  @param[in] key The Kademlia ID of the target node.
   *  @return The index of the k-bucket which is in responsible. */
  boost::uint16_t KBucketIndex(const NodeId &key);
  /** Calculate the index of the k-bucket which is responsible for
   *  the specified common_heading_bits.
   *  @param[in] common_heading_bits The common_heading_bits the target node.
   *  @return The index of the k-bucket which is in responsible. */
  boost::uint16_t KBucketIndex(const boost::uint16_t &common_heading_bits);
  /** Getter.
   *  @return Num of kbuckets in the routing table. */
  boost::uint16_t KBucketCount() const;
  /** Get the number of contacts in a specified kbucket
   *  @param[in] key The index of the target k-bucket.
   *  @return Num of contacts in the specified kbucket */
  boost::uint16_t KBucketSizeForKey(const boost::uint16_t &key);
  /** Insert a contact into the routing table.
   *  @param[in] contact The new contact which needs to be added
   *  @param[in] rank_info The contact's rank_info
   *  @param[in] upgrade_lock An UpgradeLock held on shared_mutex_ */
  void InsertContact(const Contact &contact,
                     RankInfoPtr rank_info,
                     std::shared_ptr<UpgradeLock> upgrade_lock);
  /** Bisect the k-bucket into two new ones.
   *  @param[in] upgrade_lock An UpgradeLock held on shared_mutex_ */
  void SplitKbucket(std::shared_ptr<UpgradeLock> upgrade_lock);
  /** Forces the brother k-bucket of the holder to accept a new contact which
   *  would normally be dropped if it is within the k closest contacts to the
   *  holder's ID.
   *  @param[in] new_contact The new contact needs to be added.
   *  @param[in] target_bucket The kbucket shall in responsible of the new
   *  contact
   *  @param[in] upgrade_lock An UpgradeLock held on shared_mutex_
   *  @return Error Code:  0   for succeed,
   *                       -1  for No brother bucket
   *                       -2  for v==0
   *                       -3  for Not in Brother Bucket
   *                       -4  for New peer isn't among the k closest */
  int ForceKAcceptNewPeer(const Contact &new_contact,
                          const boost::uint16_t &target_bucket,
                          RankInfoPtr rank_info,
                          std::shared_ptr<UpgradeLock> upgrade_lock);
  /** XOR KBucket distance between two kademlia IDs.
   *  Measured by the number of common leading bits.
   *  The less the value is, the further the distance (the wider range) is.
   *  @param[in] rhs NodeId to which this is XOR
   *  @return the number of common bits from the beginning */
  boost::uint16_t KDistanceTo(const NodeId &rhs) const;
  /** Getter.
   *  @return Num of contacts in the routing table. */
  size_t Size();
  /** Empty the routing table */
  void Clear();

  /** Holder's Kademlia ID */
  const NodeId kThisId_;
  /** Kademlia k */
  const boost::uint16_t k_;
  /** Multi_index container of all contacts */
  RoutingTableContactsContainer contacts_;
  /** Signal to be fired when k-bucket is full and cannot be split.  In signal
   *  signature, last-seen contact is first, then new contact and new contact's
   *  rank info.  Slot should ping the old contact and if successful, should
   *  call AddContact for the old contact, or if unsuccessful, should call
   *  IncrementFailedRpcCount for the old contact.  If this removes the old
   *  contact, the slot should then call AddContact for the new contact. */
  PingOldestContactPtr ping_oldest_contact_;
  /** Signal to be fired when adding a new contact. The contact will be added
   *  into the routing table directly, but having the Validated tag to be false.
   *  The new added contact will be passed as signal signature. Slot should
   *  validate the contact (looking for its public_key and public_key_sig in
   *  KAD network, then to validate), then set the corresponding Validated tag
   *  in the routing table or to remove the contact from the routing table, if
   *  validation failed. */
  ValidateContactPtr validate_contact_;
  /** Thread safe mutex lock */
  boost::shared_mutex shared_mutex_;
  /** The index to the bucket that the holder shall sit in
   *  It shall always be the value that 1 greater than the brother bucket */
  boost::uint16_t bucket_of_holder_;
};

}  // namespace kademlia

}  // namespace maidsafe

#endif  // MAIDSAFE_DHT_KADEMLIA_ROUTING_TABLE_H_<|MERGE_RESOLUTION|>--- conflicted
+++ resolved
@@ -282,11 +282,7 @@
 
 typedef std::shared_ptr<boost::signals2::signal<void(const Contact&,
     const Contact&, RankInfoPtr)>> PingOldestContactPtr;
-<<<<<<< HEAD
-typedef std::shared_ptr <boost::signals2::signal <
-=======
 typedef std::shared_ptr<boost::signals2::signal<  // NOLINT
->>>>>>> c60c7c25
     void(const Contact&)>> ValidateContactPtr;
 
 /** Object containing a node's Kademlia Routing Table and all its contacts.
