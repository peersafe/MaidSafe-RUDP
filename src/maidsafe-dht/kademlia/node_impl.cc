--- conflicted
+++ resolved
@@ -170,14 +170,6 @@
 }
 
 void Node::Impl::Leave(std::vector<Contact> *bootstrap_contacts) {
-<<<<<<< HEAD
-  thread_group_.interrupt_all();
-  thread_group_.join_all();
-//  routing_table_connection_.disconnect();
-  if (routing_table_)
-    routing_table_->GetBootstrapContacts(bootstrap_contacts);
-=======
->>>>>>> 479bec92
   joined_ = false;
   if (thread_group_)  {
     thread_group_->interrupt_all();
@@ -548,22 +540,6 @@
   return kMeanRefreshInterval_;
 }
 
-<<<<<<< HEAD
-void Node::Impl::Join(const NodeId &node_id,
-          const Port &port,
-          const std::vector<Contact> &bootstrap_contacts,
-          JoinFunctor callback) {
-  joined_ = true;
-  // Connect the ReportDown Signal
-  report_down_contact_->connect(
-      ReportDownContactPtr::element_type::slot_type(
-          &Node::Impl::ReportDownContact, this, _1));
-  // Startup the thread to monitor the downlist queue
-  thread_group_.create_thread(
-                    boost::bind(&Node::Impl::MonitoringDownlistThread, this));
-  if (callback)
-    callback(1);
-=======
 bool Node::Impl::refresh_thread_running() const {
   return refresh_thread_running_;
 }
@@ -607,7 +583,6 @@
     std::for_each(key_value_tuples.begin(), key_value_tuples.end(),
                   boost::bind(&Node::Impl::PostStoreRefresh, this, _1));
   }
->>>>>>> 479bec92
 }
 
 void Node::Impl::EnablePingOldestContact() {
