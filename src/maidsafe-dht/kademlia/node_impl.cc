/* Copyright (c) 2009 maidsafe.net limited
All rights reserved.

Redistribution and use in source and binary forms, with or without modification,
are permitted provided that the following conditions are met:

    * Redistributions of source code must retain the above copyright notice,
    this list of conditions and the following disclaimer.
    * Redistributions in binary form must reproduce the above copyright notice,
    this list of conditions and the following disclaimer in the documentation
    and/or other materials provided with the distribution.
    * Neither the name of the maidsafe.net limited nor the names of its
    contributors may be used to endorse or promote products derived from this
    software without specific prior written permission.

THIS SOFTWARE IS PROVIDED BY THE COPYRIGHT HOLDERS AND CONTRIBUTORS "AS IS" AND
ANY EXPRESS OR IMPLIED WARRANTIES, INCLUDING, BUT NOT LIMITED TO, THE IMPLIED
WARRANTIES OF MERCHANTABILITY AND FITNESS FOR A PARTICULAR PURPOSE ARE
DISCLAIMED.  IN NO EVENT SHALL THE COPYRIGHT HOLDER OR CONTRIBUTORS BE LIABLE
FOR ANY DIRECT, INDIRECT, INCIDENTAL, SPECIAL, EXEMPLARY, OR CONSEQUENTIAL
DAMAGES (INCLUDING, BUT NOT LIMITED TO, PROCUREMENT OF SUBSTITUTE GOODS OR
SERVICES; LOSS OF USE, DATA, OR PROFITS; OR BUSINESS INTERRUPTION) HOWEVER
CAUSED AND ON ANY THEORY OF LIABILITY, WHETHER IN CONTRACT, STRICT LIABILITY, OR
TORT (INCLUDING NEGLIGENCE OR OTHERWISE) ARISING IN ANY WAY OUT OF THE USE OF
THIS SOFTWARE, EVEN IF ADVISED OF THE POSSIBILITY OF SUCH DAMAGE.
*/

#include <algorithm>

#include "maidsafe-dht/kademlia/node_impl.h"
#include "maidsafe-dht/kademlia/datastore.h"
#include "maidsafe-dht/kademlia/node_id.h"
#include "maidsafe-dht/kademlia/rpcs.h"
#include "maidsafe-dht/kademlia/routing_table.h"
#include "maidsafe-dht/kademlia/securifier.h"
#include "maidsafe-dht/kademlia/service.h"
#include "maidsafe-dht/kademlia/utils.h"

namespace maidsafe {

namespace kademlia {

// some tools which will be used in the implementation of Node::Impl class

Node::Impl::Impl(IoServicePtr asio_service,
                 TransportPtr listening_transport,
                 MessageHandlerPtr message_handler,
                 SecurifierPtr default_securifier,
                 AlternativeStorePtr alternative_store,
                 bool client_only_node,
                 const boost::uint16_t &k,
                 const boost::uint16_t &alpha,
                 const boost::uint16_t &beta,
                 const boost::posix_time::time_duration &mean_refresh_interval)
    : asio_service_(asio_service),
      listening_transport_(listening_transport),
      message_handler_(message_handler),
      default_securifier_(default_securifier),
      alternative_store_(alternative_store),
      on_online_status_change_(new OnOnlineStatusChangePtr::element_type),
      client_only_node_(client_only_node),
      k_(k),
      threshold_((k_ * 3) / 4),
      kAlpha_(alpha),
      kBeta_(beta),
      kMeanRefreshInterval_(mean_refresh_interval.is_special() ? 3600 :
                            mean_refresh_interval.total_seconds()),
      data_store_(new DataStore(kMeanRefreshInterval_)),
      service_(),
      routing_table_(),
      rpcs_(new Rpcs(asio_service_, default_securifier)),
      contact_(),
      joined_(false),
      refresh_routine_started_(false),
      stopping_(false),
//       routing_table_connection_(),
      report_down_contact_(new ReportDownContactPtr::element_type),
      mutex_(),
      condition_downlist_(),
      down_contacts_(),
      thread_group_(),
      refresh_thread_running_(false),
      downlist_thread_running_(false) {}

Node::Impl::~Impl() {
  if (joined_)
    Leave(NULL);
}

void Node::Impl::Join(const NodeId &node_id,
                      const Port &port,
                      const std::vector<Contact> &bootstrap_contacts,
                      JoinFunctor callback) {
  if (bootstrap_contacts.empty() ||
      listening_transport_->listening_port() == 0) {
    callback(-1);
    return;
  }

  // Create contact_ inforrmation for node and set contact for Rpcs
  Contact contact(node_id, listening_transport_->transport_details().endpoint,
                  listening_transport_->transport_details().local_endpoints,
                  listening_transport_->transport_details().rendezvous_endpoint,
                  false, false, default_securifier_->kSigningKeyId(),
                  default_securifier_->kSigningPublicKey(), "");
  contact_ = contact;
  rpcs_->set_contact(contact_);

  FindNodesFunctor fncallback;
  std::vector<Contact> temp_bootstrap_contacts;
  temp_bootstrap_contacts.assign(bootstrap_contacts.begin(),
                                 bootstrap_contacts.end());
  std::sort(temp_bootstrap_contacts.begin(), temp_bootstrap_contacts.end(),
            boost::bind(&Node::Impl::SortByDistance, this, _1, _2));
  std::vector<Contact> search_contact;
  search_contact.push_back(temp_bootstrap_contacts.front());
  temp_bootstrap_contacts.erase(temp_bootstrap_contacts.begin());
  fncallback = boost::bind(&Node::Impl::JoinFindNodesCallback, this,
                           _1, _2, temp_bootstrap_contacts, node_id, callback);
  std::shared_ptr<FindNodesArgs> fna(new FindNodesArgs(node_id, fncallback));
  AddContactsToContainer<FindNodesArgs>(search_contact, fna);
  IterativeSearch<FindNodesArgs>(fna);
}

void Node::Impl::JoinFindNodesCallback(
    const int &result,
    const std::vector<Contact>&,
    std::vector<Contact> bootstrap_contacts,
    const NodeId &node_id,
    JoinFunctor callback) {
  if (result < 0) {
    if (bootstrap_contacts.empty()) {
      callback(result);
      return;
    }
    std::vector<Contact> search_contact;
    search_contact.push_back(bootstrap_contacts.front());
    bootstrap_contacts.erase(bootstrap_contacts.begin());
    FindNodesFunctor fncallback;
    fncallback = boost::bind(&Node::Impl::JoinFindNodesCallback, this,
                             _1, _2, bootstrap_contacts, node_id, callback);
    std::shared_ptr<FindNodesArgs> fna(new FindNodesArgs(node_id, fncallback));
    AddContactsToContainer<FindNodesArgs>(search_contact, fna);
    IterativeSearch<FindNodesArgs>(fna);
  } else {
    joined_ = true;
    if (!client_only_node_) {
      service_.reset(new Service(routing_table_, data_store_,
                                 alternative_store_, default_securifier_, k_));
      service_->ConnectToSignals(listening_transport_, message_handler_);
      thread_group_.create_thread(boost::bind(&Node::Impl::RefreshDataStore,
                                              this));
      refresh_thread_running_ = true;
      // Connect the ReportDown Signal
      report_down_contact_->connect(
          ReportDownContactPtr::element_type::slot_type(
              &Node::Impl::ReportDownContact, this, _1));
      routing_table_->ping_oldest_contact()->connect(
          boost::bind(&Node::Impl::PingOldestContact, this, _1, _2, _3));
      routing_table_->validate_contact()->connect(
          boost::bind(&Node::Impl::ValidateContact, this, _1));
      // Startup the thread to monitor the downlist queue
      thread_group_.create_thread(
          boost::bind(&Node::Impl::MonitoringDownlistThread, this));
      downlist_thread_running_ = true;
    }
    callback(result);
  }
}

void Node::Impl::Leave(std::vector<Contact> *bootstrap_contacts) {
  joined_ = false;
//  std::cout << "Leave: 0" << std::endl;
//  condition_downlist_.notify_one();
  thread_group_.interrupt_all();
//  std::cout << "Leave: 1" << std::endl;
  thread_group_.join_all();
<<<<<<< HEAD
//   routing_table_connection_.disconnect();
=======
//  std::cout << "Leave: 2" << std::endl;
  refresh_thread_running_ = false;
  downlist_thread_running_ = false;
  routing_table_connection_.disconnect();
>>>>>>> 07cf7d3b
  routing_table_->GetBootstrapContacts(bootstrap_contacts);
}

void Node::Impl::StoreResponse(RankInfoPtr rank_info,
                               int response_code,
                               std::shared_ptr<RpcArgs> srpc,
                               const Key &key,
                               const std::string &value,
                               const std::string &signature,
                               SecurifierPtr securifier) {
  std::shared_ptr<StoreArgs> sa =
      std::static_pointer_cast<StoreArgs> (srpc->rpc_a);
  boost::mutex::scoped_lock loch_surlaplage(sa->mutex);
  NodeSearchState mark(kContacted);
  if (response_code < 0) {
    mark = kDown;
    // fire a signal here to notify this contact is down
    (*report_down_contact_)(srpc->contact);
  }
  // Mark the enquired contact
  NodeContainerByNodeId key_node_indx = sa->nc.get<nc_id>();
  auto it_tuple = key_node_indx.find(srpc->contact.node_id());
  key_node_indx.modify(it_tuple, ChangeState(mark));

  auto pit_pending = sa->nc.get<nc_state>().equal_range(kSelectedAlpha);
  int num_of_pending = std::distance(pit_pending.first, pit_pending.second);

  auto pit_contacted = sa->nc.get<nc_state>().equal_range(kContacted);
  int num_of_contacted= std::distance(pit_contacted.first,
                                      pit_contacted.second);

  auto pit_down = sa->nc.get<nc_state>().equal_range(kDown);
  int num_of_down= std::distance(pit_down.first, pit_down.second);

  if (!sa->calledback) {
    if (num_of_down > (k_ - threshold_)) {
      // report back a failure once has more down contacts than the margin
      sa->callback(-2);
      sa->calledback = true;
    }
    if (num_of_contacted >= threshold_) {
      // report back once has enough succeed contacts
      sa->callback(num_of_contacted);
      sa->calledback = true;
    }
  }
  // delete those succeeded contacts if a failure was report back
  // the response for the last responded contact shall be responsible to do it
  if ((num_of_pending == 0) && (num_of_contacted < threshold_)) {
    auto it = pit_down.first;
    while (it != pit_down.second) {
      rpcs_->Delete(key, value, signature, securifier, (*it).contact,
                    boost::bind(&Node::Impl::SingleDeleteResponse,
                                this, _1, _2, (*it).contact),
                    kTcp);
      ++it;
    }
  }
}

void Node::Impl::SingleDeleteResponse(RankInfoPtr rank_info,
                                      int response_code,
                                      const Contact &contact) {
  if (response_code < 0) {
    // fire a signal here to notify this contact is down
    (*report_down_contact_)(contact);
  }
}

void Node::Impl::Store(const Key &key,
                       const std::string &value,
                       const std::string &signature,
                       const boost::posix_time::time_duration &ttl,
                       SecurifierPtr securifier,
                       StoreFunctor callback) {
  std::shared_ptr<StoreArgs> sa(new StoreArgs(callback));
  FindNodes(key, boost::bind(&Node::Impl::OperationFindNodesCB<StoreArgs>,
                             this, _1, _2,
                             key, value, signature, ttl,
                             securifier, sa));
}

void Node::Impl::Delete(const Key &key,
                        const std::string &value,
                        const std::string &signature,
                        SecurifierPtr securifier,
                        DeleteFunctor callback) {
  std::shared_ptr<DeleteArgs> da(new DeleteArgs(callback));
  boost::posix_time::time_duration ttl;
  FindNodes(key, boost::bind(&Node::Impl::OperationFindNodesCB<DeleteArgs>,
                             this, _1, _2,
                             key, value, signature, ttl,
                             securifier, da));
}

void Node::Impl::Update(const Key &key,
                        const std::string &new_value,
                        const std::string &new_signature,
                        const std::string &old_value,
                        const std::string &old_signature,
                        SecurifierPtr securifier,
                        const boost::posix_time::time_duration &ttl,
                        UpdateFunctor callback) {
  std::shared_ptr<UpdateArgs> ua(new UpdateArgs(new_value, new_signature,
                                                 old_value, old_signature,
                                                 callback));
  FindNodes(key, boost::bind(&Node::Impl::OperationFindNodesCB<UpdateArgs>,
                             this, _1, _2,
                             key, "", "", ttl,
                             securifier, ua));
}

template <class T>
void Node::Impl::OperationFindNodesCB(int result_size,
                               const std::vector<Contact> &cs,
                               const Key &key,
                               const std::string &value,
                               const std::string &signature,
                               const boost::posix_time::time_duration &ttl,
                               SecurifierPtr securifier,
                               std::shared_ptr<T> args) {
//  boost::mutex::scoped_lock loch_surlaplage(args->mutex);
  if (result_size < threshold_) {
    if (result_size < 0) {
      args->callback(-1);
    } else {
      args->callback(-3);
    }
  } else {
    auto it = cs.begin();
    auto it_end = cs.end();
    while (it != it_end) {
        NodeContainerTuple nct((*it), key);
        nct.state = kSelectedAlpha;
        args->nc.insert(nct);
        ++it;
    }

    it = cs.begin();
    while (it != it_end) {
      std::shared_ptr<RpcArgs> rpc(new RpcArgs((*it), args));
      switch (args->operation_type) {
        case kOpDelete:
          rpcs_->Delete(key, value, signature, securifier, (*it),
                        boost::bind(&Node::Impl::DeleteResponse<DeleteArgs>,
                                    this, _1, _2, rpc),
                        kTcp);
          break;
        case kOpStore: {
          boost::posix_time::seconds ttl_s(ttl.seconds());
          rpcs_->Store(key, value, signature, ttl_s, securifier, (*it),
                       boost::bind(&Node::Impl::StoreResponse,
                                   this, _1, _2, rpc, key, value,
                                   signature, securifier),
                       kTcp);
          }
          break;
        case kOpUpdate: {
          std::shared_ptr<UpdateArgs> ua =
            std::dynamic_pointer_cast<UpdateArgs> (args);
          boost::posix_time::seconds ttl_s(ttl.seconds());
          rpcs_->Store(key, ua->new_value, ua->new_signature, ttl_s,
                      securifier, (*it),
                      boost::bind(&Node::Impl::UpdateStoreResponse,
                                  this, _1, _2, rpc, key, securifier),
                      kTcp);
          }
          break;
          default: break;
      }
      ++it;
    }
  }
}

template <class T>
void Node::Impl::DeleteResponse(RankInfoPtr rank_info,
                                int response_code,
                                std::shared_ptr<RpcArgs> drpc) {
  std::shared_ptr<T> da = std::static_pointer_cast<T> (drpc->rpc_a);
  // calledback flag needs to be protected by the mutex lock
  boost::mutex::scoped_lock loch_surlaplage(da->mutex);
  if (da->calledback)
    return;

  NodeSearchState mark(kContacted);
  if (response_code < 0) {
    mark = kDown;
    // fire a signal here to notify this contact is down
    (*report_down_contact_)(drpc->contact);
  }
  // Mark the enquired contact
  NodeContainerByNodeId key_node_indx = drpc->rpc_a->nc.get<nc_id>();
  auto it_tuple = key_node_indx.find(drpc->contact.node_id());
  key_node_indx.modify(it_tuple, ChangeState(mark));

  auto pit_pending =
      drpc->rpc_a->nc.get<nc_state>().equal_range(kSelectedAlpha);
  int num_of_pending = std::distance(pit_pending.first, pit_pending.second);

  auto pit_contacted = drpc->rpc_a->nc.get<nc_state>().equal_range(kContacted);
  int num_of_contacted= std::distance(pit_contacted.first,
                                      pit_contacted.second);

  auto pit_down = drpc->rpc_a->nc.get<nc_state>().equal_range(kDown);
  int num_of_down= std::distance(pit_down.first, pit_down.second);

  if (num_of_down > (k_ - threshold_)) {
    // report back a failure once has more down contacts than the margin
    da->callback(-2);
    da->calledback = true;
  }
  if (num_of_contacted >= threshold_) {
    // report back once has enough succeed contacts
    da->callback(num_of_contacted);
    da->calledback = true;
  }

  // by far only report failure defined, unlike to what happens in Store,
  // there is no restore (undo those success deleted) operation in delete
}

void Node::Impl::UpdateStoreResponse(RankInfoPtr rank_info,
                                     int response_code,
                                     std::shared_ptr<RpcArgs> urpc,
                                     const Key &key,
                                     SecurifierPtr securifier) {
  std::shared_ptr<UpdateArgs> ua =
      std::static_pointer_cast<UpdateArgs> (urpc->rpc_a);
  if (response_code < 0) {
    boost::mutex::scoped_lock loch_surlaplage(ua->mutex);
    // once store operation failed, the contact will be marked as DOWN
    // and no DELETE operation for that contact will be executed
    NodeContainerByNodeId key_node_indx = ua->nc.get<nc_id>();
    auto it_tuple = key_node_indx.find(urpc->contact.node_id());
    key_node_indx.modify(it_tuple, ChangeState(kDown));

    // ensure this down contact is not the last one, prevent a deadend
    auto pit_pending = ua->nc.get<nc_state>().equal_range(kSelectedAlpha);
    int num_of_total_pending = std::distance(pit_pending.first,
                                             pit_pending.second);
    if (num_of_total_pending == 0) {
      ua->callback(-2);
      ua->calledback = true;
    }
    // fire a signal here to notify this contact is down
    (*report_down_contact_)(urpc->contact);
  } else {
    rpcs_->Delete(key, ua->old_value, ua->old_signature,
                  securifier, urpc->contact,
                  boost::bind(&Node::Impl::DeleteResponse<UpdateArgs>,
                              this, _1, _2, urpc),
                  kTcp);
  }
}

void Node::Impl::FindValue(const Key &key,
                           SecurifierPtr securifier,
                           FindValueFunctor callback) {
  std::shared_ptr<FindValueArgs> fva(new FindValueArgs(key, securifier,
                                                       callback));
  // initialize with local k closest as a seed
  std::vector<Contact> close_nodes, excludes;
  routing_table_->GetCloseContacts(key, k_, excludes, &close_nodes);
  AddContactsToContainer<FindValueArgs>(close_nodes, fva);
  IterativeSearch<FindValueArgs>(fva);
}

void Node::Impl::GetContact(const NodeId &node_id,
                            GetContactFunctor callback) {
  FindNodes(node_id,
            boost::bind(&Node::Impl::GetContactCallBack,
                        this, _1, _2, node_id, callback));
}

void Node::Impl::GetContactCallBack(int result_size,
                                    const std::vector<Contact> &cs,
                                    const NodeId &node_id,
                                    GetContactFunctor callback) {
  auto it = cs.begin();
  auto it_end = cs.end();
  while (it != it_end) {
    if ((*it).node_id() == node_id) {
      callback(1, (*it));
      return;
    }
    ++it;
  }
  callback(-1, Contact());
}

void Node::Impl::SetLastSeenToNow(const Contact &contact) {
  Contact result;
  routing_table_->GetContact(contact.node_id(), &result);
  if (result == Contact())
    return;
  // If the contact exists in the routing table, add it again will set its
  // last_seen to now
  routing_table_->AddContact(contact, RankInfoPtr());
}

void Node::Impl::IncrementFailedRpcs(const Contact &contact) {
  routing_table_->IncrementFailedRpcCount(contact.node_id());
}

void Node::Impl::UpdateRankInfo(const Contact &contact,
                                RankInfoPtr rank_info) {
  routing_table_->UpdateRankInfo(contact.node_id(), rank_info);
}

RankInfoPtr Node::Impl::GetLocalRankInfo(const Contact &contact) const {
  return routing_table_->GetLocalRankInfo(contact);
}

void Node::Impl::GetAllContacts(std::vector<Contact> *contacts) {
  routing_table_->GetAllContacts(contacts);
}

void Node::Impl::GetBootstrapContacts(std::vector<Contact> *contacts) {
  routing_table_->GetBootstrapContacts(contacts);
}

Contact Node::Impl::contact() const {
  return contact_;
}

bool Node::Impl::joined() const {
  return joined_;
}

IoServicePtr Node::Impl::asio_service() {
  return asio_service_;
}

AlternativeStorePtr Node::Impl::alternative_store() {
  return alternative_store_;
}

OnOnlineStatusChangePtr Node::Impl::on_online_status_change() {
  return on_online_status_change_;
}

bool Node::Impl::client_only_node() const {
  return client_only_node_;
}

boost::uint16_t Node::Impl::k() const {
  return k_;
}

boost::uint16_t Node::Impl::alpha() const {
  return kAlpha_;
}

boost::uint16_t Node::Impl::beta() const {
  return kBeta_;
}

boost::posix_time::time_duration Node::Impl::mean_refresh_interval() const {
  return kMeanRefreshInterval_;
}

<<<<<<< HEAD
void Node::Impl::Join(const NodeId &node_id,
          const Port &port,
          const std::vector<Contact> &bootstrap_contacts,
          JoinFunctor callback) {
  joined_ = true;
  // Connect the ReportDown Signal
  report_down_contact_->connect(
      ReportDownContactPtr::element_type::slot_type(
          &Node::Impl::ReportDownContact, this, _1));
  // Startup the thread to monitor the downlist queue
  thread_group_.create_thread(
                    boost::bind(&Node::Impl::MonitoringDownlistThread, this));
=======
bool Node::Impl::refresh_thread_running() const {
  return refresh_thread_running_;
}

bool Node::Impl::downlist_thread_running() const {
  return downlist_thread_running_;
}

bool Node::Impl::SortByDistance(Contact contact_1, Contact contact_2) {
  NodeId node_id1, node_id2;
  node_id1 = contact_1.node_id() ^ contact_.node_id();
  node_id2 = contact_2.node_id() ^ contact_.node_id();
  return node_id2 > node_id1;
}

void Node::Impl::StoreRefreshCallback(RankInfoPtr rank_info,
                                      const int &result) {
  //  if result is not success then make downlist
}

void Node::Impl::PostStoreRefresh(const KeyValueTuple &key_value_tuple) {
  std::vector<Contact> closest_contacts;
  std::vector<Contact> exclude_contacts;
  StoreRefreshFunctor sf = boost::bind(&Node::Impl::StoreRefreshCallback, this,
                                       _1, _2);
  routing_table_->GetContactsClosestToOwnId(k_, exclude_contacts,
                                            &closest_contacts);
  for (size_t i = 0; i < closest_contacts.size(); ++i) {
    asio_service_->post(boost::bind(
        &Rpcs::StoreRefresh, rpcs_.get(), key_value_tuple.key(),
        key_value_tuple.key_value_signature.signature, default_securifier_,
        closest_contacts[i], sf, kTcp));
  }
}

void Node::Impl::RefreshDataStore() {
  std::vector<KeyValueTuple> key_value_tuples;
  while (joined_) {
    boost::this_thread::sleep(boost::posix_time::milliseconds(10000));
    data_store_->Refresh(&key_value_tuples);
    std::for_each(key_value_tuples.begin(), key_value_tuples.end(),
                  boost::bind(&Node::Impl::PostStoreRefresh, this, _1));
  }
>>>>>>> 07cf7d3b
}

void Node::Impl::EnablePingOldestContact() {
  // Connect the ping_oldest_contact signal in the routing table
  routing_table_->ping_oldest_contact()->connect(boost::bind(
                      &Node::Impl::PingOldestContact, this, _1, _2, _3));
}

void Node::Impl::EnableValidateContact() {
  // Connect the validate_contact signal in the routing table
  routing_table_->validate_contact()->connect(boost::bind(
                      &Node::Impl::ValidateContact, this, _1));
}

// TODO(qi.ma@maidsafe.net): the info of the node reporting these k-closest
// contacts will need to be recorded during the FindValue process once the
// CACHE methodology is decided
template <class T>
void Node::Impl::AddContactsToContainer(const std::vector<Contact> contacts,
                                        std::shared_ptr<T> fa) {
  // Only insert the tuple when it does not existed in the container
  boost::mutex::scoped_lock loch_lavitesse(fa->mutex);
  NodeContainerByNodeId key_node_indx = fa->nc.template get<nc_id>();
  for (size_t n = 0; n < contacts.size(); ++n) {
    auto it_tuple = key_node_indx.find(contacts[n].node_id());
    if (it_tuple == key_node_indx.end()) {
      NodeContainerTuple nct(contacts[n], fa->key);
      fa->nc.insert(nct);
    }
  }
}

template <class T>
bool Node::Impl::HandleIterationStructure(const Contact &contact,
                                    std::shared_ptr<T> fa,
                                    NodeSearchState mark,
                                    int *response_code,
                                    std::vector<Contact> *closest_contacts,
                                    bool *cur_iteration_done,
                                    bool *calledback) {
  bool result = false;
  boost::mutex::scoped_lock loch_surlaplage(fa->mutex);

  // Mark the enquired contact
  NodeContainerByNodeId key_node_indx = fa->nc.template get<nc_id>();
  auto it_tuple = key_node_indx.find(contact.node_id());
  key_node_indx.modify(it_tuple, ChangeState(mark));

  NodeContainerByDistance distance_node_indx =
                                    fa->nc.template get<nc_distance>();
  auto it = distance_node_indx.begin();
  auto it_end = distance_node_indx.end();
  int num_new_contacts(0);
  int num_candidates(0);
  while ((it != it_end) && (num_candidates < k_)) {
    if ((*it).state == kNew)
      ++num_new_contacts;
    if ((*it).state != kDown)
      ++num_candidates;
    ++it;
  }

  // To tell if the current iteration is done or not, only need to test:
  //    if number of pending(waiting for response) contacts
  //    is not greater than (kAlpha_ - kBeta_)
  // always check with the latest round, no need to worry about the previous
  auto pit = fa->nc.template get<nc_state_round>().equal_range(
                 boost::make_tuple(kSelectedAlpha, fa->round));
  int num_of_round_pending = std::distance(pit.first, pit.second);
  if (num_of_round_pending <= (kAlpha_ - kBeta_))
      *cur_iteration_done = true;

  auto pit_pending = fa->nc.template get<nc_state>().equal_range(
                                                              kSelectedAlpha);
  int num_of_total_pending = std::distance(pit_pending.first,
                                           pit_pending.second);
  {
    //     no kNew contacts among the top K
    // And no kSelectedAlpha (pending) contacts in total
    if ((num_new_contacts == 0) && (num_of_total_pending == 0))
      *calledback = true;
  }
  {
    // To prevent the situation that may keep requesting contacts if there
    // is any pending contacts, the request will be halted once got k-closest
    // contacted in the result (i.e. wait till all pending contacts cleared)
    if ((num_candidates == k_) && (num_of_total_pending != 0))
      *cur_iteration_done = false;
  }

  // If the search can be stopped, then we callback (report the result list)
  if (*calledback) {
    auto it = distance_node_indx.begin();
    auto it_end = distance_node_indx.end();
    while ((it != it_end) && (closest_contacts->size() < k_)) {
      if ((*it).state == kContacted)
        closest_contacts->push_back((*it).contact);
      ++it;
    }
    *response_code = closest_contacts->size();
    // main part of memory resource in fa can be released here
    fa->nc.clear();
  }
  result = true;
  return result;
}

void Node::Impl::FindNodes(const Key &key, FindNodesFunctor callback) {
  std::vector<Contact> close_nodes, excludes;
  std::shared_ptr<FindNodesArgs> fna(new FindNodesArgs(key, callback));

  // initialize with local k closest as a seed
  routing_table_->GetCloseContacts(key, k_, excludes, &close_nodes);
  AddContactsToContainer<FindNodesArgs>(close_nodes, fna);

  IterativeSearch<FindNodesArgs>(fna);
}


template <class T>
void Node::Impl::IterativeSearch(std::shared_ptr<T> fa) {
  boost::mutex::scoped_lock loch_surlaplage(fa->mutex);
  auto pit = fa->nc. template get<nc_state_distance>().equal_range(
      boost::make_tuple(kNew));
  int num_of_candidates = std::distance(pit.first, pit.second);

  if (num_of_candidates == 0) {
    // All contacted or in waitingresponse state, then just do nothing here
    return;
  }
  // find Alpha closest contacts to enquire
  // or all the left contacts if less than Alpha contacts haven't been tried
  boost::uint16_t counter = 0;
  auto it_begin = pit.first;
  auto it_end = pit.second;
  std::vector<NodeId> to_contact;
  while ((it_begin != it_end) && (counter < kAlpha_)) {
    // note, change the state value here may cause re-sorting of the
    // multi-index container. So we can only collect the node_id of the
    // contacts need to be changed, then change their state value later
    to_contact.push_back((*it_begin).contact_id);
    ++it_begin;
    ++counter;
  }

  NodeContainerByNodeId key_node_indx = fa->nc.template get<nc_id>();
  // Update contacts' state
  for (auto it = to_contact.begin(); it != to_contact.end(); ++it) {
    auto it_tuple = key_node_indx.find(*it);
    key_node_indx.modify(it_tuple, ChangeState(kSelectedAlpha));
    key_node_indx.modify(it_tuple, ChangeRound(fa->round+1));
  }
  ++fa->round;
  // Better to change the value in a bunch and then issue RPCs in a bunch
  // to avoid any possibilities of cross-interference
  for (auto it = to_contact.begin(); it != to_contact.end(); ++it) {
    auto it_tuple = key_node_indx.find(*it);
    std::shared_ptr<RpcArgs> frpc(new RpcArgs((*it_tuple).contact, fa));
    switch (fa->operation_type) {
      case kOpFindNode: {
        rpcs_->FindNodes(fa->key, default_securifier_, (*it_tuple).contact,
                         boost::bind(&Node::Impl::IterativeSearchNodeResponse,
                                     this, _1, _2, _3, frpc),
                         kTcp);
        }
        break;
      case kOpFindValue: {
        std::shared_ptr<FindValueArgs> fva =
          std::dynamic_pointer_cast<FindValueArgs> (fa);
        rpcs_->FindValue(fva->key, fva->securifier, (*it_tuple).contact,
                  boost::bind(&Node::Impl::IterativeSearchValueResponse,
                              this, _1, _2, _3, _4, _5, frpc),
                  kTcp);
        }
        break;
      default: break;
    }
  }
}

void Node::Impl::IterativeSearchValueResponse(
                                  RankInfoPtr rank_info,
                                  int result,
                                  const std::vector<std::string> &values,
                                  const std::vector<Contact> &contacts,
                                  const Contact &alternative_store,
                                  std::shared_ptr<RpcArgs> frpc) {
  std::shared_ptr<FindValueArgs> fva =
      std::static_pointer_cast<FindValueArgs> (frpc->rpc_a);
  if (fva->calledback)
    return;
  // once got some result, terminate the search and report the result back
  // immediately
  bool curr_iteration_done(false), calledback(false);
  int response_code(0);
  std::vector<Contact> closest_contacts;
  if (values.size() > 0) {
    calledback = true;
    response_code = values.size();
  } else {
    NodeSearchState mark(kContacted);
    if (result < 0) {
      mark = kDown;
      // fire a signal here to notify this contact is down
      (*report_down_contact_)(frpc->contact);
    } else {
      AddContactsToContainer<FindValueArgs>(contacts, fva);
    }

    if (!HandleIterationStructure<FindValueArgs>(frpc->contact, fva, mark,
                                                 &response_code,
                                                 &closest_contacts,
                                                 &curr_iteration_done,
                                                 &calledback)) {
      printf("Well, that's just too freakishly odd. Daaaaamn, brotha!\n");
    }
    response_code = -2;
    if ((!calledback) && (curr_iteration_done))
      IterativeSearch<FindValueArgs>(fva);
  }

  if (calledback) {
    boost::mutex::scoped_lock loch_surlaplage(fva->mutex);
    // TODO(qi.ma@maidsafe.net): the cache contact shall be populated once the
    // methodology of CACHE is decided
    Contact cache_contact;
    fva->callback(response_code, values, closest_contacts,
                  alternative_store, cache_contact);
    fva->calledback = true;
  }
}

void Node::Impl::IterativeSearchNodeResponse(
                                  RankInfoPtr rank_info,
                                  int result,
                                  const std::vector<Contact> &contacts,
                                  std::shared_ptr<RpcArgs> fnrpc) {
  std::shared_ptr<FindNodesArgs> fna =
      std::static_pointer_cast<FindNodesArgs> (fnrpc->rpc_a);

  // If already calledback, i.e. result has already been reported
  // then do nothing, just return
  if (fna->calledback) {
    return;
  }
  bool curr_iteration_done(false), calledback(false);
  int response_code(0);
  std::vector<Contact> closest_contacts;
  NodeSearchState mark(kContacted);
  if (result < 0) {
    mark = kDown;
    // fire a signal here to notify this contact is down
    (*report_down_contact_)(fnrpc->contact);
    boost::mutex::scoped_lock loch_surlaplage(fna->mutex);
    if (fna->nc.size() == 1) {
      fna->callback(-1, closest_contacts);
      fna->nc.clear();
      return;
    }
  } else {
    AddContactsToContainer<FindNodesArgs>(contacts, fna);
  }

  if (!HandleIterationStructure<FindNodesArgs>(fnrpc->contact, fna, mark,
                                               &response_code,
                                               &closest_contacts,
                                               &curr_iteration_done,
                                               &calledback)) {
    printf("Well, that's just too freakishly odd. Daaaaamn, brotha!\n");
  }

  if (!calledback) {
    if (curr_iteration_done)
      IterativeSearch<FindNodesArgs>(fna);
  } else {
    boost::mutex::scoped_lock loch_surlaplage(fna->mutex);
    fna->callback(response_code, closest_contacts);
    fna->calledback = true;
  }
}

void Node::Impl::PingOldestContact(const Contact &oldest_contact,
                                   const Contact &replacement_contact,
                                   RankInfoPtr replacement_rank_info) {
  Rpcs::PingFunctor callback(boost::bind(&Node::Impl::PingOldestContactCallback,
                                         this, oldest_contact, _1, _2,
                                         replacement_contact,
                                         replacement_rank_info));
  rpcs_->Ping(SecurifierPtr(), oldest_contact, callback, kTcp);
}

void Node::Impl::PingOldestContactCallback(Contact oldest_contact,
                                           RankInfoPtr oldest_rank_info,
                                           const int &result,
                                           Contact replacement_contact,
                                           RankInfoPtr
                                             replacement_rank_info) {
  if (result < 0) {
    // Increase the RPCfailure of the oldest_contact by one, and then try to
    // add the new contact again
    routing_table_->IncrementFailedRpcCount(oldest_contact.node_id());
    routing_table_->AddContact(replacement_contact, replacement_rank_info);
  } else {
    // Add the oldest_contact again to update its last_seen to now
    routing_table_->AddContact(oldest_contact, oldest_rank_info);
  }
}

void Node::Impl::ReportDownContact(const Contact &down_contact) {
  routing_table_->IncrementFailedRpcCount(down_contact.node_id());
  boost::mutex::scoped_lock loch_surlaplage(mutex_);
  down_contacts_.push_back(down_contact.node_id());
  condition_downlist_.notify_one();
}

void Node::Impl::MonitoringDownlistThread() {
  while (joined_) {
    boost::mutex::scoped_lock loch_surlaplage(mutex_);
    while (down_contacts_.empty() && joined_) {
      condition_downlist_.wait(loch_surlaplage);
    }

    // report the downlist to local k-closest contacts
    std::vector<Contact> close_nodes, excludes;
    routing_table_->GetContactsClosestToOwnId(k_, excludes, &close_nodes);
    auto it = close_nodes.begin();
    auto it_end = close_nodes.end();
    while (it != it_end) {
      rpcs_->Downlist(down_contacts_, default_securifier_, (*it), kTcp);
      ++it;
    }
    down_contacts_.clear();
  }
}

void Node::Impl::ValidateContact(const Contact &contact) {
  GetPublicKeyAndValidationCallback callback(
      boost::bind(&Node::Impl::ValidateContactCallback, this, contact, _1, _2));
  default_securifier_->GetPublicKeyAndValidation(contact.public_key_id(),
                                                 callback);
}

void Node::Impl::ValidateContactCallback(Contact contact,
                                         std::string public_key,
                                         std::string public_key_validation) {
  bool valid = default_securifier_->Validate("", "", contact.public_key_id(),
                                             public_key, public_key_validation,
                                             contact.node_id().String());
  routing_table_->SetValidated(contact.node_id(), valid);
}

void Node::Impl::SetService(std::shared_ptr<Service> service) {
  service_ = service;
  service_->GetPingDownListSignalHandler()->connect(boost::bind(
                      &Node::Impl::PingDownlistContact, this, _1));
}

void Node::Impl::PingDownlistContact(const Contact &contact) {
  Rpcs::PingFunctor callback(boost::bind(
                                &Node::Impl::PingDownlistContactCallback,
                                this, contact, _1, _2));
  rpcs_->Ping(SecurifierPtr(), contact, callback, kTcp);
}

void Node::Impl::PingDownlistContactCallback(Contact contact,
                                             RankInfoPtr rank_info,
                                             const int &result) {
  if (result < 0) {
    // Increase the RPCfailure of the downlist contact by one
    routing_table_->IncrementFailedRpcCount(contact.node_id());
  } else {
    // Add the oldest_contact again to update its last_seen to now
    routing_table_->AddContact(contact, rank_info);
  }
}

}  // namespace kademlia

}  // namespace maidsafe<|MERGE_RESOLUTION|>--- conflicted
+++ resolved
@@ -170,19 +170,10 @@
 
 void Node::Impl::Leave(std::vector<Contact> *bootstrap_contacts) {
   joined_ = false;
-//  std::cout << "Leave: 0" << std::endl;
-//  condition_downlist_.notify_one();
   thread_group_.interrupt_all();
-//  std::cout << "Leave: 1" << std::endl;
   thread_group_.join_all();
-<<<<<<< HEAD
-//   routing_table_connection_.disconnect();
-=======
-//  std::cout << "Leave: 2" << std::endl;
   refresh_thread_running_ = false;
   downlist_thread_running_ = false;
-  routing_table_connection_.disconnect();
->>>>>>> 07cf7d3b
   routing_table_->GetBootstrapContacts(bootstrap_contacts);
 }
 
@@ -545,20 +536,6 @@
   return kMeanRefreshInterval_;
 }
 
-<<<<<<< HEAD
-void Node::Impl::Join(const NodeId &node_id,
-          const Port &port,
-          const std::vector<Contact> &bootstrap_contacts,
-          JoinFunctor callback) {
-  joined_ = true;
-  // Connect the ReportDown Signal
-  report_down_contact_->connect(
-      ReportDownContactPtr::element_type::slot_type(
-          &Node::Impl::ReportDownContact, this, _1));
-  // Startup the thread to monitor the downlist queue
-  thread_group_.create_thread(
-                    boost::bind(&Node::Impl::MonitoringDownlistThread, this));
-=======
 bool Node::Impl::refresh_thread_running() const {
   return refresh_thread_running_;
 }
@@ -602,7 +579,6 @@
     std::for_each(key_value_tuples.begin(), key_value_tuples.end(),
                   boost::bind(&Node::Impl::PostStoreRefresh, this, _1));
   }
->>>>>>> 07cf7d3b
 }
 
 void Node::Impl::EnablePingOldestContact() {
