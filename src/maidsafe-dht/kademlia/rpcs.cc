--- conflicted
+++ resolved
@@ -38,6 +38,7 @@
 namespace maidsafe {
 
 namespace kademlia {
+
 const boost::uint16_t kFailureTolerance = 2;
 
 void Rpcs::Ping(SecurifierPtr securifier,
@@ -57,18 +58,18 @@
   request.set_ping(random_data);
   std::shared_ptr<RpcsFailurePeer> rpcs_failure_peer(new RpcsFailurePeer);
   rpcs_failure_peer->peer = peer;
-  std::string message =
-      message_handler->WrapMessage(request, peer.public_key());
-
-  // Connect callback to message handler for incoming parsed response or error
-  message_handler->on_ping_response()->connect(boost::bind(
-      &Rpcs::PingCallback, this, random_data, transport::kSuccess, _1, _2,
-      object_indx, callback, message, rpcs_failure_peer));
-  message_handler->on_error()->connect(boost::bind(
-      &Rpcs::PingCallback, this, random_data, _1, transport::Info(),
-      protobuf::PingResponse(), object_indx, callback, message,
-      rpcs_failure_peer));
-  transport->Send(message, peer.PreferredEndpoint(),
+  std::string message(message_handler->WrapMessage(request, peer.public_key()));
+
+  // Connect callback to message handler for incoming parsed response or error
+  message_handler->on_ping_response()->connect(
+      boost::bind(&Rpcs::PingCallback, this, random_data, transport::kSuccess,
+                  _1, _2, object_indx, callback, message, rpcs_failure_peer));
+  message_handler->on_error()->connect(
+      boost::bind(&Rpcs::PingCallback, this, random_data, _1, transport::Info(),
+                  protobuf::PingResponse(), object_indx, callback, message,
+                  rpcs_failure_peer));
+  transport->Send(message,
+                  peer.PreferredEndpoint(),
                   transport::kDefaultInitialTimeout);
 }
 
@@ -538,14 +539,8 @@
   transport->on_message_received()->connect(
       boost::bind(&MessageHandler::OnMessageReceived, message_handler.get(),
                   _1, _2, _3, _4));
-<<<<<<< HEAD
   transport->on_error()->connect(
-      boost::bind(&MessageHandler::OnError, message_handler.get(), _1));
-=======
-  bs2::connection on_err_con = transport->on_error()->connect(
       boost::bind(&MessageHandler::OnError, message_handler.get(), _1, _2));
-  return boost::make_tuple(transport, message_handler, on_recv_con, on_err_con);
->>>>>>> 3cda688a
 }
 
 }  // namespace kademlia
