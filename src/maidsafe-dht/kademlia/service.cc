/* Copyright (c) 2009 maidsafe.net limited
All rights reserved.

Redistribution and use in source and binary forms, with or without modification,
are permitted provided that the following conditions are met:

    * Redistributions of source code must retain the above copyright notice,
    this list of conditions and the following disclaimer.
    * Redistributions in binary form must reproduce the above copyright notice,
    this list of conditions and the following disclaimer in the documentation
    and/or other materials provided with the distribution.
    * Neither the name of the maidsafe.net limited nor the names of its
    contributors may be used to endorse or promote products derived from this
    software without specific prior written permission.

THIS SOFTWARE IS PROVIDED BY THE COPYRIGHT HOLDERS AND CONTRIBUTORS "AS IS" AND
ANY EXPRESS OR IMPLIED WARRANTIES, INCLUDING, BUT NOT LIMITED TO, THE IMPLIED
WARRANTIES OF MERCHANTABILITY AND FITNESS FOR A PARTICULAR PURPOSE ARE
DISCLAIMED.  IN NO EVENT SHALL THE COPYRIGHT HOLDER OR CONTRIBUTORS BE LIABLE
FOR ANY DIRECT, INDIRECT, INCIDENTAL, SPECIAL, EXEMPLARY, OR CONSEQUENTIAL
DAMAGES (INCLUDING, BUT NOT LIMITED TO, PROCUREMENT OF SUBSTITUTE GOODS OR
SERVICES; LOSS OF USE, DATA, OR PROFITS; OR BUSINESS INTERRUPTION) HOWEVER
CAUSED AND ON ANY THEORY OF LIABILITY, WHETHER IN CONTRACT, STRICT LIABILITY, OR
TORT (INCLUDING NEGLIGENCE OR OTHERWISE) ARISING IN ANY WAY OUT OF THE USE OF
THIS SOFTWARE, EVEN IF ADVISED OF THE POSSIBILITY OF SUCH DAMAGE.
*/

#include <utility>
#ifdef __MSVC__
#pragma warning(disable:4996)
#endif
#include <set>
#ifdef __MSVC__
#pragma warning(default:4996)
#endif

#include "maidsafe-dht/kademlia/service.h"
#include "maidsafe-dht/kademlia/alternative_store.h"
#include "maidsafe-dht/kademlia/routing_table.h"
#include "maidsafe-dht/kademlia/rpcs.pb.h"
#include "maidsafe-dht/kademlia/utils.h"
#include "maidsafe-dht/kademlia/message_handler.h"
#include "maidsafe-dht/kademlia/securifier.h"

#include "maidsafe/common/log.h"
#include "maidsafe/common/crypto.h"

namespace maidsafe {

namespace kademlia {

Service::Service(std::shared_ptr<RoutingTable> routing_table,
                 std::shared_ptr<DataStore> data_store,
                 AlternativeStorePtr alternative_store,
                 SecurifierPtr securifier,
                 const boost::uint16_t &k)
    : routing_table_(routing_table),
      datastore_(data_store),
      alternative_store_(alternative_store),
      securifier_(securifier),
      node_joined_(false),
      node_contact_(),
      k_(k),
      ping_down_list_contacts_(new PingDownListContactsPtr::element_type),
      sender_task_(new SenderTask) {}

Service::Service(std::shared_ptr<RoutingTable> routing_table,
                 std::shared_ptr<DataStore> data_store,
                 AlternativeStorePtr alternative_store,
                 SecurifierPtr securifier)
    : routing_table_(routing_table),
      datastore_(data_store),
      alternative_store_(alternative_store),
      securifier_(securifier),
      node_joined_(false),
      node_contact_(),
      k_(16U),
      ping_down_list_contacts_(new PingDownListContactsPtr::element_type),
      sender_task_(new SenderTask) {}

Service::~Service() {}

void Service::ConnectToSignals(TransportPtr transport,
                               MessageHandlerPtr message_handler) {
  // Connect message handler to transport for incoming raw messages.  Don't need
  // to connect to on_error() as service doesn't care if reply succeeds or not.
  transport->on_message_received()->connect(
      transport::OnMessageReceived::element_type::slot_type(
          &MessageHandler::OnMessageReceived, message_handler.get(),
          _1, _2, _3, _4).track_foreign(message_handler));
  // Connect service to message handler for incoming parsed requests
<<<<<<< HEAD
  message_handler->on_ping_request()->connect(boost::bind(
      &Service::Ping, this, _1, _2, _3, _4));
  message_handler->on_find_value_request()->connect(boost::bind(
      &Service::FindValue, this, _1, _2, _3, _4));
  message_handler->on_find_nodes_request()->connect(boost::bind(
      &Service::FindNodes, this, _1, _2, _3, _4));
  message_handler->on_store_request()->connect(boost::bind(
      &Service::Store, this, _1, _2, _3, _4, _5, _6));
  message_handler->on_store_refresh_request()->connect(boost::bind(
      &Service::StoreRefresh, this, _1, _2, _3, _4));
  message_handler->on_delete_request()->connect(boost::bind(
      &Service::Delete, this, _1, _2, _3, _4, _5, _6));
  message_handler->on_delete_refresh_request()->connect(boost::bind(
      &Service::DeleteRefresh, this, _1, _2, _3, _4));
  message_handler->on_downlist_notification()->connect(boost::bind(
      &Service::Downlist, this, _1, _2, _3));
=======
  message_handler->on_ping_request()->connect(
      MessageHandler::PingReqSigPtr::element_type::slot_type(
          &Service::Ping, this, _1, _2, _3, _4).track_foreign(
              shared_from_this()));
  message_handler->on_find_value_request()->connect(
      MessageHandler::FindValueReqSigPtr::element_type::slot_type(
          &Service::FindValue, this, _1, _2, _3, _4).track_foreign(
              shared_from_this()));
  message_handler->on_find_nodes_request()->connect(
      MessageHandler::FindNodesReqSigPtr::element_type::slot_type(
          &Service::FindNodes, this, _1, _2, _3, _4).track_foreign(
              shared_from_this()));
  message_handler->on_store_request()->connect(
      MessageHandler::StoreReqSigPtr::element_type::slot_type(
          &Service::Store, this, _1, _2, _3, _4, _5, _6).track_foreign(
              shared_from_this()));
  message_handler->on_store_refresh_request()->connect(
      MessageHandler::StoreRefreshReqSigPtr::element_type::slot_type(
          &Service::StoreRefresh, this, _1, _2, _3, _4).track_foreign(
              shared_from_this()));
  message_handler->on_delete_request()->connect(
      MessageHandler::DeleteReqSigPtr::element_type::slot_type(
          &Service::Delete, this, _1, _2, _3, _4, _5, _6).track_foreign(
              shared_from_this()));
  message_handler->on_delete_refresh_request()->connect(
      MessageHandler::DeleteRefreshReqSigPtr::element_type::slot_type(
          &Service::DeleteRefresh, this, _1, _2, _3, _4).track_foreign(
              shared_from_this()));
  message_handler->on_downlist_notification()->connect(
      MessageHandler::DownlistNtfSigPtr::element_type::slot_type(
          &Service::Downlist, this, _1, _2, _3).track_foreign(
              shared_from_this()));
>>>>>>> acc9d32e
}

void Service::Ping(const transport::Info &info,
                   const protobuf::PingRequest &request,
                   protobuf::PingResponse *response,
                   transport::Timeout*) {
  if (request.ping() != "ping")
    return;
  response->set_echo("pong");
  routing_table_->AddContact(FromProtobuf(request.sender()),
                             RankInfoPtr(new transport::Info(info)));
}

void Service::FindValue(const transport::Info &info,
                        const protobuf::FindValueRequest &request,
                        protobuf::FindValueResponse *response,
                        transport::Timeout*) {
  response->set_result(false);
  if (!node_joined_)
    return;
  Contact sender(FromProtobuf(request.sender()));

  // Are we the alternative value holder?
  std::string key(request.key());
  std::vector<std::pair<std::string, std::string>> values_str;
  if (alternative_store_ && (alternative_store_->Has(key))) {
    *(response->mutable_alternative_value_holder()) = ToProtobuf(node_contact_);
    response->set_result(true);
    routing_table_->AddContact(sender, RankInfoPtr(new transport::Info(info)));
    return;
  }

  // Do we have the values?
  if (datastore_->GetValues(key, &values_str)) {
    for (unsigned int i = 0; i < values_str.size(); i++) {
      protobuf::SignedValue *signed_value = response->add_signed_values();
      signed_value->set_value(values_str[i].first);
      signed_value->set_signature(values_str[i].second);
    }
    response->set_result(true);
    routing_table_->AddContact(sender, RankInfoPtr(new transport::Info(info)));
    return;
  }

  std::vector<Contact> closest_contacts, exclude_contacts(1, sender);
  routing_table_->GetCloseContacts(NodeId(key), k_, exclude_contacts,
                                   &closest_contacts);
  for (size_t i = 0; i < closest_contacts.size(); ++i) {
    (*response->add_closest_nodes()) = ToProtobuf(closest_contacts[i]);
  }
  response->set_result(true);
  routing_table_->AddContact(sender, RankInfoPtr(new transport::Info(info)));
}

void Service::FindNodes(const transport::Info &info,
                        const protobuf::FindNodesRequest &request,
                        protobuf::FindNodesResponse *response,
                        transport::Timeout*) {
  response->set_result(false);
  if (!node_joined_)
    return;
  NodeId key(request.key());
  if (!key.IsValid())
    return;
  Contact sender(FromProtobuf(request.sender()));
  std::vector<Contact> closest_contacts, exclude_contacts;
  exclude_contacts.push_back(sender);
  // the repsonse will always be the k-closest contacts
  // if the target is contained in the routing table, then it shall be one of
  // the k-closest. Then the send will interate the result, if find the target
  // then stop the search.
  routing_table_->GetCloseContacts(key, k_, exclude_contacts,
                                   &closest_contacts);
  for (size_t i = 0; i < closest_contacts.size(); ++i) {
    (*response->add_closest_nodes()) = ToProtobuf(closest_contacts[i]);
  }
  response->set_result(true);
  routing_table_->AddContact(sender, RankInfoPtr(new transport::Info(info)));
}

void Service::Store(const transport::Info &info,
                    const protobuf::StoreRequest &request,
                    const std::string &message,
                    const std::string &message_signature,
                    protobuf::StoreResponse *response,
                    transport::Timeout*) {
  response->set_result(false);
  if (!node_joined_)
    return;
  if (!securifier_ || message.empty() ||
      (message_signature.empty() && !securifier_->kSigningKeyId().empty())) {
    DLOG(WARNING) << "Store Input Error" << std::endl;
    return;
  }
  // Check if same private key signs other values under same key in datastore
  std::vector<std::pair<std::string, std::string>> values;
  if (datastore_->GetValues(request.key(), &values)) {
    if (!crypto::AsymCheckSig(values[0].first, values[0].second,
                              request.sender().public_key())) {
      routing_table_->AddContact(FromProtobuf(request.sender()),
                                 RankInfoPtr(new transport::Info(info)));
      return;
    }
  }

  KeyValueSignature key_value_signature(request.key(),
                                        request.signed_value().value(),
                                        request.signed_value().signature());

  RequestAndSignature request_signature(message, message_signature);
  TaskCallback store_cb = boost::bind(&Service::StoreCallback, this, _1,
                                      request, _2, _3, _4, _5);
  bool is_new_id = true;
  if (sender_task_->AddTask(key_value_signature, info, request_signature,
                            request.sender().public_key_id(), store_cb,
                            is_new_id)) {
    if (is_new_id) {  // If public_key_id is new
      GetPublicKeyAndValidationCallback cb =
          boost::bind(&SenderTask::SenderTaskCallback, sender_task_,
                      request.sender().public_key_id(), _1, _2);
      securifier_->GetPublicKeyAndValidation(request.sender().public_key_id(),
                                             cb);
    }
    response->set_result(true);
  }
}

void Service::StoreRefresh(const transport::Info &info,
                           const protobuf::StoreRefreshRequest &request,
                           protobuf::StoreRefreshResponse *response,
                           transport::Timeout*) {
  response->set_result(false);
  if (!node_joined_)
    return;
  if (request.serialised_store_request().empty() ||
      request.serialised_store_request_signature().empty() || !securifier_) {
    DLOG(WARNING) << "StoreRefresh Input Error" << std::endl;
    return;
  }

  protobuf::StoreRequest ori_store_request;
  ori_store_request.ParseFromString(request.serialised_store_request());

  // Check if same private key signs other values under same key in datastore
  std::vector<std::pair<std::string, std::string>> values;
  if (datastore_->GetValues(ori_store_request.key(), &values)) {
    if (!crypto::AsymCheckSig(values[0].first, values[0].second,
                              ori_store_request.sender().public_key())) {
      routing_table_->AddContact(FromProtobuf(request.sender()),
                                 RankInfoPtr(new transport::Info(info)));
      return;
    }
  }

  KeyValueSignature key_value_signature(ori_store_request.key(),
                        ori_store_request.signed_value().value(),
                        ori_store_request.signed_value().signature());
  RequestAndSignature request_signature(request.serialised_store_request(),
                          request.serialised_store_request_signature());
  TaskCallback store_refresh_cb = boost::bind(&Service::StoreRefreshCallback,
                                              this, _1, request, _2, _3,
                                              _4, _5);
  bool is_new_id = true;
  if (sender_task_->AddTask(key_value_signature, info, request_signature,
                            ori_store_request.sender().public_key_id(),
                            store_refresh_cb, is_new_id)) {
    if (is_new_id) {
      GetPublicKeyAndValidationCallback cb =
          boost::bind(&SenderTask::SenderTaskCallback, sender_task_,
                      ori_store_request.sender().public_key_id(), _1, _2);
      securifier_->GetPublicKeyAndValidation(
          ori_store_request.sender().public_key_id(), cb);
    }
    response->set_result(true);
  }
}

void Service::StoreCallback(KeyValueSignature key_value_signature,
                            protobuf::StoreRequest request,
                            transport::Info info,
                            RequestAndSignature request_signature,
                            std::string public_key,
                            std::string public_key_validation) {
  // no matter the store succeed or not, once validated, the sender shall
  // always be add into the routing table
  if (ValidateAndStore(key_value_signature, request, info, request_signature,
                       public_key, public_key_validation, false))
    routing_table_->AddContact(FromProtobuf(request.sender()),
                               RankInfoPtr(new transport::Info(info)));
}

void Service::StoreRefreshCallback(KeyValueSignature key_value_signature,
                                   protobuf::StoreRefreshRequest request,
                                   transport::Info info,
                                   RequestAndSignature request_signature,
                                   std::string public_key,
                                   std::string public_key_validation) {
  protobuf::StoreRequest ori_store_request;
  ori_store_request.ParseFromString(request.serialised_store_request());
  // no matter the store succeed or not, once validated, the sender shall
  // always be add into the routing table
  if (ValidateAndStore(key_value_signature, ori_store_request, info,
      request_signature, public_key, public_key_validation, true))
    routing_table_->AddContact(FromProtobuf(request.sender()),
                               RankInfoPtr(new transport::Info(info)));
}

bool Service::ValidateAndStore(const KeyValueSignature &key_value_signature,
                               const protobuf::StoreRequest &request,
                               const transport::Info &/*info*/,
                               const RequestAndSignature &request_signature,
                               const std::string &public_key,
                               const std::string &public_key_validation,
                               const bool is_refresh) {
  if (!securifier_->Validate(key_value_signature.value,
                             key_value_signature.signature,
                             request.sender().public_key_id(),
                             public_key,
                             public_key_validation,
                             request.key() ) ) {
    DLOG(WARNING) << "Failed to validate Store request for kademlia value"
                  << " (is_refresh = " << is_refresh << " )"
                  << std::endl;
    return false;
  }
  if (!datastore_->StoreValue(key_value_signature,
                              boost::posix_time::seconds(request.ttl()),
                              request_signature, public_key, is_refresh))
    DLOG(WARNING) << "Failed to store kademlia value" << std::endl;
  return true;
}

void Service::Delete(const transport::Info &info,
                     const protobuf::DeleteRequest &request,
                     const std::string &message,
                     const std::string &message_signature,
                     protobuf::DeleteResponse *response,
                     transport::Timeout*) {
  response->set_result(false);
  if (!node_joined_ || !securifier_)
    return;
  if (!securifier_ || message.empty() ||
      (message_signature.empty() && !securifier_->kSigningKeyId().empty())) {
    DLOG(WARNING) << "Delete Input Error" << std::endl;
    return;
  }

  // Avoid CPU-heavy validation work if key doesn't exist.
  if (!datastore_->HasKey(request.key()))
    return;
  // Check if same private key signs other values under same key in datastore
  std::vector<std::pair<std::string, std::string>> values;
  if (datastore_->GetValues(request.key(), &values)) {
    if (!crypto::AsymCheckSig(values[0].first, values[0].second,
                              request.sender().public_key())) {
      routing_table_->AddContact(FromProtobuf(request.sender()),
                                 RankInfoPtr(new transport::Info(info)));
      return;
    }
  }
    // Only the signer of the value can delete it.
    // this will be done in message_handler, no need to do it here
//   if (!crypto::AsymCheckSig(message, message_signature,
//                             request.sender().public_key()))
//     return;
  KeyValueSignature key_value_signature(request.key(),
      request.signed_value().value(), request.signed_value().signature());
  RequestAndSignature request_signature(message, message_signature);
  TaskCallback delete_cb = boost::bind(&Service::DeleteCallback, this, _1,
                                       request, _2, _3, _4, _5);
  bool is_new_id = true;
  if (sender_task_->AddTask(key_value_signature, info, request_signature,
                            request.sender().public_key_id(), delete_cb,
                            is_new_id)) {
    if (is_new_id) {
      GetPublicKeyAndValidationCallback cb =
          boost::bind(&SenderTask::SenderTaskCallback, sender_task_,
                      request.sender().public_key_id(), _1, _2);
      securifier_->GetPublicKeyAndValidation(request.sender().public_key_id(),
                                             cb);
    }
    response->set_result(true);
  }
}

void Service::DeleteRefresh(const transport::Info &info,
                            const protobuf::DeleteRefreshRequest &request,
                            protobuf::DeleteRefreshResponse *response,
                            transport::Timeout*) {
  response->set_result(false);
  if (!node_joined_ || !securifier_)
    return;
  if (request.serialised_delete_request().empty() ||
      request.serialised_delete_request_signature().empty()) {
    DLOG(WARNING) << "DeleteFresh Input Error" << std::endl;
    return;
  }
  protobuf::DeleteRequest ori_delete_request;
  ori_delete_request.ParseFromString(request.serialised_delete_request());

  // Avoid CPU-heavy validation work if key doesn't exist.
  if (!datastore_->HasKey(ori_delete_request.key()))
    return;
  // Check if same private key signs other values under same key in datastore
  std::vector<std::pair<std::string, std::string>> values;
  if (datastore_->GetValues(ori_delete_request.key(), &values)) {
    if (!crypto::AsymCheckSig(values[0].first, values[0].second,
                              ori_delete_request.sender().public_key())) {
      routing_table_->AddContact(FromProtobuf(request.sender()),
                                 RankInfoPtr(new transport::Info(info)));
      return;
    }
  }

  KeyValueSignature key_value_signature(ori_delete_request.key(),
                        ori_delete_request.signed_value().value(),
                            ori_delete_request.signed_value().signature());
  RequestAndSignature request_signature(request.serialised_delete_request(),
                          request.serialised_delete_request_signature());
  TaskCallback delete_refresh_cb = boost::bind(&Service::DeleteRefreshCallback,
                                               this, _1, request, _2, _3, _4,
                                               _5);
  bool is_new_id = true;
  if (sender_task_->AddTask(key_value_signature, info, request_signature,
                            ori_delete_request.sender().public_key_id(),
                            delete_refresh_cb, is_new_id)) {
    if (is_new_id) {
      GetPublicKeyAndValidationCallback cb =
          boost::bind(&SenderTask::SenderTaskCallback, sender_task_,
                      ori_delete_request.sender().public_key_id(), _1, _2);
      securifier_->GetPublicKeyAndValidation(
          ori_delete_request.sender().public_key_id(), cb);
    }
    response->set_result(true);
  }
}

void Service::DeleteCallback(KeyValueSignature key_value_signature,
                             protobuf::DeleteRequest request,
                             transport::Info info,
                             RequestAndSignature request_signature,
                             std::string public_key,
                             std::string public_key_validation) {
  // no matter the store succeed or not, once validated, the sender shall
  // always be add into the routing table
  if (ValidateAndDelete(key_value_signature, request, info, request_signature,
                        public_key, public_key_validation, false))
    routing_table_->AddContact(FromProtobuf(request.sender()),
                               RankInfoPtr(new transport::Info(info)));
}

void Service::DeleteRefreshCallback(KeyValueSignature key_value_signature,
                                    protobuf::DeleteRefreshRequest request,
                                    transport::Info info,
                                    RequestAndSignature request_signature,
                                    std::string public_key,
                                    std::string public_key_validation) {
  protobuf::DeleteRequest ori_delete_request;
  ori_delete_request.ParseFromString(request.serialised_delete_request());
  if (!crypto::AsymCheckSig(request_signature.first, request_signature.second,
                            public_key)) {
    DLOG(WARNING) << "Failed to validate request_signature";
    return;
  }
  // no matter the store succeed or not, once validated, the sender shall
  // always be add into the routing table
  if (ValidateAndDelete(key_value_signature, ori_delete_request, info,
                        request_signature, public_key, public_key_validation,
                        true)) {
    routing_table_->AddContact(FromProtobuf(request.sender()),
                               RankInfoPtr(new transport::Info(info)));
  }
}

bool Service::ValidateAndDelete(const KeyValueSignature &key_value_signature,
                                const protobuf::DeleteRequest &request,
                                const transport::Info &/*info*/,
                                const RequestAndSignature &request_signature,
                                const std::string &public_key,
                                const std::string &public_key_validation,
                                const bool is_refresh) {
  if (!securifier_->Validate(key_value_signature.value,
                             key_value_signature.signature,
                             request.sender().public_key_id(),
                             public_key,
                             public_key_validation,
                             request.key() ) ) {
    DLOG(WARNING) << "Failed to validate Delete request for kademlia value"
                  << " (is_refresh = " << is_refresh << " )"
                  << std::endl;
    return false;
  }

  if (!datastore_->DeleteValue(key_value_signature,
                               request_signature, is_refresh))
    DLOG(WARNING) << "Failed to delete kademlia value" << std::endl;
  return true;
}

void Service::Downlist(const transport::Info &/*info*/,
                       const protobuf::DownlistNotification &request,
                       transport::Timeout*) {
  if (!node_joined_)
    return;
  // A sophisticated attacker possibly sent a random downlist. We only verify
  // the offline status of the nodes in our routing table.
  for (int i = 0; i < request.node_ids_size(); ++i) {
    NodeId id(request.node_ids(i));
    if (id.IsValid()) {
      Contact contact;
      routing_table_->GetContact(id, &contact);
  // We can have a vector of contacts in the signal's signature and only fire
  // it once, (and hence the node_impl has to iterate and ping each).
  // Or we just fire the signal once per ID.
  // As the normal case will be only one node per Downlist RPC, so option 2 is
  // adapted by far.
      if (contact != Contact())
        (*ping_down_list_contacts_)(contact);
    }
  }
}

PingDownListContactsPtr  Service::GetPingDownListSignalHandler() {
  return this->ping_down_list_contacts_;
}

}  // namespace kademlia

}  // namespace maidsafe<|MERGE_RESOLUTION|>--- conflicted
+++ resolved
@@ -89,24 +89,6 @@
           &MessageHandler::OnMessageReceived, message_handler.get(),
           _1, _2, _3, _4).track_foreign(message_handler));
   // Connect service to message handler for incoming parsed requests
-<<<<<<< HEAD
-  message_handler->on_ping_request()->connect(boost::bind(
-      &Service::Ping, this, _1, _2, _3, _4));
-  message_handler->on_find_value_request()->connect(boost::bind(
-      &Service::FindValue, this, _1, _2, _3, _4));
-  message_handler->on_find_nodes_request()->connect(boost::bind(
-      &Service::FindNodes, this, _1, _2, _3, _4));
-  message_handler->on_store_request()->connect(boost::bind(
-      &Service::Store, this, _1, _2, _3, _4, _5, _6));
-  message_handler->on_store_refresh_request()->connect(boost::bind(
-      &Service::StoreRefresh, this, _1, _2, _3, _4));
-  message_handler->on_delete_request()->connect(boost::bind(
-      &Service::Delete, this, _1, _2, _3, _4, _5, _6));
-  message_handler->on_delete_refresh_request()->connect(boost::bind(
-      &Service::DeleteRefresh, this, _1, _2, _3, _4));
-  message_handler->on_downlist_notification()->connect(boost::bind(
-      &Service::Downlist, this, _1, _2, _3));
-=======
   message_handler->on_ping_request()->connect(
       MessageHandler::PingReqSigPtr::element_type::slot_type(
           &Service::Ping, this, _1, _2, _3, _4).track_foreign(
@@ -139,7 +121,6 @@
       MessageHandler::DownlistNtfSigPtr::element_type::slot_type(
           &Service::Downlist, this, _1, _2, _3).track_foreign(
               shared_from_this()));
->>>>>>> acc9d32e
 }
 
 void Service::Ping(const transport::Info &info,
