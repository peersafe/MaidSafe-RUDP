--- conflicted
+++ resolved
@@ -52,54 +52,6 @@
   // If the contact has the same ID as the holder, return directly
   if (node_id == kThisId_)
     return;
-<<<<<<< HEAD
-  UpgradeLock upgrade_lock(shared_mutex_);
-  // Check if the contact is already in the routing table; if so, set its last
-  // seen time to now (will bring it to the top)
-  ContactsById key_indx = contacts_.get<NodeIdTag>();
-  auto it_node = key_indx.find(node_id);
-
-  if (it_node == key_indx.end()) {
-    boost::uint16_t common_leading_bits = KDistanceTo(contact.node_id());
-    boost::uint16_t target_kbucket_index = KBucketIndex(common_leading_bits);
-    boost::uint16_t k_bucket_size = KBucketSizeForKey(target_kbucket_index);
-
-    // if the corresponding bucket is full
-    if (k_bucket_size == k_) {
-      // try to split the bucket if the new contact appears to be in the same
-      // bucket as the holder
-      if (target_kbucket_index == bucket_of_holder_) {
-        // Split and AddContact has its own mutex_lock
-        upgrade_lock.unlock();        
-        SplitKbucket();
-        AddContact(contact, rank_info);
-      } else {
-        // ForceK has its own mutex_lock
-        upgrade_lock.unlock();
-        // try to apply ForceK, otherwise fire the signal
-        if (ForceKAcceptNewPeer(contact, target_kbucket_index,
-                                rank_info) != 0) {
-          upgrade_lock.lock();
-          // ForceK failed.  Find the oldest contact in the bucket
-          Contact oldest_contact = GetLastSeenContact(target_kbucket_index);
-          // fire a signal here to notify
-          (*ping_oldest_contact_)(oldest_contact, contact, rank_info);
-        }
-      }
-    } else {
-      // bucket not full, insert the contact into routing table
-      RoutingTableContact new_routing_table_contact(contact, kThisId_,
-                                                    rank_info,
-                                                    common_leading_bits);
-      new_routing_table_contact.kbucket_index = target_kbucket_index;
-      UpgradeToUniqueLock unique_lock(upgrade_lock);      
-      contacts_.insert(new_routing_table_contact);
-    }
-  } else {
-    UpgradeToUniqueLock unique_lock(upgrade_lock);
-    contacts_.modify(it_node,
-                     ChangeLastSeen(bptime::microsec_clock::universal_time()));
-=======
 
   // Check if the contact is already in the routing table; if so, set its last
   // seen time to now (will bring it to the top)
@@ -147,7 +99,6 @@
     new_routing_table_contact.kbucket_index = target_kbucket_index;
     UpgradeToUniqueLock unique_lock(*upgrade_lock);
     contacts_.insert(new_routing_table_contact);
->>>>>>> b0946372
   }
 }
 
@@ -298,7 +249,6 @@
   UpgradeToUniqueLock unique_lock(upgrade_lock);
   key_indx.modify(it, ChangeContact(new_local_contact));
   return 0;
-<<<<<<< HEAD
 }
 
 int RoutingTable::IncrementFailedRpcCount(const NodeId &node_id) {
@@ -357,66 +307,6 @@
   return bucket_of_holder_+1;
 }
 
-=======
-}
-
-int RoutingTable::IncrementFailedRpcCount(const NodeId &node_id) {
-  UpgradeLock upgrade_lock(shared_mutex_);
-  ContactsById key_indx = contacts_.get<NodeIdTag>();
-  auto it = key_indx.find(node_id);
-  if (it == key_indx.end())
-    return -1;
-  boost::uint16_t num_failed_rpcs = (*it).num_failed_rpcs + 1;
-  UpgradeToUniqueLock unique_lock(upgrade_lock);
-  if (num_failed_rpcs > kFailedRpcTolerance)
-    key_indx.erase(it);
-  else
-    key_indx.modify(it, ChangeNumFailedRpc(num_failed_rpcs));
-  return num_failed_rpcs;
-}
-
-void RoutingTable::GetBootstrapContacts(std::vector<Contact> *contacts) {
-  if (!contacts)
-    return;
-  SharedLock shared_lock(shared_mutex_);
-  auto it = contacts_.get<BootstrapTag>().equal_range(true);
-  contacts->clear();
-  contacts->reserve(distance(it.first, it.second));
-  while (it.first != it.second)
-    contacts->push_back((*it.first++).contact);
-}
-
-PingOldestContactPtr RoutingTable::ping_oldest_contact() {
-  return ping_oldest_contact_;
-}
-
-Contact RoutingTable::GetLastSeenContact(const boost::uint16_t &kbucket_index) {
-  auto pit = contacts_.get<KBucketLastSeenTag>().equal_range(boost::make_tuple(
-      kbucket_index));
-  return (*pit.first).contact;
-}
-
-boost::uint16_t RoutingTable::KBucketIndex(const NodeId &key) {
-//   if (key > NodeId::kMaxId)
-//     return -1;
-  boost::uint16_t common_leading_bits = KDistanceTo(key);
-  if (common_leading_bits > bucket_of_holder_)
-    common_leading_bits = bucket_of_holder_;
-  return common_leading_bits;
-}
-
-boost::uint16_t RoutingTable::KBucketIndex(
-    const boost::uint16_t &common_leading_bits) {
-  if (common_leading_bits > bucket_of_holder_)
-    return bucket_of_holder_;
-  return common_leading_bits;
-}
-
-boost::uint16_t RoutingTable::KBucketCount() const {
-  return bucket_of_holder_+1;
-}
-
->>>>>>> b0946372
 boost::uint16_t RoutingTable::KBucketSizeForKey(const boost::uint16_t &key) {
   if (key > bucket_of_holder_) {
     auto pit = contacts_.get<KBucketTag>().equal_range(bucket_of_holder_);
@@ -428,13 +318,7 @@
   return -1;
 }
 
-<<<<<<< HEAD
-// Bisect the k-bucket in the specified index into two new ones
-void RoutingTable::SplitKbucket() {
-  UpgradeLock upgrade_lock(shared_mutex_);
-=======
 void RoutingTable::SplitKbucket(std::shared_ptr<UpgradeLock> upgrade_lock) {
->>>>>>> b0946372
   // each time the split means:
   //    split the bucket of holder, contacts having common leading bits
   //    (bucket_of_holder_, 512) into (bucket_of_holder_+1,512) and
@@ -454,13 +338,8 @@
     ++it_begin;
   }
   ContactsById key_node_indx = contacts_.get<NodeIdTag>();
-<<<<<<< HEAD
-  UpgradeToUniqueLock unique_lock(upgrade_lock);   
-  for (auto it=contacts_need_change.begin();
-=======
   UpgradeToUniqueLock unique_lock(*upgrade_lock);
   for (auto it = contacts_need_change.begin();
->>>>>>> b0946372
        it != contacts_need_change.end(); ++it) {
     auto it_contact = key_node_indx.find(*it);
     key_node_indx.modify(it_contact, ChangeKBucketIndex(bucket_of_holder_+1));
@@ -468,26 +347,12 @@
   ++bucket_of_holder_;
 }
 
-<<<<<<< HEAD
-int RoutingTable::ForceKAcceptNewPeer(const Contact &new_contact,
-                                      const boost::uint16_t &target_bucket,
-                                      const RankInfoPtr &rank_info) {
-  UpgradeLock upgrade_lock(shared_mutex_);  
-  boost::uint16_t brother_bucket_of_holder = bucket_of_holder_ - 1;
-//   This situation will never be hit
-//   if (brother_bucket_of_holder < 0) {
-//     DLOG(WARNING) << "RT::ForceKAcceptNewPeer - (no brother bucket)" <<
-//       std::endl;
-//     return -1;
-//   }
-=======
 int RoutingTable::ForceKAcceptNewPeer(
     const Contact &new_contact,
     const boost::uint16_t &target_bucket,
     RankInfoPtr rank_info,
     std::shared_ptr<UpgradeLock> upgrade_lock) {
   boost::uint16_t brother_bucket_of_holder = bucket_of_holder_ - 1;
->>>>>>> b0946372
   if (brother_bucket_of_holder != target_bucket) {
     DLOG(WARNING) << "RT::ForceKAcceptNewPeer - (Not in Brother Bucket!)"
         << std::endl;
@@ -525,11 +390,7 @@
   // drop the peer which is the furthest
   ContactsById key_node_indx = contacts_.get<NodeIdTag>();
   auto it_furthest = key_node_indx.find(furthest_node);
-<<<<<<< HEAD
-  UpgradeToUniqueLock unique_lock(upgrade_lock);   
-=======
   UpgradeToUniqueLock unique_lock(*upgrade_lock);
->>>>>>> b0946372
   contacts_.erase(it_furthest);
   RoutingTableContact new_local_contact(new_contact, kThisId_,
                                         rank_info,
@@ -551,23 +412,15 @@
   return distance;
 }
 
-<<<<<<< HEAD
-size_t RoutingTable::Size() const {
-=======
 size_t RoutingTable::Size() {
   SharedLock shared_lock(shared_mutex_);
->>>>>>> b0946372
   return contacts_.size();
 }
 
 void RoutingTable::Clear() {
   UniqueLock unique_lock(shared_mutex_);
   contacts_.clear();
-<<<<<<< HEAD
-  bucket_of_holder_=0;
-=======
   bucket_of_holder_ = 0;
->>>>>>> b0946372
 }
 
 }  // namespace kademlia
