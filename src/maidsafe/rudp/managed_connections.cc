/*  Copyright 2012 MaidSafe.net limited

    This MaidSafe Software is licensed to you under (1) the MaidSafe.net Commercial License,
    version 1.0 or later, or (2) The General Public License (GPL), version 3, depending on which
    licence you accepted on initial access to the Software (the "Licences").

    By contributing code to the MaidSafe Software, or to this project generally, you agree to be
    bound by the terms of the MaidSafe Contributor Agreement, version 1.0, found in the root
    directory of this project at LICENSE, COPYING and CONTRIBUTOR respectively and also
    available at: http://www.maidsafe.net/licenses

    Unless required by applicable law or agreed to in writing, the MaidSafe Software distributed
    under the GPL Licence is distributed on an "AS IS" BASIS, WITHOUT WARRANTIES OR CONDITIONS
    OF ANY KIND, either express or implied.

    See the Licences for the specific language governing permissions and limitations relating to
    use of the MaidSafe Software.                                                                 */

#include "maidsafe/rudp/managed_connections.h"

#include <algorithm>
#include <functional>
#include <iterator>
#include <map>

#include "maidsafe/common/error.h"
#include "maidsafe/common/log.h"
#include "maidsafe/common/make_unique.h"
#include "maidsafe/common/utils.h"

#include "maidsafe/rudp/connection.h"
#include "maidsafe/rudp/contact.h"
#include "maidsafe/rudp/nat_type.h"
#include "maidsafe/rudp/transport.h"
#include "maidsafe/rudp/utils.h"

namespace args = std::placeholders;
namespace bptime = boost::posix_time;

namespace maidsafe {

namespace rudp {

#ifdef TESTING
void SetDebugPacketLossRate(double constant, double bursty) {
  detail::Multiplexer::SetDebugPacketLossRate(constant, bursty);
}
#endif

namespace {

// Legacy functors to be removed
using MessageReceivedFunctor = std::function<void(const std::string& /*message*/)>;
using ConnectionLostFunctor = std::function<void(const NodeId& /*peer_id*/)>;

}  // unnamed namespace

ManagedConnections::PendingConnection::PendingConnection(NodeId node_id_in, TransportPtr transport,
                                                         boost::asio::io_service& io_service)
    : node_id(std::move(node_id_in)),
      pending_transport(std::move(transport)),
      timer(io_service,
            bptime::microsec_clock::universal_time() + Parameters::rendezvous_connect_timeout),
      connecting(false) {}

ManagedConnections::ManagedConnections()
    : asio_service_(Parameters::thread_count),
      listener_(),
      this_node_id_(),
      chosen_bootstrap_contact_(),
      keys_(),
      connections_(),
      pendings_(),
      idle_transports_(),
      mutex_(),
      local_ip_(),
<<<<<<< HEAD
      nat_type_(maidsafe::make_unique<NatType>(NatType::kUnknown)) {}
=======
      nat_type_(maidsafe::make_unique<NatType>(NatType::kUnknown))
{
  LOG(kVerbose) << "peter ManagedConnections()";
}
>>>>>>> fa24539c

ManagedConnections::~ManagedConnections() {
  {
    std::lock_guard<std::mutex> lock(mutex_);
    for (auto connection_details : connections_)
      connection_details.second->Close();
    connections_.clear();
    for (auto& pending : pendings_)
      pending->pending_transport->Close();
    pendings_.clear();
    for (auto idle_transport : idle_transports_)
      idle_transport->Close();
    idle_transports_.clear();
  }
  asio_service_.Stop();
}

int ManagedConnections::CheckBootstrappingParameters(const BootstrapContacts& bootstrap_list,
                                                     std::shared_ptr<Listener> listener,
                                                     NodeId this_node_id) const {
  if (!listener) {
    LOG(kError) << "You must provide a non-null listener.";
    return kInvalidParameter;
  }
  if (!this_node_id.IsValid()) {
    LOG(kError) << "You must provide a valid node_id.";
    return kInvalidParameter;
  }
  if (bootstrap_list.empty()) {
    LOG(kError) << "You must provide at least one Bootstrap contact.";
    return kNoBootstrapEndpoints;
  }

  return kSuccess;
}

void ManagedConnections::ClearConnectionsAndIdleTransports() {
  std::lock_guard<std::mutex> lock(mutex_);
  if (!connections_.empty()) {
    for (auto connection_details : connections_) {
      assert(connection_details.second->GetConnection(connection_details.first)->state() ==
             detail::Connection::State::kBootstrapping);
      connection_details.second->Close();
    }
    connections_.clear();
  }
  pendings_.clear();
  for (auto idle_transport : idle_transports_)
    idle_transport->Close();
  idle_transports_.clear();
}

int ManagedConnections::TryToDetermineLocalEndpoint(Endpoint& local_endpoint) {
  bool zero_state(detail::IsValid(local_endpoint));
  if (zero_state) {
    local_ip_ = local_endpoint.address();
  } else {
    local_ip_ = GetLocalIp();
    if (local_ip_.is_unspecified()) {
      LOG(kError) << "Failed to retrieve local IP.";
      return kFailedToGetLocalAddress;
    }
    local_endpoint = Endpoint(local_ip_, 0);
  }
  return kSuccess;
}

<<<<<<< HEAD
int ManagedConnections::AttemptStartNewTransport(const BootstrapContacts& bootstrap_list,
                                                 const Endpoint& local_endpoint,
                                                 Contact& chosen_bootstrap_contact) {
  int result = StartNewTransport(bootstrap_list, local_endpoint);
  if (result != kSuccess) {
    LOG(kError) << "Failed to bootstrap managed connections.";
    return result;
  }
  chosen_bootstrap_contact = chosen_bootstrap_contact_;
  return kSuccess;
}

int ManagedConnections::StartNewTransport(BootstrapContacts bootstrap_list,
                                          Endpoint local_endpoint) {
=======
//int ManagedConnections::AttemptStartNewTransport(const BootstrapContacts& bootstrap_list,
//                                                 const Endpoint& local_endpoint,
//                                                 Contact& chosen_bootstrap_contact) {
void ManagedConnections::AttemptStartNewTransport(const BootstrapContacts& bootstrap_list,
                                                 const Endpoint& local_endpoint,
                                                 const std::function<void(Error, const Contact&)>& handler) {
  StartNewTransport(bootstrap_list, local_endpoint, handler);
}

void ManagedConnections::StartNewTransport(BootstrapContacts bootstrap_list,
                                          Endpoint local_endpoint,
                                          const std::function<void(Error, const Contact&)>& handler) {
  LOG(kVerbose) << "peter " << this << " StartNewTrasport";
>>>>>>> fa24539c
  TransportPtr transport(std::make_shared<detail::Transport>(asio_service_, *nat_type_));

  transport->SetManagedConnectionsDebugPrintout([this]() { return DebugString(); });

  bool bootstrap_off_existing_connection(bootstrap_list.empty());
  boost::asio::ip::address external_address;
  if (bootstrap_off_existing_connection)
    GetBootstrapEndpoints(bootstrap_list, external_address);

  {
    std::lock_guard<std::mutex> lock(mutex_);

    // Should not bootstrap from the transport belonging to the same routing object
    for (const auto& element : idle_transports_) {
      bootstrap_list.erase(std::remove_if(bootstrap_list.begin(), bootstrap_list.end(),
                                          [&element](const BootstrapContacts::value_type& entry) {
                             return entry.endpoint_pair.local == element->local_endpoint();
                           }),
                           bootstrap_list.end());
    }
  }

  //using lock_guard = std::lock_guard<std::mutex>;
  //std::promise<ReturnCode> setter;
  //auto getter = setter.get_future();

<<<<<<< HEAD
  auto on_bootstrap = [&](ReturnCode bootstrap_result, Contact chosen_contact) {
=======
  auto on_bootstrap = [=](ReturnCode bootstrap_result, Contact chosen_contact) {
>>>>>>> fa24539c
    if (bootstrap_result != kSuccess) {
      //lock_guard lock(mutex_);
      transport->Close();
      return handler(RudpErrors::failed_to_bootstrap, chosen_contact);
      //return setter.set_value(bootstrap_result);
    }

    if (!chosen_bootstrap_contact_.id.IsValid())
      chosen_bootstrap_contact_ = chosen_contact;

    if (!detail::IsValid(transport->external_endpoint()) && !external_address.is_unspecified()) {
      // Means this node's NAT is symmetric or unknown, so guess that it will be mapped to existing
      // external address and local port.
      transport->SetBestGuessExternalEndpoint(
          Endpoint(external_address, transport->local_endpoint().port()));
    }

    //lock_guard guard(mutex_);
    //return setter.set_value(kSuccess);
    if (bootstrap_result != kSuccess) {
      return handler(RudpErrors::failed_to_bootstrap, chosen_contact);
    }

    return handler(Error(), chosen_contact);
  };

  transport->Bootstrap(
      bootstrap_list, this_node_id_, keys_.public_key, local_endpoint,
      bootstrap_off_existing_connection,
      std::bind(&ManagedConnections::OnMessageSlot, this, args::_1, args::_2),
      [this](const NodeId& peer_id, TransportPtr transport, bool temporary_connection,
             std::atomic<bool>& is_duplicate_normal_connection) {
        OnConnectionAddedSlot(peer_id, transport, temporary_connection,
                              is_duplicate_normal_connection);
      },
      std::bind(&ManagedConnections::OnConnectionLostSlot, this, args::_1, args::_2, args::_3),
      std::bind(&ManagedConnections::OnNatDetectionRequestedSlot, this, args::_1, args::_2,
                args::_3, args::_4),
      on_bootstrap);

  //getter.wait();
  //{ lock_guard guard(mutex_); }
  //auto result = getter.get();

<<<<<<< HEAD
  if (result == kSuccess) {
    LOG(kVerbose) << "Started a new transport on " << transport->external_endpoint() << " / "
                  << transport->local_endpoint() << " behind " << *nat_type_;
  } else {
    LOG(kWarning) << "Failed to start a new Transport.";
  }

  return result;
=======
  //return result;
>>>>>>> fa24539c
}

void ManagedConnections::GetBootstrapEndpoints(BootstrapContacts& bootstrap_list,
                                               boost::asio::ip::address& this_external_address) {
  bool external_address_consistent(true);
  // Favour connections which are on a different network to this to allow calculation of the new
  // transport's external endpoint.
  BootstrapContacts secondary_list;
  bootstrap_list.reserve(Parameters::max_transports * detail::Transport::kMaxConnections());
  secondary_list.reserve(Parameters::max_transports * detail::Transport::kMaxConnections());
  std::set<Endpoint> non_duplicates;
  std::lock_guard<std::mutex> lock(mutex_);
  for (auto element : connections_) {
    std::shared_ptr<detail::Connection> connection(element.second->GetConnection(element.first));
    if (!connection)
      continue;
    if (!non_duplicates.insert(connection->Socket().PeerEndpoint()).second)
      continue;  // Already have this endpoint added to bootstrap_contacts or secondary_endpoints.
    Contact peer(connection->Socket().PeerNodeId(), connection->Socket().PeerEndpoint(),
                 connection->Socket().PeerPublicKey());
    if (detail::OnPrivateNetwork(connection->Socket().PeerEndpoint())) {
      secondary_list.push_back(std::move(peer));
    } else {
      bootstrap_list.push_back(std::move(peer));
      Endpoint this_endpoint_as_seen_by_peer(
          element.second->ThisEndpointAsSeenByPeer(element.first));
      if (this_external_address.is_unspecified())
        this_external_address = this_endpoint_as_seen_by_peer.address();
      else if (this_external_address != this_endpoint_as_seen_by_peer.address())
        external_address_consistent = false;
    }
  }
  if (!external_address_consistent)
    this_external_address = boost::asio::ip::address();
  std::random_shuffle(bootstrap_list.begin(), bootstrap_list.end());
  std::random_shuffle(secondary_list.begin(), secondary_list.end());
  bootstrap_list.insert(bootstrap_list.end(), secondary_list.begin(), secondary_list.end());
}

bool ManagedConnections::ExistingConnectionAttempt(const NodeId& peer_id,
                                                   EndpointPair& this_endpoint_pair) const {
  auto existing_attempt(FindPendingTransportWithNodeId(peer_id));
  if (existing_attempt == pendings_.end())
    return false;

  this_endpoint_pair.local = (*existing_attempt)->pending_transport->local_endpoint();
  this_endpoint_pair.external = (*existing_attempt)->pending_transport->external_endpoint();
  assert((*existing_attempt)->pending_transport->IsAvailable());
  return true;
}

bool ManagedConnections::ExistingConnection(const NodeId& peer_id, EndpointPair& this_endpoint_pair,
                                            int& return_code) {
  auto itr(connections_.find(peer_id));
  if (itr == connections_.end())
    return false;

  std::shared_ptr<detail::Connection> connection((*itr).second->GetConnection(peer_id));
  // assert(connection);
  if (!connection) {
    LOG(kError) << "Internal ManagedConnections error: mismatch between connections_ and "
                << "actual connections.";
    connections_.erase(peer_id);
    return false;
  }

  bool bootstrap_connection(connection->state() == detail::Connection::State::kBootstrapping);
  bool unvalidated_connection(connection->state() == detail::Connection::State::kUnvalidated);

  if (bootstrap_connection || unvalidated_connection) {
    this_endpoint_pair.local = (*itr).second->local_endpoint();
    this_endpoint_pair.external = (*itr).second->external_endpoint();
    assert((*itr).second->IsAvailable());
    assert(FindPendingTransportWithNodeId(peer_id) == pendings_.end());
    if (bootstrap_connection) {
      std::unique_ptr<PendingConnection> connection(
          new PendingConnection(peer_id, (*itr).second, asio_service_.service()));
      AddPending(std::move(connection));
      return_code = kBootstrapConnectionAlreadyExists;
    } else {
      return_code = kUnvalidatedConnectionAlreadyExists;
    }
  } else {
    return_code = kConnectionAlreadyExists;
  }
  return true;
}

bool ManagedConnections::SelectIdleTransport(const NodeId& peer_id,
                                             EndpointPair& this_endpoint_pair) {
  while (!idle_transports_.empty()) {
    if ((*idle_transports_.begin())->IsAvailable()) {
      this_endpoint_pair.local = (*idle_transports_.begin())->local_endpoint();
      this_endpoint_pair.external = (*idle_transports_.begin())->external_endpoint();
      assert(FindPendingTransportWithNodeId(peer_id) == pendings_.end());
      std::unique_ptr<PendingConnection> connection(
          new PendingConnection(peer_id, *idle_transports_.begin(), asio_service_.service()));
      AddPending(std::move(connection));
      return true;
    } else {
      idle_transports_.erase(idle_transports_.begin());
    }
  }
  return false;
}

bool ManagedConnections::SelectAnyTransport(const NodeId& peer_id,
                                            EndpointPair& this_endpoint_pair) {
  // Try to get from an existing idle transport (likely to be just-started one).
  if (SelectIdleTransport(peer_id, this_endpoint_pair))
    return true;

  // Get transport with least connections.
  TransportPtr selected_transport(GetAvailableTransport());
  if (!selected_transport)
    return false;

  this_endpoint_pair.local = selected_transport->local_endpoint();
  this_endpoint_pair.external = selected_transport->external_endpoint();
  assert(selected_transport->IsAvailable());
  assert(FindPendingTransportWithNodeId(peer_id) == pendings_.end());
  std::unique_ptr<PendingConnection> connection(
      new PendingConnection(peer_id, selected_transport, asio_service_.service()));
  AddPending(std::move(connection));
  return true;
}

ManagedConnections::TransportPtr ManagedConnections::GetAvailableTransport() const {
  // Get transport with least connections and below kMaxConnections.
  size_t least_connections(detail::Transport::kMaxConnections());
  TransportPtr selected_transport;
  for (auto element : connections_) {
    if (element.second->NormalConnectionsCount() < least_connections) {
      least_connections = element.second->NormalConnectionsCount();
      selected_transport = element.second;
    }
  }
  return selected_transport;
}

bool ManagedConnections::ShouldStartNewTransport(const EndpointPair& peer_endpoint_pair) const {
  bool start_new_transport(false);
  if (*nat_type_ == NatType::kSymmetric &&
      static_cast<int>(connections_.size()) <
          (Parameters::max_transports * detail::Transport::kMaxConnections())) {
    if (detail::IsValid(peer_endpoint_pair.external))
      start_new_transport = true;
    else
      start_new_transport = !detail::IsValid(peer_endpoint_pair.local);
  } else {
    start_new_transport = (static_cast<int>(connections_.size()) < Parameters::max_transports);
  }
  return start_new_transport;
}

void ManagedConnections::AddPending(std::unique_ptr<PendingConnection> connection) {
  NodeId peer_id(connection->node_id);
  pendings_.push_back(std::move(connection));
  pendings_.back()->timer.async_wait([peer_id, this](const boost::system::error_code& ec) {
    if (ec != boost::asio::error::operation_aborted) {
      std::lock_guard<std::mutex> lock(mutex_);
      RemovePending(peer_id);
    }
  });
}

void ManagedConnections::RemovePending(const NodeId& peer_id) {
  auto itr(FindPendingTransportWithNodeId(peer_id));
  if (itr != pendings_.end())
    pendings_.erase(itr);
}

std::vector<std::unique_ptr<ManagedConnections::PendingConnection>>::const_iterator
    ManagedConnections::FindPendingTransportWithNodeId(const NodeId& peer_id) const {
  return std::find_if(pendings_.cbegin(), pendings_.cend(),
                      [&peer_id](const std::unique_ptr<PendingConnection>& element) {
    return element->node_id == peer_id;
  });
}

std::vector<std::unique_ptr<ManagedConnections::PendingConnection>>::iterator
    ManagedConnections::FindPendingTransportWithNodeId(const NodeId& peer_id) {
  return std::find_if(pendings_.begin(), pendings_.end(),
                      [&peer_id](const std::unique_ptr<PendingConnection>& element) {
    return element->node_id == peer_id;
  });
}

void ManagedConnections::DoAdd(const Contact& peer, ConnectionAddedFunctor handler) {
<<<<<<< HEAD
=======
  LOG(kVerbose) << "peter DoAdd";
>>>>>>> fa24539c
  if (peer.id == this_node_id_) {
    LOG(kError) << "Can't use this node's ID (" << this_node_id_ << ") as peerID.";
    return handler(make_error_code(RudpErrors::operation_not_supported));
  }

  std::lock_guard<std::mutex> lock(mutex_);

<<<<<<< HEAD
  auto itr(FindPendingTransportWithNodeId(peer.id));
  if (itr == pendings_.end()) {
    if (connections_.find(peer.id) != connections_.end()) {
      LOG(kWarning) << "A managed connection from " << this_node_id_ << " to " << peer.id
                    << " already exists, and this node's chosen BootstrapID is "
                    << chosen_bootstrap_contact_.id;
      return handler(make_error_code(RudpErrors::already_connected));
    }
    LOG(kError) << "No connection attempt from " << this_node_id_ << " to " << peer.id
=======
  LOG(kVerbose) << "peter DoAdd";
  auto itr(FindPendingTransportWithNodeId(peer.id));
  if (itr == pendings_.end()) {
    if (connections_.find(peer.id) != connections_.end()) {
      LOG(kWarning) << "peter A managed connection from " << this_node_id_ << " to " << peer.id
                    << " already exists, and this node's chosen BootstrapID is "
                    << chosen_bootstrap_contact_.id;
      return handler(RudpErrors::already_connected);
    }
    LOG(kError) << "peter No connection attempt from " << this_node_id_ << " to " << peer.id
>>>>>>> fa24539c
                << " - ensure GetAvailableEndpoint has been called first.";
    return handler(make_error_code(RudpErrors::operation_not_supported));
  }

  LOG(kVerbose) << "peter DoAdd";
  if ((*itr)->connecting) {
    LOG(kWarning) << "A connection attempt from " << this_node_id_ << " to " << peer.id
                  << " is already happening";
    return handler(make_error_code(RudpErrors::connection_already_in_progress));
  }

  TransportPtr selected_transport((*itr)->pending_transport);
  (*itr)->connecting = true;

<<<<<<< HEAD
=======
  LOG(kVerbose) << "peter DoAdd";
>>>>>>> fa24539c
  std::shared_ptr<detail::Connection> connection(selected_transport->GetConnection(peer.id));
  if (connection) {
    // If the connection exists, it should be a bootstrapping one.  If the peer used this node,
    // the connection state should be kBootstrapping.  However, if this node bootstrapped off the
    // peer, the peer's validation data will probably already have been received and may have
    // caused the MarkConnectionAsValid to have already been called.  In this case only, the
    // connection will be kPermanent.
    if (connection->state() == detail::Connection::State::kBootstrapping ||
        (chosen_bootstrap_contact_.id == peer.id &&
         connection->state() == detail::Connection::State::kPermanent)) {
      if (connection->state() == detail::Connection::State::kBootstrapping) {
        Endpoint peer_endpoint;
        assert(detail::IsValid(peer_endpoint) ?
                   peer_endpoint == connection->Socket().PeerEndpoint() :
                   true);
      }
<<<<<<< HEAD
      return handler(make_error_code(CommonErrors::success));
=======
      return handler(error_code());
>>>>>>> fa24539c
    } else {
      LOG(kError) << "A managed connection from " << this_node_id_ << " to " << peer.id
                  << " already exists, and this node's chosen bootstrap ID is "
                  << chosen_bootstrap_contact_.id;
      pendings_.erase(itr);
      return handler(make_error_code(RudpErrors::already_connected));
    }
  }

<<<<<<< HEAD
=======
  LOG(kVerbose) << "peter DoAdd";
>>>>>>> fa24539c
  selected_transport->Connect(std::move(peer.id), std::move(peer.endpoint_pair),
                              std::move(peer.public_key), handler);
}

void ManagedConnections::DoRemove(const NodeId& peer_id) {
  if (peer_id == this_node_id_) {
    LOG(kError) << "Can't use this node's ID (" << this_node_id_ << ") as peerID.";
    return;
  }

  TransportPtr transport_to_close;

  {
    std::lock_guard<std::mutex> lock(mutex_);
    auto itr(connections_.find(peer_id));
    if (itr == connections_.end()) {
      LOG(kWarning) << "Can't remove connection from " << this_node_id_ << " to " << peer_id
                    << " - not in map.";
      return;
    } else {
      transport_to_close = (*itr).second;
    }
  }
  transport_to_close->CloseConnection(peer_id);
}

void ManagedConnections::DoSend(const NodeId& peer_id, SendableMessage&& message,
                                MessageSentFunctor handler) {
  if (peer_id == this_node_id_) {
    LOG(kError) << "Can't use this node's ID (" << this_node_id_ << ") as peerID.";
    return handler(make_error_code(RudpErrors::operation_not_supported));
  }

  std::lock_guard<std::mutex> lock(mutex_);
  auto itr(connections_.find(peer_id));
  if (itr != connections_.end()) {
    if (itr->second->Send(peer_id, std::string(std::begin(message), std::end(message)), handler)) {
      return;
    }
  }
  LOG(kError) << "Can't send from " << this_node_id_ << " to " << peer_id << " - not in map.";
  if (handler) {
    if (!connections_.empty() || !idle_transports_.empty()) {
      handler(make_error_code(RudpErrors::not_connected));
    } else {
      // Probably haven't bootstrapped, so asio_service_ won't be running.
      std::thread thread(handler, make_error_code(RudpErrors::not_connected));
      thread.detach();
    }
  }
}

void ManagedConnections::OnMessageSlot(const NodeId& peer_id, const std::string& message) {
  try {
    std::string decrypted_message(
#ifdef TESTING
        !Parameters::rudp_encrypt ?
            message :
#endif
            asymm::Decrypt(asymm::CipherText(message), keys_.private_key).string());
    if (auto listener = listener_.lock()) {
      listener->MessageReceived(
          peer_id, std::vector<unsigned char>(std::begin(message), std::end(message)));
    }
  } catch (const std::exception& e) {
    LOG(kError) << "Failed to decrypt message: " << e.what();
  }
}

void ManagedConnections::OnConnectionAddedSlot(const NodeId& peer_id, TransportPtr transport,
                                               bool temporary_connection,
                                               std::atomic<bool>& is_duplicate_normal_connection) {
  is_duplicate_normal_connection = false;
  std::lock_guard<std::mutex> lock(mutex_);

  if (temporary_connection) {
    UpdateIdleTransports(transport);
  } else {
    RemovePending(peer_id);

    auto result = connections_.insert(std::make_pair(peer_id, transport));
    bool inserted = result.second;
    is_duplicate_normal_connection = !inserted;

    if (inserted) {
      idle_transports_.erase(transport);
    } else {
      UpdateIdleTransports(transport);

      LOG(kError) << (*result.first).second->ThisDebugId() << " is already connected to " << peer_id
                  << ".  Won't make duplicate normal connection on " << transport->ThisDebugId();
    }
  }

#ifndef NDEBUG
  auto itr(idle_transports_.begin());
  while (itr != idle_transports_.end()) {
    // assert((*itr)->IsIdle());
    if (!(*itr)->IsAvailable())
      itr = idle_transports_.erase(itr);
    else
      ++itr;
  }
#endif
}

void ManagedConnections::UpdateIdleTransports(const TransportPtr& transport) {
  if (transport->IsIdle()) {
    assert(transport->IsAvailable());
    idle_transports_.insert(transport);
  } else {
    idle_transports_.erase(transport);
  }
}

void ManagedConnections::OnConnectionLostSlot(const NodeId& peer_id, TransportPtr transport,
                                              bool temporary_connection) {
  std::lock_guard<std::mutex> lock(mutex_);
  UpdateIdleTransports(transport);

  if (temporary_connection)
    return;

  // If this is a bootstrap connection, it may have already had GetAvailableEndpoint called on it,
  // but not yet had Add called, in which case peer_id will be in pendings_.  In all other cases,
  // peer_id should not be in pendings_.
  RemovePending(peer_id);

  auto itr(connections_.find(peer_id));
  if (itr != connections_.end()) {
    if ((*itr).second != transport) {
      LOG(kError) << "peer_id: " << peer_id << " is connected via "
                  << (*itr).second->local_endpoint() << " not " << transport->local_endpoint();
      BOOST_ASSERT(false);
    }

    connections_.erase(itr);

    if (peer_id == chosen_bootstrap_contact_.id)
      chosen_bootstrap_contact_ = Contact();

    if (auto listener = listener_.lock())
      listener->ConnectionLost(peer_id);
  }
}

void ManagedConnections::OnNatDetectionRequestedSlot(const Endpoint& this_local_endpoint,
                                                     const NodeId& peer_id,
                                                     const Endpoint& peer_endpoint,
                                                     uint16_t& another_external_port) {
  if (*nat_type_ == NatType::kUnknown || *nat_type_ == NatType::kSymmetric) {
    another_external_port = 0;
    return;
  }

  std::lock_guard<std::mutex> lock(mutex_);
  auto itr(std::find_if(connections_.begin(), connections_.end(),
                        [&this_local_endpoint](const ConnectionMap::value_type& element) {
    return this_local_endpoint != element.second->local_endpoint();
  }));

  if (itr == connections_.end()) {
    another_external_port = 0;
    return;
  }

  another_external_port = (*itr).second->external_endpoint().port();
  // This node doesn't care about the Ping result, but Ping should not be given a NULL functor.
  assert(0 && "FIXME: valid public key");
  (*itr).second->Ping(peer_id, peer_endpoint, asymm::PublicKey(), [](int) {});  // NOLINT (Fraser)
}

std::string ManagedConnections::DebugString() const {
  std::lock_guard<std::mutex> lock(mutex_);
  // Not interested in the log once accumulated enough connections
  if (connections_.size() > 8)
    return "";

  //  std::string s = "This node's peer connections:\n";
  std::set<TransportPtr> transports;
  for (auto connection : connections_) {
    transports.insert(connection.second);
    //     s += '\t' + DebugId(connection.first).substr(0, 7) + '\n';
  }

  std::string s = "This node's own transports and their peer connections:\n";
  for (auto transport : transports)
    s += transport->DebugString();

  s += "\nThis node's idle transports:\n";
  for (auto idle_transport : idle_transports_)
    s += idle_transport->DebugString();

  s += "\nThis node's pending connections:\n";
  for (auto& pending : pendings_) {
    s += "\tPending to peer " + DebugId(pending->node_id).substr(0, 7);
    s += " on this node's transport ";
    s += boost::lexical_cast<std::string>(pending->pending_transport->external_endpoint()) + " / ";
    s += boost::lexical_cast<std::string>(pending->pending_transport->local_endpoint()) + '\n';
  }
  s += "\n\n";

  return s;
}

}  // namespace rudp

}  // namespace maidsafe<|MERGE_RESOLUTION|>--- conflicted
+++ resolved
@@ -74,14 +74,10 @@
       idle_transports_(),
       mutex_(),
       local_ip_(),
-<<<<<<< HEAD
-      nat_type_(maidsafe::make_unique<NatType>(NatType::kUnknown)) {}
-=======
       nat_type_(maidsafe::make_unique<NatType>(NatType::kUnknown))
 {
   LOG(kVerbose) << "peter ManagedConnections()";
 }
->>>>>>> fa24539c
 
 ManagedConnections::~ManagedConnections() {
   {
@@ -149,22 +145,6 @@
   return kSuccess;
 }
 
-<<<<<<< HEAD
-int ManagedConnections::AttemptStartNewTransport(const BootstrapContacts& bootstrap_list,
-                                                 const Endpoint& local_endpoint,
-                                                 Contact& chosen_bootstrap_contact) {
-  int result = StartNewTransport(bootstrap_list, local_endpoint);
-  if (result != kSuccess) {
-    LOG(kError) << "Failed to bootstrap managed connections.";
-    return result;
-  }
-  chosen_bootstrap_contact = chosen_bootstrap_contact_;
-  return kSuccess;
-}
-
-int ManagedConnections::StartNewTransport(BootstrapContacts bootstrap_list,
-                                          Endpoint local_endpoint) {
-=======
 //int ManagedConnections::AttemptStartNewTransport(const BootstrapContacts& bootstrap_list,
 //                                                 const Endpoint& local_endpoint,
 //                                                 Contact& chosen_bootstrap_contact) {
@@ -178,7 +158,6 @@
                                           Endpoint local_endpoint,
                                           const std::function<void(Error, const Contact&)>& handler) {
   LOG(kVerbose) << "peter " << this << " StartNewTrasport";
->>>>>>> fa24539c
   TransportPtr transport(std::make_shared<detail::Transport>(asio_service_, *nat_type_));
 
   transport->SetManagedConnectionsDebugPrintout([this]() { return DebugString(); });
@@ -205,11 +184,7 @@
   //std::promise<ReturnCode> setter;
   //auto getter = setter.get_future();
 
-<<<<<<< HEAD
-  auto on_bootstrap = [&](ReturnCode bootstrap_result, Contact chosen_contact) {
-=======
   auto on_bootstrap = [=](ReturnCode bootstrap_result, Contact chosen_contact) {
->>>>>>> fa24539c
     if (bootstrap_result != kSuccess) {
       //lock_guard lock(mutex_);
       transport->Close();
@@ -254,18 +229,7 @@
   //{ lock_guard guard(mutex_); }
   //auto result = getter.get();
 
-<<<<<<< HEAD
-  if (result == kSuccess) {
-    LOG(kVerbose) << "Started a new transport on " << transport->external_endpoint() << " / "
-                  << transport->local_endpoint() << " behind " << *nat_type_;
-  } else {
-    LOG(kWarning) << "Failed to start a new Transport.";
-  }
-
-  return result;
-=======
   //return result;
->>>>>>> fa24539c
 }
 
 void ManagedConnections::GetBootstrapEndpoints(BootstrapContacts& bootstrap_list,
@@ -455,10 +419,7 @@
 }
 
 void ManagedConnections::DoAdd(const Contact& peer, ConnectionAddedFunctor handler) {
-<<<<<<< HEAD
-=======
   LOG(kVerbose) << "peter DoAdd";
->>>>>>> fa24539c
   if (peer.id == this_node_id_) {
     LOG(kError) << "Can't use this node's ID (" << this_node_id_ << ") as peerID.";
     return handler(make_error_code(RudpErrors::operation_not_supported));
@@ -466,17 +427,6 @@
 
   std::lock_guard<std::mutex> lock(mutex_);
 
-<<<<<<< HEAD
-  auto itr(FindPendingTransportWithNodeId(peer.id));
-  if (itr == pendings_.end()) {
-    if (connections_.find(peer.id) != connections_.end()) {
-      LOG(kWarning) << "A managed connection from " << this_node_id_ << " to " << peer.id
-                    << " already exists, and this node's chosen BootstrapID is "
-                    << chosen_bootstrap_contact_.id;
-      return handler(make_error_code(RudpErrors::already_connected));
-    }
-    LOG(kError) << "No connection attempt from " << this_node_id_ << " to " << peer.id
-=======
   LOG(kVerbose) << "peter DoAdd";
   auto itr(FindPendingTransportWithNodeId(peer.id));
   if (itr == pendings_.end()) {
@@ -487,7 +437,6 @@
       return handler(RudpErrors::already_connected);
     }
     LOG(kError) << "peter No connection attempt from " << this_node_id_ << " to " << peer.id
->>>>>>> fa24539c
                 << " - ensure GetAvailableEndpoint has been called first.";
     return handler(make_error_code(RudpErrors::operation_not_supported));
   }
@@ -502,10 +451,7 @@
   TransportPtr selected_transport((*itr)->pending_transport);
   (*itr)->connecting = true;
 
-<<<<<<< HEAD
-=======
   LOG(kVerbose) << "peter DoAdd";
->>>>>>> fa24539c
   std::shared_ptr<detail::Connection> connection(selected_transport->GetConnection(peer.id));
   if (connection) {
     // If the connection exists, it should be a bootstrapping one.  If the peer used this node,
@@ -522,11 +468,7 @@
                    peer_endpoint == connection->Socket().PeerEndpoint() :
                    true);
       }
-<<<<<<< HEAD
-      return handler(make_error_code(CommonErrors::success));
-=======
       return handler(error_code());
->>>>>>> fa24539c
     } else {
       LOG(kError) << "A managed connection from " << this_node_id_ << " to " << peer.id
                   << " already exists, and this node's chosen bootstrap ID is "
@@ -536,10 +478,7 @@
     }
   }
 
-<<<<<<< HEAD
-=======
   LOG(kVerbose) << "peter DoAdd";
->>>>>>> fa24539c
   selected_transport->Connect(std::move(peer.id), std::move(peer.endpoint_pair),
                               std::move(peer.public_key), handler);
 }
