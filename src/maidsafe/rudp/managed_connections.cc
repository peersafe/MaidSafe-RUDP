/*******************************************************************************
 *  Copyright 2012 MaidSafe.net limited                                        *
 *                                                                             *
 *  The following source code is property of MaidSafe.net limited and is not   *
 *  meant for external use.  The use of this code is governed by the licence   *
 *  file licence.txt found in the root of this directory and also on           *
 *  www.maidsafe.net.                                                          *
 *                                                                             *
 *  You are not free to copy, amend or otherwise use this source code without  *
 *  the explicit written permission of the board of directors of MaidSafe.net. *
 ******************************************************************************/

#include "maidsafe/rudp/managed_connections.h"

#include <algorithm>
#include <functional>
#include <iterator>
#include <map>

#include "maidsafe/common/log.h"
#include "maidsafe/common/utils.h"

#include "maidsafe/rudp/return_codes.h"
#include "maidsafe/rudp/transport.h"
#include "maidsafe/rudp/connection.h"
#include "maidsafe/rudp/utils.h"

namespace args = std::placeholders;
namespace bptime = boost::posix_time;

namespace maidsafe {

namespace rudp {

// 203.0.113.14:1314
const boost::asio::ip::udp::endpoint kNonRoutable(boost::asio::ip::address_v4(3405803790U), 1314);


namespace {

typedef boost::asio::ip::udp::endpoint Endpoint;
typedef std::shared_ptr<detail::Transport> TransportPtr;
typedef std::vector<std::pair<NodeId, Endpoint>> NodeIdEndpointPairs;

}  // unnamed namespace

ManagedConnections::PendingConnection::PendingConnection(const NodeId& node_id_in,
                                                         TransportPtr transport,
                                                         boost::asio::io_service &io_service)
    : node_id(node_id_in),
      pending_transport(transport),
      timer(io_service, bptime::microsec_clock::universal_time() +
                        Parameters::rendezvous_connect_timeout +
                        bptime::milliseconds(RandomUint32() % 500)),
      connecting(false) {}


ManagedConnections::ManagedConnections()
    : asio_service_(Parameters::thread_count),
      callback_mutex_(),
      message_received_functor_(),
      connection_lost_functor_(),
      this_node_id_(),
      chosen_bootstrap_node_id_(),
      private_key_(),
      public_key_(),
      connections_(),
      pendings_(),
      idle_transports_(),
      mutex_(),
      local_ip_(),
      nat_type_(NatType::kUnknown) {}

ManagedConnections::~ManagedConnections() {
  {
    std::lock_guard<std::mutex> lock(mutex_);
    for (auto connection_details : connections_)
      connection_details.second->Close();
    connections_.clear();
    for (auto& pending : pendings_)
      pending->pending_transport->Close();
    pendings_.clear();
    for (auto idle_transport : idle_transports_)
      idle_transport->Close();
    idle_transports_.clear();
  }
  asio_service_.Stop();
}

int ManagedConnections::Bootstrap(const std::vector<Endpoint>& bootstrap_endpoints,
                                  MessageReceivedFunctor message_received_functor,
                                  ConnectionLostFunctor connection_lost_functor,
                                  NodeId this_node_id,
                                  std::shared_ptr<asymm::PrivateKey> private_key,
                                  std::shared_ptr<asymm::PublicKey> public_key,
                                  NodeId& chosen_bootstrap_peer,
                                  NatType& nat_type,
                                  Endpoint local_endpoint) {
  {
    std::lock_guard<std::mutex> lock(mutex_);
    if (!connections_.empty()) {
      for (auto connection_details : connections_) {
        assert(connection_details.second->GetConnection(connection_details.first)->state() ==
               detail::Connection::State::kBootstrapping);
        connection_details.second->Close();
      }
      connections_.clear();
    }
    pendings_.clear();
    for (auto idle_transport : idle_transports_)
      idle_transport->Close();
    idle_transports_.clear();
  }

  if (!message_received_functor) {
    LOG(kError) << "You must provide a valid MessageReceivedFunctor.";
    return kInvalidParameter;
  }
  if (!connection_lost_functor) {
    LOG(kError) << "You must provide a valid ConnectionLostFunctor.";
    return kInvalidParameter;
  }
  if (this_node_id == NodeId()) {
    LOG(kError) << "You must provide a valid NodeId.";
    return kInvalidParameter;
  }
  this_node_id_ = this_node_id;
  if (!private_key || !asymm::ValidateKey(*private_key) ||
      !public_key || !asymm::ValidateKey(*public_key)) {
    LOG(kError) << "You must provide a valid private and public key.";
    return kInvalidParameter;
  }
  private_key_ = private_key;
  public_key_ = public_key;

  if (bootstrap_endpoints.empty()) {
    LOG(kError) << "You must provide at least one Bootstrap endpoint.";
    return kNoBootstrapEndpoints;
  }

  asio_service_.Start();

  bool zero_state(detail::IsValid(local_endpoint));

  if (zero_state) {
    local_ip_ = local_endpoint.address();
  } else {
    local_ip_ = GetLocalIp();
    if (local_ip_.is_unspecified()) {
      LOG(kError) << "Failed to retrieve local IP.";
      return kFailedToGetLocalAddress;
    }
    local_endpoint = Endpoint(local_ip_, 0);
  }

  std::vector<std::pair<NodeId, boost::asio::ip::udp::endpoint>> bootstrap_peers;
  for (auto element : bootstrap_endpoints)
    bootstrap_peers.push_back(std::make_pair(NodeId(), element));
  if (!StartNewTransport(bootstrap_peers, local_endpoint)) {
    LOG(kError) << "Failed to bootstrap managed connections.";
    return kTransportStartFailure;
  }
  chosen_bootstrap_peer = chosen_bootstrap_node_id_;
  nat_type = nat_type_;

  // Add callbacks now.
  {
    std::lock_guard<std::mutex> guard(callback_mutex_);
    message_received_functor_ = message_received_functor;
    connection_lost_functor_ = connection_lost_functor;
  }

  return kSuccess;
}

bool ManagedConnections::StartNewTransport(NodeIdEndpointPairs bootstrap_peers,
                                           Endpoint local_endpoint) {
  TransportPtr transport(new detail::Transport(asio_service_, nat_type_));
  bool bootstrap_off_existing_connection(bootstrap_peers.empty());
  boost::asio::ip::address external_address;
  if (bootstrap_off_existing_connection)
    GetBootstrapEndpoints(bootstrap_peers, external_address);
  // else
  //  bootstrap_endpoints.insert(bootstrap_endpoints.begin(),
  //                             Endpoint(local_ip_, kResiliencePort()));

  transport->SetManagedConnectionsDebugPrintout([this]() { return DebugString(); });  // NOLINT (Fraser)
  NodeId chosen_id;
  if (!transport->Bootstrap(bootstrap_peers,
                            this_node_id_,
                            public_key_,
                            local_endpoint,
                            bootstrap_off_existing_connection,
                            boost::bind(&ManagedConnections::OnMessageSlot, this, _1),
                            [this](
                              const NodeId& peer_id,
                              TransportPtr transport,
                              bool temporary_connection,
                              bool& is_duplicate_normal_connection)
                            {
                              OnConnectionAddedSlot(
                                peer_id,transport,temporary_connection,is_duplicate_normal_connection);
                            },
                            boost::bind(&ManagedConnections::OnConnectionLostSlot, this,
                                        _1, _2, _3),
                            boost::bind(&ManagedConnections::OnNatDetectionRequestedSlot, this,
                                        _1, _2, _3, _4),
                            chosen_id)) {
    std::lock_guard<std::mutex> lock(mutex_);
    LOG(kWarning) << "Failed to start a new Transport.";
    transport->Close();
    return false;
  }

  if (chosen_bootstrap_node_id_ == NodeId())
    chosen_bootstrap_node_id_ = chosen_id;

  if (!detail::IsValid(transport->external_endpoint()) && !external_address.is_unspecified()) {
    // Means this node's NAT is symmetric or unknown, so guess that it will be mapped to existing
    // external address and local port.
    transport->SetBestGuessExternalEndpoint(Endpoint(external_address,
                                                     transport->local_endpoint().port()));
  }

  LOG(kVerbose) << "Started a new transport on " << transport->external_endpoint() << " / "
                << transport->local_endpoint() << " behind " << nat_type_;
  return true;
}

void ManagedConnections::GetBootstrapEndpoints(NodeIdEndpointPairs& bootstrap_peers,
                                               boost::asio::ip::address& this_external_address) {
  bool external_address_consistent(true);
  // Favour connections which are on a different network to this to allow calculation of the new
  // transport's external endpoint.
  std::vector<std::pair<NodeId, Endpoint>> secondary_peers;
  bootstrap_peers.reserve(Parameters::max_transports * detail::Transport::kMaxConnections());
  secondary_peers.reserve(Parameters::max_transports * detail::Transport::kMaxConnections());
  std::set<Endpoint> non_duplicates;
  std::lock_guard<std::mutex> lock(mutex_);
  for (auto element : connections_) {
    std::shared_ptr<detail::Connection> connection(element.second->GetConnection(element.first));
    if (!connection)
      continue;
    if (!non_duplicates.insert(connection->Socket().PeerEndpoint()).second)
      continue;  // Already have this endpoint added to bootstrap_endpoints or secondary_endpoints.
    std::pair<NodeId, Endpoint> peer(connection->Socket().PeerNodeId(),
                                     connection->Socket().PeerEndpoint());
    if (detail::OnPrivateNetwork(connection->Socket().PeerEndpoint())) {
      secondary_peers.push_back(peer);
    } else {
      bootstrap_peers.push_back(peer);
      Endpoint this_endpoint_as_seen_by_peer(
          element.second->ThisEndpointAsSeenByPeer(element.first));
      if (this_external_address.is_unspecified())
        this_external_address = this_endpoint_as_seen_by_peer.address();
      else if (this_external_address != this_endpoint_as_seen_by_peer.address())
        external_address_consistent = false;
    }
  }
  if (!external_address_consistent)
    this_external_address = boost::asio::ip::address();
  std::random_shuffle(bootstrap_peers.begin(), bootstrap_peers.end());
  std::random_shuffle(secondary_peers.begin(), secondary_peers.end());
  bootstrap_peers.insert(bootstrap_peers.end(), secondary_peers.begin(), secondary_peers.end());
}

int ManagedConnections::GetAvailableEndpoint(NodeId peer_id,
                                             EndpointPair peer_endpoint_pair,
                                             EndpointPair& this_endpoint_pair,
                                             NatType& this_nat_type) {
  if (peer_id == this_node_id_) {
    LOG(kError) << "Can't use this node's ID (" << DebugId(this_node_id_) << ") as peerID.";
    return kOwnId;
  }

  // Functor to handle resetting parameters in case of failure.
  const auto kDoFail([&](const std::string& message, int result)->int {  // NOLINT (Fraser)
    this_endpoint_pair.external = this_endpoint_pair.local = Endpoint();
    this_nat_type = NatType::kUnknown;
    if (!message.empty())
      LOG(kError) << message;
    return result;
  });

  {
    std::lock_guard<std::mutex> lock(mutex_);
    this_nat_type = nat_type_;
    if (connections_.empty() && idle_transports_.empty())
      return kDoFail("No running Transports.", kNotBootstrapped);

    // Check for an existing connection attempt.
    if (ExistingConnectionAttempt(peer_id, this_endpoint_pair))
      return kConnectAttemptAlreadyRunning;

    // Check for existing connection to peer.
    int return_code(kSuccess);
    if (ExistingConnection(peer_id, this_endpoint_pair, return_code)) {
      if (return_code == kConnectionAlreadyExists) {
        return kDoFail(std::string("A non-bootstrap managed connection from ") +
                       DebugId(this_node_id_) + std::string(" to ") + DebugId(peer_id) +
                       " already exists", kConnectionAlreadyExists);
      } else {
        return return_code;
      }
    }

    // Try to use an existing idle transport.
    if (SelectIdleTransport(peer_id, this_endpoint_pair))
      return kSuccess;
  }

  if (ShouldStartNewTransport(peer_endpoint_pair) &&
      !StartNewTransport(NodeIdEndpointPairs(), Endpoint(local_ip_, 0))) {  // NOLINT (Fraser)
    return kDoFail("Failed to start transport.", kTransportStartFailure);
  }

  std::lock_guard<std::mutex> lock(mutex_);
  // Check again for an existing connection attempt in case it was added while mutex unlocked
  // during starting new transport.
  if (ExistingConnectionAttempt(peer_id, this_endpoint_pair))
    return kConnectAttemptAlreadyRunning;

  // NAT type may have just been deduced by newly-started transport.
  this_nat_type = nat_type_;

  return SelectAnyTransport(peer_id, this_endpoint_pair) ?
             kSuccess : kDoFail("All connectable Transports are full.", kFull);
}

bool ManagedConnections::ExistingConnectionAttempt(const NodeId& peer_id,
                                                   EndpointPair& this_endpoint_pair) const {
  auto existing_attempt(FindPendingTransportWithNodeId(peer_id));
  if (existing_attempt == pendings_.end())
    return false;

  this_endpoint_pair.local = (*existing_attempt)->pending_transport->local_endpoint();
  this_endpoint_pair.external = (*existing_attempt)->pending_transport->external_endpoint();
  assert((*existing_attempt)->pending_transport->IsAvailable());
  return true;
}

bool ManagedConnections::ExistingConnection(const NodeId& peer_id,
                                            EndpointPair& this_endpoint_pair,
                                            int& return_code) {
  auto itr(connections_.find(peer_id));
  if (itr == connections_.end())
    return false;

  std::shared_ptr<detail::Connection> connection((*itr).second->GetConnection(peer_id));
  assert(connection);
  if (!connection) {
    LOG(kError) << "Internal ManagedConnections error: mismatch between connections_ and "
                << "actual connections.";
    connections_.erase(peer_id);
    return false;
<<<<<<< HEAD
=======
  }

  bool bootstrap_connection(connection->state() == detail::Connection::State::kBootstrapping);
  bool unvalidated_connection(connection->state() == detail::Connection::State::kUnvalidated);

  if (bootstrap_connection || unvalidated_connection) {
    this_endpoint_pair.local = (*itr).second->local_endpoint();
    this_endpoint_pair.external = (*itr).second->external_endpoint();
    assert((*itr).second->IsAvailable());
    assert(FindPendingTransportWithNodeId(peer_id) == pendings_.end());
    if (bootstrap_connection) {
      std::unique_ptr<PendingConnection> connection(
          new PendingConnection(peer_id, (*itr).second, asio_service_.service()));
      AddPending(std::move(connection));
      return_code = kBootstrapConnectionAlreadyExists;
    } else {
      return_code =  kUnvalidatedConnectionAlreadyExists;
    }
  } else {
    return_code = kConnectionAlreadyExists;
>>>>>>> fc830115
  }
  return true;
}

<<<<<<< HEAD
  bool bootstrap_connection(connection->state() == detail::Connection::State::kBootstrapping);
  bool unvalidated_connection(connection->state() == detail::Connection::State::kUnvalidated);

  if (bootstrap_connection || unvalidated_connection) {
    this_endpoint_pair.local = (*itr).second->local_endpoint();
    this_endpoint_pair.external = (*itr).second->external_endpoint();
    assert((*itr).second->IsAvailable());
    assert(FindPendingTransportWithNodeId(peer_id) == pendings_.end());
    if (bootstrap_connection) {
      std::unique_ptr<PendingConnection> connection(
          new PendingConnection(peer_id, (*itr).second, asio_service_.service()));
      AddPending(std::move(connection));
      return_code = kBootstrapConnectionAlreadyExists;
    } else {
      return_code =  kUnvalidatedConnectionAlreadyExists;
    }
  } else {
    return_code = kConnectionAlreadyExists;
  }
  return true;
}

=======
>>>>>>> fc830115
bool ManagedConnections::SelectIdleTransport(const NodeId& peer_id,
                                             EndpointPair& this_endpoint_pair) {
  while (!idle_transports_.empty()) {
    if ((*idle_transports_.begin())->IsAvailable()) {
      this_endpoint_pair.local = (*idle_transports_.begin())->local_endpoint();
      this_endpoint_pair.external = (*idle_transports_.begin())->external_endpoint();
      assert(FindPendingTransportWithNodeId(peer_id) == pendings_.end());
      std::unique_ptr<PendingConnection> connection(
          new PendingConnection(peer_id, *idle_transports_.begin(), asio_service_.service()));
      AddPending(std::move(connection));
      return true;
    } else {
      idle_transports_.erase(idle_transports_.begin());
    }
  }
  return false;
}

bool ManagedConnections::SelectAnyTransport(const NodeId& peer_id,
                                            EndpointPair& this_endpoint_pair) {
  // Try to get from an existing idle transport (likely to be just-started one).
  if (SelectIdleTransport(peer_id, this_endpoint_pair))
    return true;

  // Get transport with least connections.
  TransportPtr selected_transport(GetAvailableTransport());
  if (!selected_transport)
    return false;

  this_endpoint_pair.local = selected_transport->local_endpoint();
  this_endpoint_pair.external = selected_transport->external_endpoint();
  assert(selected_transport->IsAvailable());
  assert(FindPendingTransportWithNodeId(peer_id) == pendings_.end());
  std::unique_ptr<PendingConnection> connection(
      new PendingConnection(peer_id, selected_transport, asio_service_.service()));
  AddPending(std::move(connection));
  return true;
}

TransportPtr ManagedConnections::GetAvailableTransport() const {
  // Get transport with least connections and below kMaxConnections.
  size_t least_connections(detail::Transport::kMaxConnections());
  TransportPtr selected_transport;
  for (auto element : connections_) {
    if (element.second->NormalConnectionsCount() < least_connections) {
      least_connections = element.second->NormalConnectionsCount();
      selected_transport = element.second;
    }
  }
  return selected_transport;
}

bool ManagedConnections::ShouldStartNewTransport(const EndpointPair& peer_endpoint_pair) const {
  bool start_new_transport(false);
  if (nat_type_ == NatType::kSymmetric &&
      static_cast<int>(connections_.size()) <
          (Parameters::max_transports * detail::Transport::kMaxConnections())) {
    if (detail::IsValid(peer_endpoint_pair.external))
      start_new_transport = true;
    else
      start_new_transport = !detail::IsValid(peer_endpoint_pair.local);
  } else {
    start_new_transport = (static_cast<int>(connections_.size()) < Parameters::max_transports);
  }
  return start_new_transport;
}
<<<<<<< HEAD

void ManagedConnections::AddPending(std::unique_ptr<PendingConnection> connection) {
  NodeId peer_id(connection->node_id);
  pendings_.push_back(std::move(connection));
  pendings_.back()->timer.async_wait(
      [peer_id, this](const boost::system::error_code& ec) {
        if (ec != boost::asio::error::operation_aborted) {
          std::lock_guard<std::mutex> lock(mutex_);
          RemovePending(peer_id);
        }
      });
}

=======

void ManagedConnections::AddPending(std::unique_ptr<PendingConnection> connection) {
  NodeId peer_id(connection->node_id);
  pendings_.push_back(std::move(connection));
  pendings_.back()->timer.async_wait(
      [peer_id, this](const boost::system::error_code& ec) {
        if (ec != boost::asio::error::operation_aborted) {
          std::lock_guard<std::mutex> lock(mutex_);
          RemovePending(peer_id);
        }
      });
}

>>>>>>> fc830115
void ManagedConnections::RemovePending(const NodeId& peer_id) {
  auto itr(FindPendingTransportWithNodeId(peer_id));
  if (itr != pendings_.end())
    pendings_.erase(itr);
}

std::vector<std::unique_ptr<ManagedConnections::PendingConnection>>::const_iterator  // NOLINT (Fraser)
    ManagedConnections::FindPendingTransportWithNodeId(const NodeId& peer_id) const {
  return std::find_if(pendings_.cbegin(),
                      pendings_.cend(),
                      [&peer_id] (const std::unique_ptr<PendingConnection>& element) {
                        return element->node_id == peer_id;
                      });
}

std::vector<std::unique_ptr<ManagedConnections::PendingConnection>>::iterator  // NOLINT (Fraser)
    ManagedConnections::FindPendingTransportWithNodeId(const NodeId& peer_id) {
  return std::find_if(pendings_.begin(),
                      pendings_.end(),
                      [&peer_id] (const std::unique_ptr<PendingConnection>& element) {
                        return element->node_id == peer_id;
                      });
}

int ManagedConnections::Add(NodeId peer_id,
                            EndpointPair peer_endpoint_pair,
                            std::string validation_data) {
  if (peer_id == this_node_id_) {
    LOG(kError) << "Can't use this node's ID (" << DebugId(this_node_id_) << ") as peerID.";
    return kOwnId;
  }

  std::lock_guard<std::mutex> lock(mutex_);

  auto itr(FindPendingTransportWithNodeId(peer_id));
  if (itr == pendings_.end()) {
    if (connections_.find(peer_id) != connections_.end()) {
      LOG(kWarning) << "A managed connection from " << DebugId(this_node_id_) << " to "
                    << DebugId(peer_id) << " already exists, and this node's chosen BootstrapID is "
                    << DebugId(chosen_bootstrap_node_id_);
      return kConnectionAlreadyExists;
    }
    LOG(kError) << "No connection attempt from " << DebugId(this_node_id_) << " to "
                << DebugId(peer_id) << " - ensure GetAvailableEndpoint has been called first.";
    return kNoPendingConnectAttempt;
  }

  if ((*itr)->connecting) {
    LOG(kWarning) << "A connection attempt from " << DebugId(this_node_id_) << " to "
                  << DebugId(peer_id) << " is already happening";
    return kConnectAttemptAlreadyRunning;
  }

  TransportPtr selected_transport((*itr)->pending_transport);
  (*itr)->connecting = true;

  if (validation_data.empty()) {
    LOG(kError) << "Invalid validation_data passed.";
    pendings_.erase(itr);
    return kEmptyValidationData;
  }

  std::shared_ptr<detail::Connection> connection(selected_transport->GetConnection(peer_id));
  if (connection) {
    // If the connection exists, it should be a bootstrapping one.  If the peer used this node,
    // the connection state should be kBootstrapping.  However, if this node bootstrapped off the
    // peer, the peer's validation data will probably already have been received and may have
    // caused the MarkConnectionAsValid to have already been called.  In this case only, the
    // connection will be kPermanent.
    if (connection->state() == detail::Connection::State::kBootstrapping ||
        (chosen_bootstrap_node_id_ == peer_id &&
               connection->state() == detail::Connection::State::kPermanent)) {
      connection->StartSending(validation_data,
                                [](int result) {
                                  if (result != kSuccess) {
                                    LOG(kWarning) << "Failed to send validation data on bootstrap "
                                                  << "connection.  Result: " << result;
                                  }
                                });
      if (connection->state() == detail::Connection::State::kBootstrapping) {
        Endpoint peer_endpoint;
        selected_transport->MakeConnectionPermanent(peer_id, false, peer_endpoint);
        assert(detail::IsValid(peer_endpoint) ?
                    peer_endpoint == connection->Socket().PeerEndpoint() :
                    true);
      }
      return kSuccess;
    } else {
      LOG(kError) << "A managed connection from " << DebugId(this_node_id_) << " to "
                  << DebugId(peer_id) << " already exists, and this node's chosen bootstrap ID is "
                  << DebugId(chosen_bootstrap_node_id_);
      pendings_.erase(itr);
      return kConnectionAlreadyExists;
    }
  }

  selected_transport->Connect(peer_id, peer_endpoint_pair, validation_data);
  return kSuccess;
}

int ManagedConnections::MarkConnectionAsValid(NodeId peer_id, Endpoint& peer_endpoint) {
  if (peer_id == this_node_id_) {
    LOG(kError) << "Can't use this node's ID (" << DebugId(this_node_id_) << ") as peerID.";
    return kOwnId;
  }

  std::lock_guard<std::mutex> lock(mutex_);
  auto itr(connections_.find(peer_id));
  if (itr != connections_.end()) {
    if ((*itr).second->MakeConnectionPermanent(peer_id, true, peer_endpoint))
      return kSuccess;
  }
  LOG(kWarning) << "Can't mark connection from " << DebugId(this_node_id_) << " to "
                << DebugId(peer_id) << " as valid - not in map.";
  peer_endpoint = Endpoint();
  return kInvalidConnection;
}

void ManagedConnections::Remove(NodeId peer_id) {
  if (peer_id == this_node_id_) {
    LOG(kError) << "Can't use this node's ID (" << DebugId(this_node_id_) << ") as peerID.";
    return;
  }

  std::lock_guard<std::mutex> lock(mutex_);
  auto itr(connections_.find(peer_id));
  if (itr == connections_.end()) {
    LOG(kWarning) << "Can't remove connection from " << DebugId(this_node_id_) << " to "
                  << DebugId(peer_id) << " - not in map.";
  } else {
    (*itr).second->CloseConnection(peer_id);
  }
}

void ManagedConnections::Send(NodeId peer_id,
                              std::string message,
                              MessageSentFunctor message_sent_functor) {
  if (peer_id == this_node_id_) {
    LOG(kError) << "Can't use this node's ID (" << DebugId(this_node_id_) << ") as peerID.";
    return;
  }

  std::lock_guard<std::mutex> lock(mutex_);
  auto itr(connections_.find(peer_id));
  if (itr != connections_.end()) {
    if ((*itr).second->Send(peer_id, message, message_sent_functor))
      return;
  }
  LOG(kError) << "Can't send from " << DebugId(this_node_id_) << " to " << DebugId(peer_id)
              << " - not in map.";
  if (message_sent_functor) {
    if (!connections_.empty() || !idle_transports_.empty()) {
      asio_service_.service().post([message_sent_functor] {
                                     message_sent_functor(kInvalidConnection);
                                   });
    } else {
      // Probably haven't bootstrapped, so asio_service_ won't be running.
      boost::thread(message_sent_functor, kInvalidConnection);
    }
  }
}

void ManagedConnections::OnMessageSlot(const std::string& message) {
  LOG(kVerbose) << "\n^^^^^^^^^^^^ OnMessageSlot ^^^^^^^^^^^^\n" + DebugString();

  try {
    std::string decrypted_message =
        asymm::Decrypt(asymm::CipherText(message), *private_key_).string();
    MessageReceivedFunctor local_callback;
    {
      std::lock_guard<std::mutex> guard(callback_mutex_);
      local_callback=message_received_functor_;
    }

    if (local_callback) {
      asio_service_.service().post([=] {local_callback(decrypted_message); });
    }
  }
  catch(const std::exception& e) {
    LOG(kError) << "Failed to decrypt message: " << e.what();
  }
}

void ManagedConnections::OnConnectionAddedSlot(const NodeId& peer_id,
                                               TransportPtr transport,
                                               bool temporary_connection,
                                               bool& is_duplicate_normal_connection) {
  is_duplicate_normal_connection = false;
  std::lock_guard<std::mutex> lock(mutex_);

  if (temporary_connection) {
    if (transport->IsIdle()) {
      assert(transport->IsAvailable());
      idle_transports_.insert(transport);
    } else {
      idle_transports_.erase(transport);
    }
  } else {
    RemovePending(peer_id);
    auto result(connections_.insert(std::make_pair(peer_id, transport)));
    is_duplicate_normal_connection = !result.second;
    if (is_duplicate_normal_connection) {
      if (transport->IsIdle()) {
        assert(transport->IsAvailable());
        idle_transports_.insert(transport);
      } else {
        idle_transports_.erase(transport);
      }
      LOG(kError) << (*result.first).second->ThisDebugId() << " is already connected to "
                  << DebugId(peer_id) << ".  Won't make duplicate normal connection on "
                  << transport->ThisDebugId();
    } else {
      idle_transports_.erase(transport);
    }
  }

#ifndef NDEBUG
  auto itr(idle_transports_.begin());
  while (itr != idle_transports_.end()) {
    assert((*itr)->IsIdle());
    if (!(*itr)->IsAvailable())
      itr = idle_transports_.erase(itr);
    else
      ++itr;
  }
#endif
}

unsigned ManagedConnections::GetActiveConnectionCount() const{
  std::lock_guard<std::mutex> lock(mutex_);
  return static_cast<unsigned>(connections_.size());
}

void ManagedConnections::OnConnectionLostSlot(const NodeId& peer_id,
                                              TransportPtr transport,
                                              bool temporary_connection) {
  std::lock_guard<std::mutex> lock(mutex_);
  if (transport->IsIdle()) {
    assert(transport->IsAvailable());
    idle_transports_.insert(transport);
  } else {
    idle_transports_.erase(transport);
  }

  if (temporary_connection)
    return;

  // If this is a bootstrap connection, it may have already had GetAvailableEndpoint called on it,
  // but not yet had Add called, in which case peer_id will be in pendings_.  In all other cases,
  // peer_id should not be in pendings_.
  RemovePending(peer_id);

  auto itr(connections_.find(peer_id));
  if (itr != connections_.end()) {
    if ((*itr).second != transport) {
      LOG(kError) << "peer_id: " << DebugId(peer_id) << " is connected via "
                  << (*itr).second->local_endpoint() << " not " << transport->local_endpoint();
      assert(false);
    }
    connections_.erase(itr);
    if (peer_id == chosen_bootstrap_node_id_)
      chosen_bootstrap_node_id_ = NodeId();
    ConnectionLostFunctor local_callback;
    {
      std::lock_guard<std::mutex> guard(callback_mutex_);
      local_callback=connection_lost_functor_;
    }

    if (local_callback) {
      LOG(kVerbose) << "Firing connection_lost_functor_ for " << DebugId(peer_id);
      asio_service_.service().post([=] { local_callback(peer_id); });  // NOLINT (Fraser)
    }
  }
}

void ManagedConnections::OnNatDetectionRequestedSlot(const Endpoint& this_local_endpoint,
                                                     const NodeId& peer_id,
                                                     const Endpoint& peer_endpoint,
                                                     uint16_t& another_external_port) {
  if (nat_type_ == NatType::kUnknown || nat_type_ == NatType::kSymmetric) {
    another_external_port = 0;
    return;
  }

  std::lock_guard<std::mutex> lock(mutex_);
  auto itr(std::find_if(connections_.begin(),
                        connections_.end(),
                        [&this_local_endpoint](const ConnectionMap::value_type& element) {
                          return this_local_endpoint != element.second->local_endpoint();
                        }));

  if (itr == connections_.end()) {
    another_external_port = 0;
    return;
  }

  another_external_port = (*itr).second->external_endpoint().port();
  // This node doesn't care about the Ping result, but Ping should not be given a NULL functor.
  (*itr).second->Ping(peer_id, peer_endpoint, [](int) {});  // NOLINT (Fraser)
}

std::string ManagedConnections::DebugString() const {
  std::string s = "This node's peer connections:\n";

  std::lock_guard<std::mutex> lock(mutex_);
  std::set<TransportPtr> transports;
  for (auto connection : connections_) {
    transports.insert(connection.second);
    s += '\t' + DebugId(connection.first).substr(0, 7) + '\n';
  }

  s += "\nThis node's own transports and their peer connections:\n";
  for (auto transport : transports)
    s += transport->DebugString();

  s += "\nThis node's idle transports:\n";
  for (auto idle_transport : idle_transports_)
    s += idle_transport->DebugString();

  s += "\nThis node's pending connections:\n";
  for (auto& pending : pendings_) {
    s += "\tPending to peer " + DebugId(pending->node_id).substr(0, 7);
    s += " on this node's transport ";
    s += boost::lexical_cast<std::string>(pending->pending_transport->external_endpoint()) + " / ";
    s += boost::lexical_cast<std::string>(pending->pending_transport->local_endpoint()) + '\n';
  }
  s += "\n\n";

  return s;
}

}  // namespace rudp

}  // namespace maidsafe<|MERGE_RESOLUTION|>--- conflicted
+++ resolved
@@ -353,8 +353,6 @@
                 << "actual connections.";
     connections_.erase(peer_id);
     return false;
-<<<<<<< HEAD
-=======
   }
 
   bool bootstrap_connection(connection->state() == detail::Connection::State::kBootstrapping);
@@ -375,36 +373,10 @@
     }
   } else {
     return_code = kConnectionAlreadyExists;
->>>>>>> fc830115
   }
   return true;
 }
 
-<<<<<<< HEAD
-  bool bootstrap_connection(connection->state() == detail::Connection::State::kBootstrapping);
-  bool unvalidated_connection(connection->state() == detail::Connection::State::kUnvalidated);
-
-  if (bootstrap_connection || unvalidated_connection) {
-    this_endpoint_pair.local = (*itr).second->local_endpoint();
-    this_endpoint_pair.external = (*itr).second->external_endpoint();
-    assert((*itr).second->IsAvailable());
-    assert(FindPendingTransportWithNodeId(peer_id) == pendings_.end());
-    if (bootstrap_connection) {
-      std::unique_ptr<PendingConnection> connection(
-          new PendingConnection(peer_id, (*itr).second, asio_service_.service()));
-      AddPending(std::move(connection));
-      return_code = kBootstrapConnectionAlreadyExists;
-    } else {
-      return_code =  kUnvalidatedConnectionAlreadyExists;
-    }
-  } else {
-    return_code = kConnectionAlreadyExists;
-  }
-  return true;
-}
-
-=======
->>>>>>> fc830115
 bool ManagedConnections::SelectIdleTransport(const NodeId& peer_id,
                                              EndpointPair& this_endpoint_pair) {
   while (!idle_transports_.empty()) {
@@ -471,7 +443,6 @@
   }
   return start_new_transport;
 }
-<<<<<<< HEAD
 
 void ManagedConnections::AddPending(std::unique_ptr<PendingConnection> connection) {
   NodeId peer_id(connection->node_id);
@@ -485,21 +456,6 @@
       });
 }
 
-=======
-
-void ManagedConnections::AddPending(std::unique_ptr<PendingConnection> connection) {
-  NodeId peer_id(connection->node_id);
-  pendings_.push_back(std::move(connection));
-  pendings_.back()->timer.async_wait(
-      [peer_id, this](const boost::system::error_code& ec) {
-        if (ec != boost::asio::error::operation_aborted) {
-          std::lock_guard<std::mutex> lock(mutex_);
-          RemovePending(peer_id);
-        }
-      });
-}
-
->>>>>>> fc830115
 void ManagedConnections::RemovePending(const NodeId& peer_id) {
   auto itr(FindPendingTransportWithNodeId(peer_id));
   if (itr != pendings_.end())
