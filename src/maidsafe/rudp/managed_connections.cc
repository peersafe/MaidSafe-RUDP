--- conflicted
+++ resolved
@@ -168,17 +168,11 @@
   std::lock_guard<std::mutex> lock(mutex_);
   if (!connections_.empty()) {
     for (auto connection_details : connections_) {
-<<<<<<< HEAD
-      //assert(connection_details.second->GetConnection(connection_details.first)->state() ==
-      //       detail::Connection::State::kBootstrapping);
-      connection_details.second->Close();
-=======
       auto connection_ptr(connection_details.second->GetConnection(connection_details.first));
       if (connection_ptr) {
         assert(connection_ptr->state() == detail::Connection::State::kBootstrapping);
         connection_details.second->Close();
       }
->>>>>>> cd91e548
     }
     connections_.clear();
   }
