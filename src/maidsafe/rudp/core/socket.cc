--- conflicted
+++ resolved
@@ -181,11 +181,7 @@
   }
 }
 
-<<<<<<< HEAD
-void Socket::StartWrite(const asio::const_buffer& data, const MessageSentFunctor& handler) {
-=======
 void Socket::StartWrite(const Asio::const_buffer& data, const MessageSentFunctor& handler) {
->>>>>>> fa24539c
   // Check for a no-op write.
   if (Asio::buffer_size(data) == 0) {
     waiting_write_ec_.clear();
@@ -370,11 +366,7 @@
       if (itr == message_sent_functors_.end()) {
         LOG(kError) << "Lost sent functor for message " << num;
       } else {
-<<<<<<< HEAD
-        (*itr).second(make_error_code(CommonErrors::success));
-=======
         (*itr).second(error_code());
->>>>>>> fa24539c
         message_sent_functors_.erase(itr);
       }
     }
