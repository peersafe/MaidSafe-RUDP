--- conflicted
+++ resolved
@@ -118,19 +118,10 @@
   template <typename WriteHandler>
   void AsyncWrite(const boost::asio::const_buffer &data,
                   WriteHandler handler) {
-<<<<<<< HEAD
-    strand_.dispatch([=] {
-      WriteOp<WriteHandler> op(handler, &waiting_write_ec_,
-                               &waiting_write_bytes_transferred_);
-      waiting_write_.async_wait(op);
-      StartWrite(data);
-    });
-=======
     WriteOp<WriteHandler> op(handler, &waiting_write_ec_,
                               &waiting_write_bytes_transferred_);
     waiting_write_.async_wait(op);
     StartWrite(data);
->>>>>>> 70f6f132
   }
 
   // Initiate an asynchronous operation to read data.
@@ -138,19 +129,10 @@
   void AsyncRead(const boost::asio::mutable_buffer &data,
                  size_t transfer_at_least,
                  ReadHandler handler) {
-<<<<<<< HEAD
-    strand_.dispatch([=] {
-      ReadOp<ReadHandler> op(handler, &waiting_read_ec_,
-                             &waiting_read_bytes_transferred_);
-      waiting_read_.async_wait(op);
-      StartRead(data, transfer_at_least);
-    });
-=======
     ReadOp<ReadHandler> op(handler, &waiting_read_ec_,
                             &waiting_read_bytes_transferred_);
     waiting_read_.async_wait(op);
     StartRead(data, transfer_at_least);
->>>>>>> 70f6f132
   }
 
   // Initiate an asynchronous operation to flush all outbound data.
