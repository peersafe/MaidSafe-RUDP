--- conflicted
+++ resolved
@@ -33,17 +33,9 @@
 
 Dispatcher::Dispatcher() : connection_manager_(nullptr) {}
 
-<<<<<<< HEAD
-uint32_t Dispatcher::AddSocket(Socket* socket) {
-  // Generate a new unique id for the socket.
-  uint32_t id = 0;
-  while (id == 0 || id == 0xffffffff || sockets_.find(id) != sockets_.end())
-    id = RandomUint32();
-=======
 void Dispatcher::SetConnectionManager(ConnectionManager* connection_manager) {
   connection_manager_ = connection_manager;
 }
->>>>>>> 7dcb7df0
 
 uint32_t Dispatcher::AddSocket(Socket *socket) {
   return connection_manager_ ? connection_manager_->AddSocket(socket) : 0;
@@ -54,81 +46,12 @@
     connection_manager_->RemoveSocket(id);
 }
 
-<<<<<<< HEAD
 void Dispatcher::HandleReceiveFrom(const asio::const_buffer& data,
                                    const ip::udp::endpoint& endpoint) {
-  uint32_t id(0);
-  if (!Packet::DecodeDestinationSocketId(&id, data)) {
-    LOG(kError) << "Received a non-RUDP packet from " << endpoint;
-    return;
-  }
-
-  SocketMap::const_iterator socket_iter(sockets_.end());
-  if (id == 0) {
-    // This is a handshake packet on a newly-added socket
-    LOG(kVerbose) << "This is a handshake packet on a newly-added socket from " << endpoint;
-    socket_iter = std::find_if(
-        sockets_.begin(),
-        sockets_.end(),
-        [endpoint](const SocketMap::value_type& socket_pair) {
-          return socket_pair.second->RemoteEndpoint() == endpoint;
-        });
-  } else if (id == 0xffffffff) {
-    socket_iter = std::find_if(
-        sockets_.begin(),
-        sockets_.end(),
-        [endpoint](const SocketMap::value_type& socket_pair) {
-          return socket_pair.second->RemoteEndpoint() == endpoint;
-        });
-    if (socket_iter == sockets_.end()) {
-      // This is a handshake packet from a peer trying to ping this node or join the network
-      HandshakePacket handshake_packet;
-      if (handshake_packet.Decode(data)) {
-        LOG(kVerbose) << "This is a handshake packet from " << endpoint
-                      << " which is trying to ping this node or join the network";
-        joining_peer_endpoint_ = endpoint;
-        return;
-      }
-    } else {
-      if (sockets_.size() == 1U) {
-        // This is a handshake packet from a peer replying to this node's join attempt,
-        // or from a peer starting a zero state network with this node
-        LOG(kVerbose) << "This is a handshake packet from " << endpoint
-                      << " which is replying to a join request, or starting a new network";
-      } else {
-        LOG(kVerbose) << "This is a handshake packet from " << endpoint
-                      << " which is replying to a ping request";
-      }
-    }
-  } else {
-    // This packet is intended for a specific connection.
-    socket_iter = sockets_.find(id);
-  }
-
-  if (socket_iter != sockets_.end()) {
-    socket_iter->second->HandleReceiveFrom(data, endpoint);
-  } else {
-    const unsigned char* p = asio::buffer_cast<const unsigned char*>(data);
-    LOG(kInfo) << "Received a packet \"0x" << std::hex << static_cast<int>(*p) << std::dec
-                << "\" for unknown connection " << id << " from " << endpoint;
-  }
-}
-
-ip::udp::endpoint Dispatcher::GetAndClearJoiningPeerEndpoint() {
-  if (joining_peer_endpoint_.port()) {
-    ip::udp::endpoint endpoint(joining_peer_endpoint_);
-    joining_peer_endpoint_ = ip::udp::endpoint();
-    return endpoint;
-  } else {
-    return ip::udp::endpoint();
-=======
-void Dispatcher::HandleReceiveFrom(const asio::const_buffer &data,
-                                   const ip::udp::endpoint &endpoint) {
   if (connection_manager_) {
     Socket* socket(connection_manager_->GetSocket(data, endpoint));
     if (socket)
       socket->HandleReceiveFrom(data, endpoint);
->>>>>>> 7dcb7df0
   }
 }
 
