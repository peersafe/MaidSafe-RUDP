--- conflicted
+++ resolved
@@ -39,771 +39,6 @@
 
 namespace test {
 
-<<<<<<< HEAD
-TEST(PacketTest, BEH_DecodeDestinationSocketId) {
-  {
-    // Try to decode with an invalid buffer
-    uint32_t id;
-    char char_array[15] = {0};
-    EXPECT_FALSE(Packet::DecodeDestinationSocketId(&id, boost::asio::buffer(char_array)));
-  }
-  {
-    // Decode with a valid buffer
-    char char_array[16] = {0};
-    char_array[12] = 0x44;
-    char_array[13] = 0x22;
-    char_array[14] = 0x11;
-    char_array[15] = 0x00;
-    uint32_t id;
-    EXPECT_TRUE(Packet::DecodeDestinationSocketId(&id, boost::asio::buffer(char_array)));
-    EXPECT_EQ(0x44221100, id);
-  }
-}
-
-class DataPacketTest : public testing::Test {
- public:
-  DataPacketTest() : data_packet_() {}
-
-  void RestoreDefault() {
-    data_packet_.SetFirstPacketInMessage(false);
-    data_packet_.SetLastPacketInMessage(false);
-    data_packet_.SetInOrder(false);
-    data_packet_.SetPacketSequenceNumber(0);
-    data_packet_.SetMessageNumber(0);
-    data_packet_.SetTimeStamp(0);
-    data_packet_.SetDestinationSocketId(0);
-    data_packet_.SetData("");
-  }
-
-  void TestEncodeDecode() {
-    std::string data;
-    for (uint32_t i = 0; i < Parameters::max_size; ++i)
-      data += "a";
-    uint32_t packet_sequence_number = 0x7fffffff;
-    uint32_t message_number = 0x1fffffff;
-    uint32_t time_stamp = 0xffffffff;
-    uint32_t destination_socket_id = 0xffffffff;
-
-    data_packet_.SetData(data);
-    data_packet_.SetPacketSequenceNumber(packet_sequence_number);
-    data_packet_.SetMessageNumber(message_number);
-    data_packet_.SetTimeStamp(time_stamp);
-    data_packet_.SetDestinationSocketId(destination_socket_id);
-
-    char char_array[Parameters::kUDPPayload] = {0};
-    std::vector<boost::asio::mutable_buffer> dbuffers;
-    dbuffers.push_back(boost::asio::mutable_buffer(boost::asio::buffer(&char_array[0],
-                                        DataPacket::kHeaderSize + Parameters::max_size)));
-    EXPECT_EQ(DataPacket::kHeaderSize + data.size(), data_packet_.Encode(dbuffers));
-    if (dbuffers.size() > 1) {
-      memcpy(boost::asio::buffer_cast<char *>(dbuffers[0]) +
-             boost::asio::buffer_size(dbuffers[0]),
-             boost::asio::buffer_cast<char *>(dbuffers[1]),
-             boost::asio::buffer_size(dbuffers[1]));
-      dbuffers.clear();
-      dbuffers.push_back(boost::asio::buffer(char_array,
-                                             DataPacket::kHeaderSize + data.size()));
-    }
-    RestoreDefault();
-    EXPECT_TRUE(data_packet_.Decode(dbuffers[0]));
-
-    std::string full_data = data_packet_.Data();
-    std::string trimmed_data;
-    trimmed_data.assign(full_data, 0, data.size());
-    EXPECT_EQ(data, trimmed_data);
-    EXPECT_EQ(packet_sequence_number, data_packet_.PacketSequenceNumber());
-    EXPECT_EQ(message_number, data_packet_.MessageNumber());
-    EXPECT_EQ(time_stamp, data_packet_.TimeStamp());
-    EXPECT_EQ(destination_socket_id, data_packet_.DestinationSocketId());
-  }
-
- protected:
-  DataPacket data_packet_;
-};
-
-TEST_F(DataPacketTest, BEH_SequenceNumber) {
-  EXPECT_EQ(0U, data_packet_.PacketSequenceNumber());
-  data_packet_.SetPacketSequenceNumber(0x7fffffff);
-  EXPECT_EQ(0x7fffffff, data_packet_.PacketSequenceNumber());
-}
-
-TEST_F(DataPacketTest, BEH_FirstPacketInMessage) {
-  EXPECT_FALSE(data_packet_.FirstPacketInMessage());
-  data_packet_.SetFirstPacketInMessage(true);
-  EXPECT_TRUE(data_packet_.FirstPacketInMessage());
-}
-
-TEST_F(DataPacketTest, BEH_LastPacketInMessage) {
-  EXPECT_FALSE(data_packet_.LastPacketInMessage());
-  data_packet_.SetLastPacketInMessage(true);
-  EXPECT_TRUE(data_packet_.LastPacketInMessage());
-}
-
-TEST_F(DataPacketTest, BEH_InOrder) {
-  EXPECT_FALSE(data_packet_.InOrder());
-  data_packet_.SetInOrder(true);
-  EXPECT_TRUE(data_packet_.InOrder());
-}
-
-TEST_F(DataPacketTest, BEH_MessageNumber) {
-  EXPECT_EQ(0U, data_packet_.MessageNumber());
-  data_packet_.SetMessageNumber(0x1fffffff);
-  EXPECT_EQ(0x1fffffff, data_packet_.MessageNumber());
-}
-
-TEST_F(DataPacketTest, BEH_TimeStamp) {
-  EXPECT_EQ(0U, data_packet_.TimeStamp());
-  data_packet_.SetTimeStamp(0xffffffff);
-  EXPECT_EQ(0xffffffff, data_packet_.TimeStamp());
-}
-
-TEST_F(DataPacketTest, BEH_DestinationSocketId) {
-  EXPECT_EQ(0U, data_packet_.DestinationSocketId());
-  data_packet_.SetDestinationSocketId(0xffffffff);
-  EXPECT_EQ(0xffffffff, data_packet_.DestinationSocketId());
-}
-
-TEST_F(DataPacketTest, BEH_Data) {
-  EXPECT_EQ("", data_packet_.Data());
-  data_packet_.SetData("Data Test");
-  EXPECT_EQ("Data Test", data_packet_.Data());
-}
-
-TEST_F(DataPacketTest, BEH_IsValid) {
-  {
-    // Buffer length wrong
-    char char_array[DataPacket::kHeaderSize - 1] = {0};
-    char_array[0] = 0x00;
-    EXPECT_FALSE(data_packet_.IsValid(boost::asio::buffer(char_array)));
-  }
-  char char_array[DataPacket::kHeaderSize] = {0};
-  {
-    // Packet type wrong
-    char_array[0] = static_cast<unsigned char>(0x80);
-    EXPECT_FALSE(data_packet_.IsValid(boost::asio::buffer(char_array)));
-  }
-  {
-    // Everything is fine
-    char_array[0] = 0x00;
-    EXPECT_TRUE(data_packet_.IsValid(boost::asio::buffer(char_array)));
-  }
-}
-
-TEST_F(DataPacketTest, BEH_EncodeDecode) {
-  {
-    // Pass in a buffer having the length less than required
-    std::string data("Encode Decode Test");
-    data_packet_.SetData(data);
-    char char_array[32] = {0};
-    std::vector<boost::asio::mutable_buffer> buffers;
-    buffers.push_back(boost::asio::buffer(char_array));
-    EXPECT_EQ(0U, data_packet_.Encode(buffers));
-  }
-  RestoreDefault();
-  {
-    // Send a packet as the First packet in message
-    data_packet_.SetFirstPacketInMessage(true);
-    TestEncodeDecode();
-    EXPECT_TRUE(data_packet_.FirstPacketInMessage());
-    EXPECT_FALSE(data_packet_.InOrder());
-    EXPECT_FALSE(data_packet_.LastPacketInMessage());
-  }
-  RestoreDefault();
-  {
-    // Send a packet as the InOrder packet in message
-    data_packet_.SetInOrder(true);
-    TestEncodeDecode();
-    EXPECT_TRUE(data_packet_.InOrder());
-    EXPECT_FALSE(data_packet_.FirstPacketInMessage());
-    EXPECT_FALSE(data_packet_.LastPacketInMessage());
-  }
-  RestoreDefault();
-  {
-    // Send a packet as the Last packet in message
-    data_packet_.SetLastPacketInMessage(true);
-    TestEncodeDecode();
-    EXPECT_TRUE(data_packet_.LastPacketInMessage());
-    EXPECT_FALSE(data_packet_.FirstPacketInMessage());
-    EXPECT_FALSE(data_packet_.InOrder());
-  }
-}
-
-class ControlPacketTest : public testing::Test {
- public:
-  ControlPacketTest() : control_packet_() {}
-
- protected:
-  void TestAdditionalInfo() {
-    EXPECT_EQ(0U, control_packet_.AdditionalInfo());
-    control_packet_.SetAdditionalInfo(0xffffffff);
-    EXPECT_EQ(0xffffffff, control_packet_.AdditionalInfo());
-  }
-
-  void SetType(uint16_t n) { control_packet_.SetType(n); }
-
-  bool IsValidBase(const boost::asio::const_buffer& buffer, uint16_t expected_packet_type) {
-    return control_packet_.IsValidBase(buffer, expected_packet_type);
-  }
-
-  void TestEncodeDecode() {
-    {
-      // Pass in a buffer having the length less than required
-      char char_array[15] = {0};
-      std::vector<boost::asio::mutable_buffer> buffers;
-      buffers.push_back(boost::asio::buffer(char_array));
-      EXPECT_EQ(0U, control_packet_.EncodeBase(buffers));
-    }
-    {
-      control_packet_.SetType(0x7fff);
-      control_packet_.SetAdditionalInfo(0xffffffff);
-      control_packet_.SetTimeStamp(0xffffffff);
-      control_packet_.SetDestinationSocketId(0xffffffff);
-
-      char char_array[ControlPacket::kHeaderSize] = {0};
-      std::vector<boost::asio::mutable_buffer> dbuffers;
-      dbuffers.push_back(boost::asio::buffer(char_array));
-      EXPECT_EQ(ControlPacket::kHeaderSize, control_packet_.EncodeBase(dbuffers));
-
-      control_packet_.SetType(0);
-      control_packet_.SetAdditionalInfo(0);
-      control_packet_.SetTimeStamp(0);
-      control_packet_.SetDestinationSocketId(0);
-      EXPECT_TRUE(control_packet_.DecodeBase(dbuffers[0], 0x7fff));
-
-      EXPECT_EQ(0x7fff, control_packet_.Type());
-      EXPECT_EQ(0xffffffff, control_packet_.AdditionalInfo());
-      EXPECT_EQ(0xffffffff, control_packet_.TimeStamp());
-      EXPECT_EQ(0xffffffff, control_packet_.DestinationSocketId());
-    }
-  }
-
-  ControlPacket control_packet_;
-};
-
-TEST_F(ControlPacketTest, BEH_Type) {
-  EXPECT_EQ(0U, control_packet_.Type());
-  SetType(0x7fff);
-  EXPECT_EQ(0x7fff, control_packet_.Type());
-}
-
-TEST_F(ControlPacketTest, BEH_AdditionalInfo) { TestAdditionalInfo(); }
-
-TEST_F(ControlPacketTest, BEH_TimeStamp) {
-  EXPECT_EQ(0U, control_packet_.TimeStamp());
-  control_packet_.SetTimeStamp(0xffffffff);
-  EXPECT_EQ(0xffffffff, control_packet_.TimeStamp());
-}
-
-TEST_F(ControlPacketTest, BEH_DestinationSocketId) {
-  EXPECT_EQ(0U, control_packet_.DestinationSocketId());
-  control_packet_.SetDestinationSocketId(0xffffffff);
-  EXPECT_EQ(0xffffffff, control_packet_.DestinationSocketId());
-}
-
-TEST_F(ControlPacketTest, BEH_IsValidBase) {
-  {
-    // Buffer length wrong
-    char char_array[ControlPacket::kHeaderSize - 1] = {0};
-    char_array[0] = static_cast<unsigned char>(0xf4);
-    char_array[1] = 0x44;
-    EXPECT_FALSE(IsValidBase(boost::asio::buffer(char_array), 0x7444));
-  }
-  char char_array[HandshakePacket::kMinPacketSize] = {0};
-  {
-    // Packet type wrong
-    char_array[0] = 0x00;
-    char_array[1] = 0x44;
-    EXPECT_FALSE(IsValidBase(boost::asio::buffer(char_array), 0x7444));
-  }
-  {
-    // Input control packet is not in an expected packet type
-    char_array[0] = static_cast<unsigned char>(0x80);
-    EXPECT_FALSE(IsValidBase(boost::asio::buffer(char_array), 0x7444));
-  }
-  {
-    // Everything is fine
-    char_array[0] = static_cast<unsigned char>(0xf4);
-    EXPECT_TRUE(IsValidBase(boost::asio::buffer(char_array), 0x7444));
-  }
-}
-
-TEST_F(ControlPacketTest, BEH_EncodeDecode) { TestEncodeDecode(); }
-
-class AckPacketTest : public testing::Test {
- public:
-  AckPacketTest() : ack_packet_() {}
-
- protected:
-  void RestoreDefault() {
-    ack_packet_.SetAckSequenceNumber(0);
-    ack_packet_.ClearSequenceNumbers();
-    ack_packet_.SetRoundTripTime(0);
-    ack_packet_.SetRoundTripTimeVariance(0);
-    ack_packet_.SetAvailableBufferSize(0);
-    ack_packet_.SetPacketsReceivingRate(0);
-    ack_packet_.SetEstimatedLinkCapacity(0);
-  }
-
-  void TestEncodeDecode() {
-    ack_packet_.SetAckSequenceNumber(0xbabeface);
-    ack_packet_.AddSequenceNumber(0xface);
-    ack_packet_.AddSequenceNumbers(0xaceface, 0xace);
-
-    // About the magic numbers: 3 entries because of sequence wrap, 2 for start/end, 4-bytes each
-    const uint32_t optional_packet_size = AckPacket::kPacketSize +
-                                          AckPacket::kOptionalPacketSize +
-                                          3*2*4;
-
-    const uint32_t packet_size = AckPacket::kPacketSize +
-                                 3*2*4;
-
-    char char_array_optional[optional_packet_size] = {0};
-    char char_array[packet_size] = {0};
-    std::vector<boost::asio::mutable_buffer> dbuffers;
-    if (ack_packet_.HasOptionalFields()) {
-      dbuffers.push_back(boost::asio::buffer(char_array_optional));
-      EXPECT_EQ(optional_packet_size, ack_packet_.Encode(dbuffers));
-    } else {
-      dbuffers.push_back(boost::asio::buffer(char_array));
-      EXPECT_EQ(packet_size, ack_packet_.Encode(dbuffers));
-    }
-    RestoreDefault();
-    EXPECT_TRUE(AckPacket::IsValid(dbuffers[0]));
-    EXPECT_TRUE(ack_packet_.Decode(dbuffers[0]));
-
-    EXPECT_EQ(0xbabeface, ack_packet_.AckSequenceNumber());
-    EXPECT_TRUE(ack_packet_.ContainsSequenceNumber(0xface));
-    EXPECT_FALSE(ack_packet_.ContainsSequenceNumber(0xfacf));
-    EXPECT_TRUE(ack_packet_.ContainsSequenceNumber(0xaceface));
-    EXPECT_TRUE(ack_packet_.ContainsSequenceNumber(0xace));
-    EXPECT_TRUE(ack_packet_.ContainsSequenceNumber(0x7fffffff));
-    EXPECT_TRUE(ack_packet_.ContainsSequenceNumber(0x01));
-    EXPECT_FALSE(ack_packet_.ContainsSequenceNumber(0xacf));
-    EXPECT_FALSE(ack_packet_.ContainsSequenceNumber(0xacefacd));
-  }
-
-  AckPacket ack_packet_;
-};
-
-TEST_F(AckPacketTest, BEH_IsValid) {
-  {
-    // Buffer length wrong
-    char char_array[AckPacket::kPacketSize + 10] = {0};
-    char_array[0] = static_cast<unsigned char>(0x80);
-    char_array[1] = AckPacket::kPacketType;
-    EXPECT_FALSE(ack_packet_.IsValid(boost::asio::buffer(char_array)));
-  }
-  char char_array[AckPacket::kPacketSize] = {0};
-  char_array[0] = static_cast<unsigned char>(0x80);
-  {
-    // Packet type wrong
-    char_array[1] = HandshakePacket::kPacketType;
-    EXPECT_FALSE(ack_packet_.IsValid(boost::asio::buffer(char_array)));
-  }
-  {
-    // Everything is fine
-    char_array[1] = AckPacket::kPacketType;
-    EXPECT_TRUE(ack_packet_.IsValid(boost::asio::buffer(char_array)));
-  }
-}
-
-TEST_F(AckPacketTest, BEH_EncodeDecode) {
-  {
-    // Pass in a buffer having the length less than required
-    char char_array[AckPacket::kPacketSize - 1] = {0};
-    std::vector<boost::asio::mutable_buffer> buffers;
-    buffers.push_back(boost::asio::buffer(char_array));
-    EXPECT_EQ(0U, ack_packet_.Encode(buffers));
-  }
-  {
-    // TODO(Team) There will be an error if passed in buffer has a size less
-    //            than kOptionalPacketSize, but the has_optional_fields_ has
-    //            been set
-  }
-  RestoreDefault();
-  {
-    // Send an ack_packet without optional fields
-    ack_packet_.SetHasOptionalFields(false);
-    TestEncodeDecode();
-    EXPECT_EQ(0U, ack_packet_.RoundTripTime());
-    EXPECT_EQ(0U, ack_packet_.RoundTripTimeVariance());
-    EXPECT_EQ(0U, ack_packet_.AvailableBufferSize());
-    EXPECT_EQ(0U, ack_packet_.PacketsReceivingRate());
-    EXPECT_EQ(0U, ack_packet_.EstimatedLinkCapacity());
-  }
-  RestoreDefault();
-  {
-    // Send an ack_packet without optional fields
-    ack_packet_.SetHasOptionalFields(true);
-    ack_packet_.SetRoundTripTime(0x11111111);
-    ack_packet_.SetRoundTripTimeVariance(0x22222222);
-    ack_packet_.SetAvailableBufferSize(0x44444444);
-    ack_packet_.SetPacketsReceivingRate(0x88888888);
-    ack_packet_.SetEstimatedLinkCapacity(0xffffffff);
-    TestEncodeDecode();
-    EXPECT_EQ(0x11111111, ack_packet_.RoundTripTime());
-    EXPECT_EQ(0x22222222, ack_packet_.RoundTripTimeVariance());
-    EXPECT_EQ(0x44444444, ack_packet_.AvailableBufferSize());
-    EXPECT_EQ(0x88888888, ack_packet_.PacketsReceivingRate());
-    EXPECT_EQ(0xffffffff, ack_packet_.EstimatedLinkCapacity());
-  }
-}
-
-class HandshakePacketTest : public testing::Test {
- public:
-  HandshakePacketTest() : handshake_packet_() {}
-
- protected:
-  HandshakePacket handshake_packet_;
-};
-
-TEST_F(HandshakePacketTest, BEH_IsValid) {
-  {
-    // Buffer length wrong
-    char char_array[HandshakePacket::kMinPacketSize - 1] = {0};
-    char_array[0] = static_cast<unsigned char>(0x80);
-    char_array[1] = HandshakePacket::kPacketType;
-    EXPECT_FALSE(handshake_packet_.IsValid(boost::asio::buffer(char_array)));
-  }
-  char char_array[HandshakePacket::kMinPacketSize] = {0};
-  char_array[0] = static_cast<unsigned char>(0x80);
-  {
-    // Packet type wrong
-    char_array[1] = AckPacket::kPacketType;
-    EXPECT_FALSE(handshake_packet_.IsValid(boost::asio::buffer(char_array)));
-  }
-  {
-    // Everything is fine
-    char_array[1] = HandshakePacket::kPacketType;
-    EXPECT_TRUE(handshake_packet_.IsValid(boost::asio::buffer(char_array)));
-  }
-}
-
-TEST_F(HandshakePacketTest, BEH_EncodeDecode) {
-  {
-    // Pass in a buffer having the length less than required
-    char char_array[HandshakePacket::kMinPacketSize - 1] = {0};
-    std::vector<boost::asio::mutable_buffer> buffers;
-    buffers.push_back(boost::asio::buffer(char_array));
-    EXPECT_EQ(0U, handshake_packet_.Encode(buffers));
-  }
-  {
-    NodeId node_id(RandomString(NodeId::kSize));
-    // Encode and Decode a Handshake Packet
-    handshake_packet_.SetRudpVersion(0x11111111);
-    handshake_packet_.SetSocketType(0x22222222);
-    handshake_packet_.SetInitialPacketSequenceNumber(0x44444444);
-    handshake_packet_.SetMaximumPacketSize(0x88888888);
-    handshake_packet_.SetMaximumFlowWindowSize(0xffffffff);
-    handshake_packet_.SetConnectionType(0xdddddddd);
-    handshake_packet_.SetConnectionReason(0x33333333);
-    handshake_packet_.SetSocketId(0xbbbbbbbb);
-    handshake_packet_.set_node_id(node_id);
-    handshake_packet_.SetSynCookie(0xaaaaaaaa);
-    handshake_packet_.SetRequestNatDetectionPort(true);
-    handshake_packet_.SetNatDetectionPort(9999);
-    boost::asio::ip::udp::endpoint endpoint(
-        boost::asio::ip::address::from_string("2001:db8:85a3:8d3:1319:8a2e:370:7348"), 12345);
-    handshake_packet_.SetPeerEndpoint(endpoint);
-
-    char char_array1[HandshakePacket::kMinPacketSize] = {0};
-    std::vector<boost::asio::mutable_buffer> dbuffers;
-    dbuffers.push_back(boost::asio::buffer(char_array1));
-    ASSERT_EQ(HandshakePacket::kMinPacketSize,
-              handshake_packet_.Encode(dbuffers));
-
-    handshake_packet_.SetRudpVersion(0);
-    handshake_packet_.SetSocketType(0);
-    handshake_packet_.SetInitialPacketSequenceNumber(0);
-    handshake_packet_.SetMaximumPacketSize(0);
-    handshake_packet_.SetMaximumFlowWindowSize(0);
-    handshake_packet_.SetConnectionType(0);
-    handshake_packet_.SetConnectionReason(0);
-    handshake_packet_.SetSocketId(0);
-    handshake_packet_.set_node_id(NodeId());
-    handshake_packet_.SetSynCookie(0);
-    handshake_packet_.SetRequestNatDetectionPort(false);
-    handshake_packet_.SetNatDetectionPort(0);
-    handshake_packet_.SetPeerEndpoint(boost::asio::ip::udp::endpoint());
-    EXPECT_FALSE(handshake_packet_.PublicKey());
-
-    handshake_packet_.Decode(dbuffers[0]);
-
-    EXPECT_EQ(0x11111111, handshake_packet_.RudpVersion());
-    EXPECT_EQ(0x22222222, handshake_packet_.SocketType());
-    EXPECT_EQ(0x44444444, handshake_packet_.InitialPacketSequenceNumber());
-    EXPECT_EQ(0x88888888, handshake_packet_.MaximumPacketSize());
-    EXPECT_EQ(0xffffffff, handshake_packet_.MaximumFlowWindowSize());
-    EXPECT_EQ(0xdddddddd, handshake_packet_.ConnectionType());
-    EXPECT_EQ(0x33333333, handshake_packet_.ConnectionReason());
-    EXPECT_EQ(0xbbbbbbbb, handshake_packet_.SocketId());
-    EXPECT_EQ(node_id, handshake_packet_.node_id());
-    EXPECT_EQ(0xaaaaaaaa, handshake_packet_.SynCookie());
-    EXPECT_TRUE(handshake_packet_.RequestNatDetectionPort());
-    EXPECT_EQ(9999, handshake_packet_.NatDetectionPort());
-    EXPECT_EQ(endpoint, handshake_packet_.PeerEndpoint());
-    EXPECT_FALSE(handshake_packet_.PublicKey());
-
-    // Encode and decode with a valid public key
-    asymm::Keys keys(asymm::GenerateKeyPair());
-    std::string encoded_key(asymm::EncodeKey(keys.public_key).string());
-    handshake_packet_.SetPublicKey(
-        std::shared_ptr<asymm::PublicKey>(new asymm::PublicKey(keys.public_key)));
-    char char_array2[10000] = {0};
-    dbuffers.clear();
-    dbuffers.push_back(boost::asio::buffer(char_array2));
-
-    ASSERT_EQ(HandshakePacket::kMinPacketSize + encoded_key.size(),
-              handshake_packet_.Encode(dbuffers));
-
-    handshake_packet_.SetRudpVersion(0);
-    handshake_packet_.SetSocketType(0);
-    handshake_packet_.SetInitialPacketSequenceNumber(0);
-    handshake_packet_.SetMaximumPacketSize(0);
-    handshake_packet_.SetMaximumFlowWindowSize(0);
-    handshake_packet_.SetConnectionType(0);
-    handshake_packet_.SetConnectionReason(0);
-    handshake_packet_.SetSocketId(0);
-    handshake_packet_.set_node_id(NodeId());
-    handshake_packet_.SetSynCookie(0);
-    handshake_packet_.SetRequestNatDetectionPort(false);
-    handshake_packet_.SetNatDetectionPort(0);
-    handshake_packet_.SetPeerEndpoint(boost::asio::ip::udp::endpoint());
-    handshake_packet_.SetPublicKey(std::shared_ptr<asymm::PublicKey>());
-
-    handshake_packet_.Decode(dbuffers[0]);
-
-    EXPECT_EQ(0x11111111, handshake_packet_.RudpVersion());
-    EXPECT_EQ(0x22222222, handshake_packet_.SocketType());
-    EXPECT_EQ(0x44444444, handshake_packet_.InitialPacketSequenceNumber());
-    EXPECT_EQ(0x88888888, handshake_packet_.MaximumPacketSize());
-    EXPECT_EQ(0xffffffff, handshake_packet_.MaximumFlowWindowSize());
-    EXPECT_EQ(0xdddddddd, handshake_packet_.ConnectionType());
-    EXPECT_EQ(0x33333333, handshake_packet_.ConnectionReason());
-    EXPECT_EQ(0xbbbbbbbb, handshake_packet_.SocketId());
-    EXPECT_EQ(node_id, handshake_packet_.node_id());
-    EXPECT_EQ(0xaaaaaaaa, handshake_packet_.SynCookie());
-    EXPECT_TRUE(handshake_packet_.RequestNatDetectionPort());
-    EXPECT_EQ(9999, handshake_packet_.NatDetectionPort());
-    EXPECT_EQ(endpoint, handshake_packet_.PeerEndpoint());
-    bool public_key_not_null(handshake_packet_.PublicKey());
-    ASSERT_TRUE(public_key_not_null);
-    EXPECT_TRUE(asymm::MatchingKeys(keys.public_key, *handshake_packet_.PublicKey()));
-  }
-}
-
-TEST(KeepalivePacketTest, BEH_All) {
-  // Generally, KeepalivePacket uses Base(ControlPacket)'s IsValid and
-  // Encode/Decode directly. So here we only test those error condition branches
-  KeepalivePacket keepalive_packet;
-  {
-    // Buffer length wrong
-    char char_array[KeepalivePacket::kPacketSize + 10] = {0};
-    char_array[0] = static_cast<unsigned char>(0x80);
-    char_array[1] = KeepalivePacket::kPacketType;
-    EXPECT_FALSE(keepalive_packet.Decode(boost::asio::buffer(char_array)));
-  }
-  char char_array[KeepalivePacket::kPacketSize] = {0};
-  char_array[0] = static_cast<unsigned char>(0x80);
-  {
-    // Packet type wrong
-    char_array[1] = AckPacket::kPacketType;
-    EXPECT_FALSE(keepalive_packet.Decode(boost::asio::buffer(char_array)));
-  }
-  {
-    // Encode then Decode
-    char_array[1] = KeepalivePacket::kPacketType;
-    std::vector<boost::asio::mutable_buffer> dbuffers;
-    dbuffers.push_back(boost::asio::buffer(char_array));
-    EXPECT_EQ(KeepalivePacket::kPacketSize, keepalive_packet.Encode(dbuffers));
-    EXPECT_TRUE(keepalive_packet.Decode(dbuffers[0]));
-  }
-}
-
-TEST(ShutdownPacketTest, BEH_All) {
-  // Generally, ShutdownPacket uses Base(ControlPacket)'s IsValid and
-  // Encode/Decode directly. So here we only test those error condition branches
-  ShutdownPacket shutdown_packet;
-  {
-    // Buffer length wrong
-    char char_array[ShutdownPacket::kPacketSize + 10] = {0};
-    char_array[0] = static_cast<unsigned char>(0x80);
-    char_array[1] = ShutdownPacket::kPacketType;
-    EXPECT_FALSE(shutdown_packet.Decode(boost::asio::buffer(char_array)));
-  }
-  char char_array[ShutdownPacket::kPacketSize] = {0};
-  char_array[0] = static_cast<unsigned char>(0x80);
-  {
-    // Packet type wrong
-    char_array[1] = AckPacket::kPacketType;
-    EXPECT_FALSE(shutdown_packet.Decode(boost::asio::buffer(char_array)));
-  }
-  {
-    // Encode then Decode
-    char_array[1] = ShutdownPacket::kPacketType;
-    std::vector<boost::asio::mutable_buffer> dbuffers;
-    dbuffers.push_back(boost::asio::buffer(char_array));
-    EXPECT_EQ(ShutdownPacket::kPacketSize, shutdown_packet.Encode(dbuffers));
-    EXPECT_TRUE(shutdown_packet.Decode(dbuffers[0]));
-  }
-}
-
-TEST(AckOfAckPacketTest, BEH_All) {
-  // Generally, AckOfAckPacket uses Base(ControlPacket)'s IsValid and
-  // Encode/Decode directly. So here we only test those error condition branches
-  AckOfAckPacket ack_of_ack_packet;
-  {
-    // Buffer length wrong
-    char char_array[AckOfAckPacket::kPacketSize - 1] = {0};
-    char_array[0] = static_cast<unsigned char>(0x80);
-    char_array[1] = AckOfAckPacket::kPacketType;
-    EXPECT_FALSE(ack_of_ack_packet.Decode(boost::asio::buffer(char_array)));
-  }
-  char char_array[AckOfAckPacket::kPacketSize] = {0};
-  char_array[0] = static_cast<unsigned char>(0x80);
-  {
-    // Packet type wrong
-    char_array[1] = AckPacket::kPacketType;
-    EXPECT_FALSE(ack_of_ack_packet.Decode(boost::asio::buffer(char_array)));
-  }
-  {
-    // Encode then Decode
-    ack_of_ack_packet.SetAckSequenceNumber(0xffffffff);
-    char_array[1] = AckOfAckPacket::kPacketType;
-    std::vector<boost::asio::mutable_buffer> dbuffers;
-    dbuffers.push_back(boost::asio::buffer(char_array));
-    EXPECT_EQ(AckOfAckPacket::kPacketSize, ack_of_ack_packet.Encode(dbuffers));
-    ack_of_ack_packet.SetAckSequenceNumber(0);
-    EXPECT_TRUE(ack_of_ack_packet.Decode(dbuffers[0]));
-    EXPECT_EQ(0xffffffff, ack_of_ack_packet.AckSequenceNumber());
-  }
-}
-
-class NegativeAckPacketTest : public testing::Test {
- public:
-  NegativeAckPacketTest() : negative_ack_packet_() {}
-
- protected:
-  NegativeAckPacket negative_ack_packet_;
-};
-
-TEST_F(NegativeAckPacketTest, BEH_IsValid) {
-  {
-    // Buffer length wrong
-    char char_array[ControlPacket::kHeaderSize + 10] = {0};
-    char_array[0] = static_cast<unsigned char>(0x80);
-    char_array[1] = NegativeAckPacket::kPacketType;
-    EXPECT_FALSE(negative_ack_packet_.IsValid(boost::asio::buffer(char_array)));
-  }
-  char char_array[ControlPacket::kHeaderSize + 12] = {0};
-  char_array[0] = static_cast<unsigned char>(0x80);
-  {
-    // Packet type wrong
-    char_array[1] = AckPacket::kPacketType;
-    EXPECT_FALSE(negative_ack_packet_.IsValid(boost::asio::buffer(char_array)));
-  }
-  {
-    // Everything is fine
-    char_array[1] = NegativeAckPacket::kPacketType;
-    EXPECT_TRUE(negative_ack_packet_.IsValid(boost::asio::buffer(char_array)));
-  }
-}
-
-TEST_F(NegativeAckPacketTest, BEH_ContainsSequenceNumber) {
-  EXPECT_FALSE(negative_ack_packet_.HasSequenceNumbers());
-  {
-    // Search in Empty
-    EXPECT_FALSE(negative_ack_packet_.ContainsSequenceNumber(0));
-  }
-  {
-    // Search a single
-    negative_ack_packet_.AddSequenceNumber(0x8);
-    EXPECT_FALSE(negative_ack_packet_.ContainsSequenceNumber(0));
-    EXPECT_FALSE(negative_ack_packet_.ContainsSequenceNumber(0x7fffffff));
-    EXPECT_TRUE(negative_ack_packet_.ContainsSequenceNumber(0x8));
-  }
-  {
-    // Search in an one-value-range
-    negative_ack_packet_.AddSequenceNumbers(0x9, 0x9);
-    EXPECT_FALSE(negative_ack_packet_.ContainsSequenceNumber(0));
-    EXPECT_FALSE(negative_ack_packet_.ContainsSequenceNumber(0x7fffffff));
-    EXPECT_FALSE(negative_ack_packet_.ContainsSequenceNumber(0x7));
-    EXPECT_FALSE(negative_ack_packet_.ContainsSequenceNumber(0x10));
-    EXPECT_TRUE(negative_ack_packet_.ContainsSequenceNumber(0x9));
-  }
-  {
-    // Search in a range
-    negative_ack_packet_.AddSequenceNumbers(0x11, 0x17);
-    EXPECT_FALSE(negative_ack_packet_.ContainsSequenceNumber(0));
-    EXPECT_FALSE(negative_ack_packet_.ContainsSequenceNumber(0x7fffffff));
-    EXPECT_FALSE(negative_ack_packet_.ContainsSequenceNumber(0x7));
-    EXPECT_FALSE(negative_ack_packet_.ContainsSequenceNumber(0x10));
-    EXPECT_TRUE(negative_ack_packet_.ContainsSequenceNumber(0x11));
-    EXPECT_TRUE(negative_ack_packet_.ContainsSequenceNumber(0x17));
-    EXPECT_TRUE(negative_ack_packet_.ContainsSequenceNumber(0x16));
-    EXPECT_TRUE(negative_ack_packet_.ContainsSequenceNumber(0x12));
-  }
-  {
-    // Search in a wrapped around range
-    negative_ack_packet_.AddSequenceNumbers(0x7fffffff, 0x0);
-    EXPECT_TRUE(negative_ack_packet_.ContainsSequenceNumber(0));
-    EXPECT_TRUE(negative_ack_packet_.ContainsSequenceNumber(0x7fffffff));
-    EXPECT_FALSE(negative_ack_packet_.ContainsSequenceNumber(0x7));
-    EXPECT_FALSE(negative_ack_packet_.ContainsSequenceNumber(0x10));
-    EXPECT_TRUE(negative_ack_packet_.ContainsSequenceNumber(0x11));
-    EXPECT_TRUE(negative_ack_packet_.ContainsSequenceNumber(0x17));
-    EXPECT_TRUE(negative_ack_packet_.ContainsSequenceNumber(0x16));
-    EXPECT_TRUE(negative_ack_packet_.ContainsSequenceNumber(0x12));
-  }
-  {
-    // Search in an overlapped range
-    negative_ack_packet_.AddSequenceNumbers(0x7ffffff0, 0xf);
-    EXPECT_TRUE(negative_ack_packet_.ContainsSequenceNumber(0));
-    EXPECT_TRUE(negative_ack_packet_.ContainsSequenceNumber(0x7fffffff));
-    EXPECT_TRUE(negative_ack_packet_.ContainsSequenceNumber(0x7));
-    EXPECT_TRUE(negative_ack_packet_.ContainsSequenceNumber(0x8));
-    EXPECT_TRUE(negative_ack_packet_.ContainsSequenceNumber(0x9));
-    EXPECT_FALSE(negative_ack_packet_.ContainsSequenceNumber(0x10));
-    EXPECT_TRUE(negative_ack_packet_.ContainsSequenceNumber(0x11));
-    EXPECT_TRUE(negative_ack_packet_.ContainsSequenceNumber(0x17));
-    EXPECT_TRUE(negative_ack_packet_.ContainsSequenceNumber(0x16));
-    EXPECT_TRUE(negative_ack_packet_.ContainsSequenceNumber(0x12));
-    EXPECT_FALSE(negative_ack_packet_.ContainsSequenceNumber(0x7fffffef));
-  }
-  EXPECT_TRUE(negative_ack_packet_.HasSequenceNumbers());
-}
-
-TEST_F(NegativeAckPacketTest, BEH_EncodeDecode) {
-  negative_ack_packet_.AddSequenceNumber(0x8);
-  {
-    // Pass in a buffer having less space to encode
-    char char_array[ControlPacket::kHeaderSize + 1 * 4 - 1] = {0};
-    EXPECT_FALSE(negative_ack_packet_.IsValid(boost::asio::buffer(char_array)));
-  }
-  {
-    // Encode and Decode a NegativeAck Packet
-    negative_ack_packet_.AddSequenceNumbers(0x7fffffff, 0x5);
-
-    char char_array[ControlPacket::kHeaderSize + 3 * 4] = {0};
-    std::vector<boost::asio::mutable_buffer> dbuffers;
-    dbuffers.push_back(boost::asio::buffer(char_array));
-    negative_ack_packet_.Encode(dbuffers);
-
-    negative_ack_packet_.AddSequenceNumber(0x7);
-
-    negative_ack_packet_.Decode(dbuffers[0]);
-
-    EXPECT_FALSE(negative_ack_packet_.ContainsSequenceNumber(0x7));
-    EXPECT_TRUE(negative_ack_packet_.ContainsSequenceNumber(0x8));
-    EXPECT_TRUE(negative_ack_packet_.ContainsSequenceNumber(0x7fffffff));
-    EXPECT_TRUE(negative_ack_packet_.ContainsSequenceNumber(0x0));
-    EXPECT_TRUE(negative_ack_packet_.ContainsSequenceNumber(0x5));
-#ifdef NDEBUG
-    EXPECT_FALSE(negative_ack_packet_.ContainsSequenceNumber(0x80000000));
-#endif
-  }
-}
-=======
 //TEST(PacketTest, BEH_DecodeDestinationSocketId) {
 //  {
 //    // Try to decode with an invalid buffer
@@ -1567,7 +802,6 @@
 //#endif
 //  }
 //}
->>>>>>> fa24539c
 
 }  // namespace test
 
