--- conflicted
+++ resolved
@@ -359,13 +359,8 @@
   }
 
   socket_.AsyncWrite(asio::buffer(send_buffer_),
-<<<<<<< HEAD
                      std::bind(&Connection::HandleWrite, shared_from_this(),
                                args::_1, message_sent_functor));
-=======
-                     strand_.wrap(std::bind(&Connection::HandleWrite,
-                                            shared_from_this(), args::_1)));
->>>>>>> 70f6f132
   timer_.expires_from_now(Parameters::speed_calculate_inverval);
   if (kConnecting != timeout_state_)
     timeout_state_ = kSending;
