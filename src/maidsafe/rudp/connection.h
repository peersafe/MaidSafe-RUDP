/*******************************************************************************
 *  Copyright 2012 MaidSafe.net limited                                        *
 *                                                                             *
 *  The following source code is property of MaidSafe.net limited and is not   *
 *  meant for external use.  The use of this code is governed by the licence   *
 *  file licence.txt found in the root of this directory and also on           *
 *  www.maidsafe.net.                                                          *
 *                                                                             *
 *  You are not free to copy, amend or otherwise use this source code without  *
 *  the explicit written permission of the board of directors of MaidSafe.net. *
 ******************************************************************************/
// Original author: Christopher M. Kohlhoff (chris at kohlhoff dot com)

#ifndef MAIDSAFE_RUDP_CONNECTION_H_
#define MAIDSAFE_RUDP_CONNECTION_H_

#include <memory>
#include <string>
#include <vector>
#include "boost/asio/deadline_timer.hpp"
#include "boost/asio/io_service.hpp"
#include "boost/asio/ip/udp.hpp"
#include "boost/asio/strand.hpp"
#include "maidsafe/rudp/core/socket.h"
#include "maidsafe/rudp/transport.h"

namespace maidsafe {

namespace rudp {

namespace detail {
class Multiplexer;
class Socket;
}  // namespace detail

#ifdef __GNUC__
#  pragma GCC diagnostic push
#  pragma GCC diagnostic ignored "-Weffc++"
#endif
class Connection : public std::enable_shared_from_this<Connection> {
#ifdef __GNUC__
#  pragma GCC diagnostic pop
#endif

 public:
  Connection(const std::shared_ptr<Transport> &transport,
             const boost::asio::io_service::strand &strand,
             const std::shared_ptr<detail::Multiplexer> &multiplexer,
             const boost::asio::ip::udp::endpoint &remote);
  ~Connection();

  detail::Socket &Socket();

  void Close();
  void StartReceiving();
  void StartSending(const std::string &data);
<<<<<<< HEAD
  Endpoint GetThisExternalEndpoint();
=======
  void StartProbing();
>>>>>>> e438a222

 private:
  Connection(const Connection&);
  Connection &operator=(const Connection&);

  void DoClose();
  void DoStartReceiving();

  void CheckTimeout(const boost::system::error_code &ec);
  bool Stopped() const;

  void StartTick();
  void HandleTick();

  void StartConnect();
  void HandleConnect(const boost::system::error_code &ec);

  void StartReadSize();
  void HandleReadSize(const boost::system::error_code &ec);

  void StartReadData();
  void HandleReadData(const boost::system::error_code &ec, size_t length);

  void StartWrite();
  void HandleWrite(const boost::system::error_code &ec);

  void StartProbing();
  void DoProbe(const boost::system::error_code &ec);
  void HandleProbe(const boost::system::error_code &ec);

  void DispatchMessage();
  void EncodeData(const std::string &data);

  std::weak_ptr<Transport> transport_;
  boost::asio::io_service::strand strand_;
  std::shared_ptr<detail::Multiplexer> multiplexer_;
  detail::Socket socket_;
  boost::asio::deadline_timer timer_;
  boost::asio::deadline_timer probe_interval_timer_;
  boost::posix_time::ptime response_deadline_;
  boost::asio::ip::udp::endpoint remote_endpoint_;
  std::vector<unsigned char> send_buffer_, receive_buffer_;
  size_t data_size_, data_received_;
  uint8_t probe_retry_attempts_;
  Timeout timeout_for_response_;
  enum TimeoutState { kNoTimeout, kConnecting, kSending } timeout_state_;
};

}  // namespace rudp

}  // namespace maidsafe

#endif  // MAIDSAFE_RUDP_CONNECTION_H_<|MERGE_RESOLUTION|>--- conflicted
+++ resolved
@@ -54,11 +54,6 @@
   void Close();
   void StartReceiving();
   void StartSending(const std::string &data);
-<<<<<<< HEAD
-  Endpoint GetThisExternalEndpoint();
-=======
-  void StartProbing();
->>>>>>> e438a222
 
  private:
   Connection(const Connection&);
