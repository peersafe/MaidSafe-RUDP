--- conflicted
+++ resolved
@@ -87,19 +87,11 @@
   return std::find_if( being_connected_.begin()
                      , being_connected_.end()
                      , [&](const std::pair<NodeId, Endpoint>& pair) {
-<<<<<<< HEAD
-           if (!peer_id.IsValid() || !pair.first.IsValid() || peer_id == pair.first) {
-             return pair.second == peer_ep;
-           }
-           return false;
-         }) == being_connected_.end();
-=======
                        if (!peer_id.IsValid() || !pair.first.IsValid() || peer_id == pair.first) {
                          return pair.second == peer_ep;
                        }
                        return false;
                      }) == being_connected_.end();
->>>>>>> 9702ec4b
 }
 
 void ConnectionManager::MarkDoneConnecting(NodeId peer_id, Endpoint peer_ep) {
