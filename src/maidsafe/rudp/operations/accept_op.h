/*******************************************************************************
 *  Copyright 2012 MaidSafe.net limited                                        *
 *                                                                             *
 *  The following source code is property of MaidSafe.net limited and is not   *
 *  meant for external use.  The use of this code is governed by the licence   *
 *  file licence.txt found in the root of this directory and also on           *
 *  www.maidsafe.net.                                                          *
 *                                                                             *
 *  You are not free to copy, amend or otherwise use this source code without  *
 *  the explicit written permission of the board of directors of MaidSafe.net. *
 ******************************************************************************/
// Original author: Christopher M. Kohlhoff (chris at kohlhoff dot com)

#ifndef MAIDSAFE_RUDP_OPERATIONS_ACCEPT_OP_H_
#define MAIDSAFE_RUDP_OPERATIONS_ACCEPT_OP_H_

#include "boost/asio/handler_alloc_hook.hpp"
#include "boost/asio/handler_invoke_hook.hpp"
#include "boost/system/error_code.hpp"

#include "maidsafe/rudp/core/socket.h"

namespace maidsafe {

namespace rudp {

namespace detail {

// Helper class to adapt an accept handler into a waiting operation.
template <typename AcceptHandler>
class AcceptOp {
 public:
  AcceptOp(AcceptHandler handler, Socket& socket)  // NOLINT (Fraser)
<<<<<<< HEAD
    : handler_(handler),
      socket_(socket) {}
=======
      : handler_(handler),
        socket_(socket) {}
>>>>>>> 09032efb

  void operator()(boost::system::error_code) {
    boost::system::error_code ec;
    if (socket_.RemoteId() == 0)
      ec = boost::asio::error::operation_aborted;
    handler_(ec);
  }

  friend void* asio_handler_allocate(size_t n, AcceptOp* op) {
    using boost::asio::asio_handler_allocate;
    return asio_handler_allocate(n, &op->handler_);
  }

  friend void asio_handler_deallocate(void* p, size_t n, AcceptOp* op) {
    using boost::asio::asio_handler_deallocate;
    asio_handler_deallocate(p, n, &op->handler_);
  }

  template <typename Function>
  friend void asio_handler_invoke(const Function& f, AcceptOp* op) {
    using boost::asio::asio_handler_invoke;
    asio_handler_invoke(f, &op->handler_);
  }

 private:
  // Disallow assignment.
  AcceptOp& operator=(const AcceptOp&);

  AcceptHandler handler_;
  Socket& socket_;
};

}  // namespace detail

}  // namespace rudp

}  // namespace maidsafe

#endif  // MAIDSAFE_RUDP_OPERATIONS_ACCEPT_OP_H_<|MERGE_RESOLUTION|>--- conflicted
+++ resolved
@@ -31,13 +31,8 @@
 class AcceptOp {
  public:
   AcceptOp(AcceptHandler handler, Socket& socket)  // NOLINT (Fraser)
-<<<<<<< HEAD
-    : handler_(handler),
-      socket_(socket) {}
-=======
       : handler_(handler),
         socket_(socket) {}
->>>>>>> 09032efb
 
   void operator()(boost::system::error_code) {
     boost::system::error_code ec;
