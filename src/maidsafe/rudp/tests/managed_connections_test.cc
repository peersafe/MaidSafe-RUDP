--- conflicted
+++ resolved
@@ -139,20 +139,22 @@
     return false;
   }
 
-  Endpoint this_endpoint1, this_endpoint2;
+  EndpointPair this_endpoint_pair1, this_endpoint_pair2;
   EXPECT_EQ(kSuccess,
-            node1->managed_connection().GetAvailableEndpoint(&this_endpoint1));
+            node1->managed_connection().GetAvailableEndpoint(&this_endpoint_pair1));
   EXPECT_EQ(kSuccess,
-            node2->managed_connection().GetAvailableEndpoint(&this_endpoint2));
-
-  EXPECT_NE(Endpoint(), this_endpoint1);
-  EXPECT_NE(Endpoint(), this_endpoint2);
+            node2->managed_connection().GetAvailableEndpoint(&this_endpoint_pair2));
+
+  EXPECT_NE(Endpoint(), this_endpoint_pair1.local);
+  EXPECT_NE(Endpoint(), this_endpoint_pair1.external);
+  EXPECT_NE(Endpoint(), this_endpoint_pair2.local);
+  EXPECT_NE(Endpoint(), this_endpoint_pair2.external);
 
   EXPECT_EQ(kSuccess,
-            node1->managed_connection().Add(this_endpoint1, endpoint2,
+            node1->managed_connection().Add(this_endpoint_pair1.external, endpoint2,
                                             "validation_data"));
   EXPECT_EQ(kSuccess,
-            node2->managed_connection().Add(this_endpoint2, endpoint1,
+            node2->managed_connection().Add(this_endpoint_pair2.external, endpoint1,
                                             "validation_data"));
   nodes->emplace_back(node1);
   nodes->emplace_back(node2);
@@ -240,7 +242,6 @@
   } while (connection_lost_count != 2);
 }
 
-<<<<<<< HEAD
 TEST(ManagedConnectionsTest, BEH_API_Bootstrap_Network) {
   std::shared_ptr<std::vector<TestNodePtr>>
       nodes(new std::vector<TestNodePtr>());
@@ -334,7 +335,7 @@
                                       message_received_functor,
                                       ConnectionLostFunctor(),
                                       endpoint);
-    EXPECT_NE(Endpoint(), bootstrap_endpoint);
+    EXPECT_EQ(Endpoint(), bootstrap_endpoint);
   }
   {  // Invalid Endpoint
     ManagedConnections managed_connections;
@@ -344,7 +345,7 @@
                                       message_received_functor,
                                       connection_lost_functor,
                                       Endpoint());
-    EXPECT_NE(Endpoint(), bootstrap_endpoint);
+    EXPECT_EQ(Endpoint(), bootstrap_endpoint);
   }
   {  // Already in use Endpoint
     ManagedConnections managed_connections;
@@ -354,7 +355,7 @@
                                       message_received_functor,
                                       connection_lost_functor,
                                       bootstrap_endpoints->at(0));
-    EXPECT_NE(Endpoint(), bootstrap_endpoint);
+    EXPECT_EQ(Endpoint(), bootstrap_endpoint);
   }
   nodes.reset();
 }
@@ -372,30 +373,36 @@
   std::atomic<int> connection_lost_count(0);
   ConnectionLostFunctor connection_lost_functor(
       std::bind(ConnectionLost, args::_1, &connection_lost_count));
-  ManagedConnections managed_connections;
-  Endpoint endpoint(ip::address_v4::loopback(), GetRandomPort());
   {  //  Before Bootstrapping
-    Endpoint this_endpoint;
+    ManagedConnections managed_connections;
+    Endpoint endpoint(ip::address_v4::loopback(), GetRandomPort());
+    EndpointPair this_endpoint_pair;
     EXPECT_EQ(kNoneAvailable,
-              managed_connections.GetAvailableEndpoint(&this_endpoint));
-    EXPECT_EQ(Endpoint(), this_endpoint);
-  }
-
-  Endpoint bootstrap_endpoint =
-      managed_connections.Bootstrap(*bootstrap_endpoints,
-                                    message_received_functor,
-                                    connection_lost_functor,
-                                    endpoint);
-  EXPECT_NE(Endpoint(), bootstrap_endpoint);
+              managed_connections.GetAvailableEndpoint(&this_endpoint_pair));
+    EXPECT_EQ(Endpoint(), this_endpoint_pair.local);
+    EXPECT_EQ(Endpoint(), this_endpoint_pair.external);
+  }
   {  //  After Bootstrapping
-    Endpoint this_endpoint;
+    ManagedConnections managed_connections;
+    Endpoint endpoint(ip::address_v4::loopback(), GetRandomPort());
+    Endpoint bootstrap_endpoint =
+        managed_connections.Bootstrap(*bootstrap_endpoints,
+                                      message_received_functor,
+                                      connection_lost_functor,
+                                      endpoint);
+    EXPECT_NE(Endpoint(), bootstrap_endpoint);
+    EndpointPair this_endpoint_pair;
     EXPECT_EQ(kSuccess,
-              managed_connections.GetAvailableEndpoint(&this_endpoint));
-    EXPECT_NE(Endpoint(), this_endpoint);
+              managed_connections.GetAvailableEndpoint(&this_endpoint_pair));
+    EXPECT_NE(Endpoint(), this_endpoint_pair.local);
+    EXPECT_NE(Endpoint(), this_endpoint_pair.external);
+    EXPECT_TRUE(IsValid(this_endpoint_pair.local));
+    EXPECT_TRUE(IsValid(this_endpoint_pair.external));
   }
   nodes.reset();
-=======
-TEST(ManagedConnectionsTest, BEH_API_GetAvailableEndpoint) {
+}
+
+TEST(ManagedConnectionsTest, BEH_API_GetAvailableEndpoint2) {
   ManagedConnections managed_connections1, managed_connections2,
                      managed_connections3;
   Endpoint endpoint1(ip::address_v4::loopback(), 9000),
@@ -437,7 +444,7 @@
   EXPECT_EQ(kSuccess, managed_connections2.GetAvailableEndpoint(&new_endpoint_pair1));
   EXPECT_TRUE(IsValid(new_endpoint_pair1.external));
   EXPECT_TRUE(IsValid(new_endpoint_pair1.local));
-  
+
   managed_connections1.Remove(endpoint2);
   boost::mutex::scoped_lock lock(mutex);
   do {
@@ -445,7 +452,6 @@
     std::this_thread::sleep_for(std::chrono::milliseconds(100));
     lock.lock();
   } while (connection_lost_count != 2);
->>>>>>> e438a222
 }
 
 }  // namespace test
