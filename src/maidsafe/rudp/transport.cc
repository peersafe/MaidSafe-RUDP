/*******************************************************************************
 *  Copyright 2012 MaidSafe.net limited                                        *
 *                                                                             *
 *  The following source code is property of MaidSafe.net limited and is not   *
 *  meant for external use.  The use of this code is governed by the licence   *
 *  file licence.txt found in the root of this directory and also on           *
 *  www.maidsafe.net.                                                          *
 *                                                                             *
 *  You are not free to copy, amend or otherwise use this source code without  *
 *  the explicit written permission of the board of directors of MaidSafe.net. *
 ******************************************************************************/
// Original author: Christopher M. Kohlhoff (chris at kohlhoff dot com)

#include "maidsafe/rudp/transport.h"

#include <algorithm>
#include <cassert>

#include "boost/thread/condition_variable.hpp"
#include "boost/thread/mutex.hpp"
#include "maidsafe/common/log.h"

#include "maidsafe/rudp/connection.h"
#include "maidsafe/rudp/connection_manager.h"
#include "maidsafe/rudp/core/multiplexer.h"
#include "maidsafe/rudp/core/socket.h"
#include "maidsafe/rudp/parameters.h"
#include "maidsafe/rudp/utils.h"

namespace asio = boost::asio;
namespace ip = asio::ip;
namespace args = std::placeholders;

namespace maidsafe {

namespace rudp {

namespace detail {

namespace { typedef boost::asio::ip::udp::endpoint Endpoint; }


Transport::Transport(AsioService& asio_service, NatType& nat_type)  // NOLINT (Fraser)
    : asio_service_(asio_service),
      nat_type_(nat_type),
      strand_(asio_service.service()),
      multiplexer_(new Multiplexer(asio_service.service())),
      connection_manager_(),
      callback_mutex_(),
      on_message_(),
      on_connection_added_(),
      on_connection_lost_(),
      on_nat_detection_requested_slot_(),
      managed_connections_debug_printout_() {}

Transport::~Transport() {
  Close();
}

bool Transport::Bootstrap(
    const std::vector<std::pair<NodeId, Endpoint>> &bootstrap_peers,
    const NodeId& this_node_id,
    std::shared_ptr<asymm::PublicKey> this_public_key,
    Endpoint local_endpoint,
    bool bootstrap_off_existing_connection,
    OnMessage on_message_slot,
    OnConnectionAdded on_connection_added_slot,
    OnConnectionLost on_connection_lost_slot,
    const Session::OnNatDetectionRequested::slot_function_type& on_nat_detection_requested_slot,
    NodeId& chosen_id) {
  BOOST_ASSERT(on_nat_detection_requested_slot);
  BOOST_ASSERT(!multiplexer_->IsOpen());

  chosen_id = NodeId();
  ReturnCode result = multiplexer_->Open(local_endpoint);
  if (result != kSuccess) {
    LOG(kError) << "Failed to open multiplexer.  Result: " << result;
    return false;
  }

  // We want these 3 slots to be invoked before any others connected, so that if we wait elsewhere
  // for the other connected slot(s) to be executed, we can be assured that these main slots have
  // already been executed at that point in time.
  {
    std::lock_guard<std::mutex> guard(callback_mutex_);
    on_message_=std::move(on_message_slot);
    on_connection_added_=std::move(on_connection_added_slot);
    on_connection_lost_=std::move(on_connection_lost_slot);
  }
  
  on_nat_detection_requested_slot_ = on_nat_detection_requested_slot;

  connection_manager_.reset(new ConnectionManager(shared_from_this(), strand_, multiplexer_,
                                                  this_node_id, this_public_key));

  StartDispatch();

  bool try_connect(true);
  bptime::time_duration lifespan;
  if (bootstrap_off_existing_connection)
    try_connect = (nat_type_ != NatType::kSymmetric);
  else
    lifespan = Parameters::bootstrap_connection_lifespan;

  if (!try_connect) {
    LOG(kVerbose) << "Started new transport on " << multiplexer_->local_endpoint();
    return true;
  }

  for (auto peer : bootstrap_peers) {
    chosen_id = ConnectToBootstrapEndpoint(peer.first, peer.second, lifespan);
    if (chosen_id != NodeId()) {
      LOG(kVerbose) << "Started new transport on " << multiplexer_->local_endpoint()
                    << " connected to " << DebugId(peer.first).substr(0, 7) << " - " << peer.second;
      return true;
    }
  }

  return false;
}

NodeId Transport::ConnectToBootstrapEndpoint(const NodeId& bootstrap_node_id,
                                             const Endpoint& bootstrap_endpoint,
                                             const bptime::time_duration& lifespan) {
  if (!IsValid(bootstrap_endpoint)) {
    LOG(kError) << bootstrap_endpoint << " is an invalid endpoint.";
    return NodeId();
  }

  // Temporarily connect to the signals until the connect attempt has succeeded or failed.
  boost::mutex local_mutex;
  boost::condition_variable local_cond_var;
  bool slot_called(false);
  bool timed_out_connecting(false);
  NodeId peer_id;
  OnConnectionAdded saved_on_connection_added;
  OnConnectionLost saved_on_connection_lost;
  {
    std::lock_guard<std::mutex> guard(callback_mutex_);
    OnConnectionAdded new_added_callback=[&](
      const NodeId& connected_peer_id,
      TransportPtr transport,
      bool temporary_connection,
      bool& is_duplicate_normal_connection) {
      saved_on_connection_added(
        connected_peer_id,transport,temporary_connection,is_duplicate_normal_connection);
      
      assert(!slot_called);
      boost::mutex::scoped_lock local_lock(local_mutex);
      slot_called = true;
      peer_id = connected_peer_id;
      local_cond_var.notify_one();
    };
    
    saved_on_connection_added=std::move(on_connection_added_);
    on_connection_added_=std::move(new_added_callback);
    
    OnConnectionLost new_lost_callback=[&](
      const NodeId& connected_peer_id,
      TransportPtr transport,
      bool temporary_connection,
      bool timed_out) {
      saved_on_connection_lost(connected_peer_id,transport,temporary_connection,timed_out);
      
      boost::mutex::scoped_lock local_lock(local_mutex);
      if (!slot_called) {
        slot_called = true;
        peer_id = connected_peer_id;
        timed_out_connecting = timed_out;
        local_cond_var.notify_one();
      }
    };

    saved_on_connection_lost=std::move(on_connection_lost_);
    on_connection_lost_=std::move(new_lost_callback);
  }
  
  boost::mutex::scoped_lock lock(local_mutex);
  connection_manager_->Connect(bootstrap_node_id, bootstrap_endpoint, "",
                               Parameters::bootstrap_connect_timeout, lifespan);

  bool success(local_cond_var.timed_wait(lock,
                                         Parameters::bootstrap_connect_timeout + bptime::seconds(1),
                                         [&] { return slot_called; }));  // NOLINT (Fraser)

  {
    std::lock_guard<std::mutex> guard(callback_mutex_);
    on_connection_added_=std::move(saved_on_connection_added);
    on_connection_lost_=std::move(saved_on_connection_lost);
  }
  if (!success) {
    LOG(kError) << "Timed out waiting for connection. External endpoint: "
                << multiplexer_->external_endpoint() << "  Local endpoint: "
                << multiplexer_->local_endpoint();
    return NodeId();
  }

  if (timed_out_connecting) {
    LOG(kInfo) << "Failed to make bootstrap connection to " << bootstrap_endpoint;
    return NodeId();
  }

  Endpoint nat_detection_endpoint(
      connection_manager_->RemoteNatDetectionEndpoint(peer_id));
  if (IsValid(nat_detection_endpoint)) {
    int result(kPendingResult);
    connection_manager_->Ping(peer_id,
                              nat_detection_endpoint,
                              [&](int result_in) {
                                boost::mutex::scoped_lock local_lock(local_mutex);
                                result = result_in;
                                local_cond_var.notify_one();
                              });

    success = local_cond_var.timed_wait(lock,
                                        Parameters::ping_timeout + bptime::seconds(1),
                                        [&] { return result != kPendingResult; });  // NOLINT (Fraser)
    if (!success || result != kSuccess) {
      LOG(kWarning) << "Timed out waiting for NAT detection ping - setting NAT type to symmetric";
      nat_type_ = NatType::kSymmetric;
    }
  }

  return peer_id;
}

void Transport::Close() {
  {
    std::lock_guard<std::mutex> guard(callback_mutex_);
    on_message_=nullptr;
    on_connection_added_=nullptr;
    on_connection_lost_=nullptr;
  }
  if (connection_manager_)
    connection_manager_->Close();
  if (multiplexer_) {
    strand_.post(std::bind(&Multiplexer::Close, multiplexer_));
    while (IsValid(multiplexer_->external_endpoint()))
      boost::this_thread::yield();
  }
}

void Transport::Connect(const NodeId& peer_id,
                        const EndpointPair& peer_endpoint_pair,
                        const std::string& validation_data) {
  strand_.dispatch(std::bind(&Transport::DoConnect, shared_from_this(), peer_id, peer_endpoint_pair,
                             validation_data));
}

void Transport::DoConnect(const NodeId& peer_id,
                          const EndpointPair& peer_endpoint_pair,
                          const std::string& validation_data) {
  if (!multiplexer_->IsOpen())
    return;

  if (IsValid(peer_endpoint_pair.external)) {
    std::function<void()> failure_functor;
    if (peer_endpoint_pair.local != peer_endpoint_pair.external) {
      failure_functor = [=] {
        if (!multiplexer_->IsOpen())
          return;
        connection_manager_->Connect(peer_id, peer_endpoint_pair.local, validation_data,
                                     Parameters::rendezvous_connect_timeout, bptime::pos_infin);
      };
    }
    connection_manager_->Connect(peer_id, peer_endpoint_pair.external, validation_data,
                                  Parameters::rendezvous_connect_timeout, bptime::pos_infin,
                                  failure_functor);
  } else {
    connection_manager_->Connect(peer_id, peer_endpoint_pair.local, validation_data,
                                 Parameters::rendezvous_connect_timeout, bptime::pos_infin);
  }
}

bool Transport::CloseConnection(const NodeId& peer_id) {
  return connection_manager_->CloseConnection(peer_id);
}

bool Transport::Send(const NodeId& peer_id,
                     const std::string& message,
                     const MessageSentFunctor& message_sent_functor) {
  return connection_manager_->Send(peer_id, message, message_sent_functor);
}

void Transport::Ping(const NodeId& peer_id,
                     const Endpoint& peer_endpoint,
                     const PingFunctor& ping_functor) {
  connection_manager_->Ping(peer_id, peer_endpoint, ping_functor);
}

std::shared_ptr<Connection> Transport::GetConnection(const NodeId& peer_id) {
  return connection_manager_->GetConnection(peer_id);
}

Endpoint Transport::external_endpoint() const {
  return multiplexer_->external_endpoint();
}

Endpoint Transport::local_endpoint() const {
  return multiplexer_->local_endpoint();
}

Endpoint Transport::ThisEndpointAsSeenByPeer(const NodeId& peer_id) {
  return connection_manager_->ThisEndpoint(peer_id);
}

void Transport::SetBestGuessExternalEndpoint(const Endpoint& external_endpoint) {
  connection_manager_->SetBestGuessExternalEndpoint(external_endpoint);
}

bool Transport::MakeConnectionPermanent(const NodeId& peer_id,
                                        bool validated,
                                        Endpoint& peer_endpoint) {
  return connection_manager_->MakeConnectionPermanent(peer_id, validated, peer_endpoint);
}

size_t Transport::NormalConnectionsCount() const {
  return connection_manager_->NormalConnectionsCount();
}

bool Transport::IsIdle() const {
  return connection_manager_->NormalConnectionsCount() == 0U;
}

bool Transport::IsAvailable() const {
  return detail::IsValid(multiplexer_->external_endpoint()) ||
         detail::IsValid(multiplexer_->local_endpoint());
}

void Transport::StartDispatch() {
  auto handler = strand_.wrap(std::bind(&Transport::HandleDispatch, shared_from_this(), args::_1));
  multiplexer_->AsyncDispatch(handler);
}

void Transport::HandleDispatch(const boost::system::error_code &/*ec*/) {
  if (!multiplexer_->IsOpen())
    return;

  StartDispatch();
}

NodeId Transport::node_id() const {
  return connection_manager_->node_id();
}

std::shared_ptr<asymm::PublicKey> Transport::public_key() const {
  return connection_manager_->public_key();
}

void Transport::SignalMessageReceived(const std::string& message) {
  // Dispatch the message outside the strand.
  strand_.get_io_service().post(std::bind(&Transport::DoSignalMessageReceived,
                                          shared_from_this(),
                                          message));
}

void Transport::DoSignalMessageReceived(const std::string& message) {
  OnMessage local_callback;
  {
    std::lock_guard<std::mutex> guard(callback_mutex_);
    local_callback=on_message_;
  }
  if(local_callback)
    local_callback(message);
}

void Transport::AddConnection(ConnectionPtr connection) {
  strand_.dispatch(std::bind(&Transport::DoAddConnection, shared_from_this(), connection));
}

void Transport::DoAddConnection(ConnectionPtr connection) {
  // Discard failure_functor
  connection->GetAndClearFailureFunctor();

  // For temporary connections, we only need to fire the signal then finish.
  if (connection->state() != Connection::State::kTemporary) {
    if (!connection_manager_->AddConnection(connection)) {
      LOG(kError) << "Failed to add " << connection->state() << " connection from "
                  << ThisDebugId() << " to " << connection->PeerDebugId();
      return connection->Close();
    }
  }

<<<<<<< HEAD
  bool is_duplicate_normal_connection(false);
  on_connection_added_(connection->Socket().PeerNodeId(),
                       shared_from_this(),
                       connection->state() == Connection::State::kTemporary,
                       is_duplicate_normal_connection);

  if (is_duplicate_normal_connection) {
    LOG(kError) << "Connection is a duplicate.  Failed to add " << connection->state()
                << " connection from " << ThisDebugId() << " to " << connection->PeerDebugId();
    connection->MarkAsDuplicateAndClose();
  }

=======
>>>>>>> d2ffe112
  LOG(kSuccess) << "Successfully made " << connection->state() << " connection from "
                << ThisDebugId() << " to " << connection->PeerDebugId();

  bool is_duplicate_normal_connection(false);
  OnConnectionAdded local_callback;
  {
    std::lock_guard<std::mutex> guard(callback_mutex_);
    local_callback=on_connection_added_;
  }
  if(local_callback){
    local_callback(
      connection->Socket().PeerNodeId(),
      shared_from_this(),
      connection->state() == Connection::State::kTemporary,
      is_duplicate_normal_connection);

    if (is_duplicate_normal_connection) {
      LOG(kError) << "Connection is a duplicate.  Failed to add " << connection->state()
                  << " connection from " << ThisDebugId() << " to " << connection->PeerDebugId();
      connection->MarkAsDuplicateAndClose();
    }
  }
  
#ifndef NDEBUG
  std::string s("\n++++++++++++++++++++++++\nAdded ");
  s += boost::lexical_cast<std::string>(connection->state()) + " connection from ";
  s += ThisDebugId() + " to " + connection->PeerDebugId() + '\n';
  if (managed_connections_debug_printout_)
    s += managed_connections_debug_printout_();
  LOG(kVerbose) << s;
#endif
}

void Transport::RemoveConnection(ConnectionPtr connection, bool timed_out) {
  strand_.dispatch(
      std::bind(&Transport::DoRemoveConnection, shared_from_this(), connection, timed_out));
}

void Transport::DoRemoveConnection(ConnectionPtr connection, bool timed_out) {
  // The call to connection_manager_->RemoveConnection must come before the invocation of the
  // on_connection_lost_ slot so that the transport can be assessed for IsIdle properly during the
  // execution of the slot.
  if (connection->state() != Connection::State::kTemporary)
    connection_manager_->RemoveConnection(connection);

  // If the connection has a failure_functor, invoke that, otherwise invoke on_connection_lost_.
  auto failure_functor(connection->GetAndClearFailureFunctor());
  if (failure_functor){
    return failure_functor();
  }

  if (connection->state() != Connection::State::kDuplicate) {
    OnConnectionLost local_callback;
    {
      std::lock_guard<std::mutex> guard(callback_mutex_);
      local_callback=on_connection_lost_;
    }
    if(local_callback)
      local_callback(
        connection->Socket().PeerNodeId(),
        shared_from_this(),
        connection->state() == Connection::State::kTemporary,
        timed_out);
#ifndef NDEBUG
    std::string s("\n************************\nRemoved ");
    s += boost::lexical_cast<std::string>(connection->state()) + " connection from ";
    s += ThisDebugId() + " to " + connection->PeerDebugId() + '\n';
    if (managed_connections_debug_printout_ && on_connection_lost_)
      s += managed_connections_debug_printout_();
    LOG(kVerbose) << s;
#endif
  }
}

std::string Transport::ThisDebugId() const {
  return std::string("[") + DebugId(node_id()).substr(0, 7) + " - " +
         boost::lexical_cast<std::string>(external_endpoint()) + " / " +
         boost::lexical_cast<std::string>(local_endpoint()) + "]";
}

std::string Transport::DebugString() const {
  std::string s = std::string("\t") + ThisDebugId() + "  ";
  s += boost::lexical_cast<std::string>(nat_type_) + '\n';
  s += connection_manager_->DebugString();
  return s;
}

void Transport::SetManagedConnectionsDebugPrintout(std::function<std::string()> functor) {
  managed_connections_debug_printout_ = functor;
}


}  // namespace detail

}  // namespace rudp

}  // namespace maidsafe<|MERGE_RESOLUTION|>--- conflicted
+++ resolved
@@ -377,25 +377,10 @@
     if (!connection_manager_->AddConnection(connection)) {
       LOG(kError) << "Failed to add " << connection->state() << " connection from "
                   << ThisDebugId() << " to " << connection->PeerDebugId();
-      return connection->Close();
-    }
-  }
-
-<<<<<<< HEAD
-  bool is_duplicate_normal_connection(false);
-  on_connection_added_(connection->Socket().PeerNodeId(),
-                       shared_from_this(),
-                       connection->state() == Connection::State::kTemporary,
-                       is_duplicate_normal_connection);
-
-  if (is_duplicate_normal_connection) {
-    LOG(kError) << "Connection is a duplicate.  Failed to add " << connection->state()
-                << " connection from " << ThisDebugId() << " to " << connection->PeerDebugId();
-    connection->MarkAsDuplicateAndClose();
-  }
-
-=======
->>>>>>> d2ffe112
+      connection->Close();
+    }
+  }
+
   LOG(kSuccess) << "Successfully made " << connection->state() << " connection from "
                 << ThisDebugId() << " to " << connection->PeerDebugId();
 
