/*  Copyright 2012 MaidSafe.net limited

    This MaidSafe Software is licensed to you under (1) the MaidSafe.net Commercial License,
    version 1.0 or later, or (2) The General Public License (GPL), version 3, depending on which
    licence you accepted on initial access to the Software (the "Licences").

    By contributing code to the MaidSafe Software, or to this project generally, you agree to be
    bound by the terms of the MaidSafe Contributor Agreement, version 1.0, found in the root
    directory of this project at LICENSE, COPYING and CONTRIBUTOR respectively and also
    available at: http://www.maidsafe.net/licenses

    Unless required by applicable law or agreed to in writing, the MaidSafe Software distributed
    under the GPL Licence is distributed on an "AS IS" BASIS, WITHOUT WARRANTIES OR CONDITIONS
    OF ANY KIND, either express or implied.

    See the Licences for the specific language governing permissions and limitations relating to
    use of the MaidSafe Software.                                                                 */

// Original author: Christopher M. Kohlhoff (chris at kohlhoff dot com)

#include "maidsafe/rudp/transport.h"

#include <algorithm>
#include <cassert>

#include "boost/thread/condition_variable.hpp"
#include "boost/thread/mutex.hpp"
#include "maidsafe/common/error.h"
#include "maidsafe/common/log.h"

#include "maidsafe/rudp/connection.h"
#include "maidsafe/rudp/connection_manager.h"
#include "maidsafe/rudp/core/multiplexer.h"
#include "maidsafe/rudp/core/socket.h"
#include "maidsafe/rudp/parameters.h"
#include "maidsafe/rudp/types.h"
#include "maidsafe/rudp/utils.h"

<<<<<<< HEAD
namespace asio = boost::asio;
namespace ip = asio::ip;
namespace args = std::placeholders;
=======
namespace ip     = boost::asio::ip;
namespace args   = std::placeholders;
>>>>>>> fa24539c
namespace bptime = boost::posix_time;

namespace maidsafe {
namespace rudp {
namespace detail {

Transport::Transport(AsioService& asio_service, NatType& nat_type)
    : asio_service_(asio_service),
      nat_type_(nat_type),
      strand_(asio_service.service()),
      multiplexer_(new Multiplexer(asio_service.service())),
      connection_manager_(),
      callback_mutex_(),
      on_message_(),
      on_connection_added_(),
      on_connection_lost_(),
      on_nat_detection_requested_slot_(),
      managed_connections_debug_printout_() {}

<<<<<<< HEAD
Transport::~Transport() { Close(); }
=======
Transport::~Transport() {
  LOG(kVerbose) << "peter ~Transport " << this;
  Close();
}
>>>>>>> fa24539c

void Transport::Bootstrap(const BootstrapContacts& bootstrap_list, const NodeId& this_node_id,
                          const asymm::PublicKey& this_public_key, Endpoint local_endpoint,
                          bool bootstrap_off_existing_connection, OnMessage on_message_slot,
                          OnConnectionAdded on_connection_added_slot,
                          OnConnectionLost on_connection_lost_slot,
                          const OnNatDetected& on_nat_detection_requested_slot,
                          OnBootstrap on_bootstrap) {
  assert(on_nat_detection_requested_slot);
  assert(!multiplexer_->IsOpen());

  ReturnCode result = multiplexer_->Open(local_endpoint);

  if (result != kSuccess) {
    LOG(kError) << "Failed to open multiplexer.  Result: " << result;
    return strand_.dispatch([on_bootstrap, result]() { on_bootstrap(result, Contact()); });
  }

  // We want these 3 slots to be invoked before any others connected, so that if we wait elsewhere
  // for the other connected slot(s) to be executed, we can be assured that these main slots have
  // already been executed at that point in time.
  {
    std::lock_guard<std::mutex> guard(callback_mutex_);
    on_message_ = std::move(on_message_slot);
    on_connection_added_ = std::move(on_connection_added_slot);
    on_connection_lost_ = std::move(on_connection_lost_slot);
  }

  on_nat_detection_requested_slot_ = on_nat_detection_requested_slot;

  connection_manager_.reset(new ConnectionManager(shared_from_this(), strand_, multiplexer_,
                                                  this_node_id, this_public_key));

  StartDispatch();

  TryBootstrapping(bootstrap_list, bootstrap_off_existing_connection, on_bootstrap);
}

template<typename Handler /* void(ReturnCode, NodeId) */>
void Transport::TryBootstrapping(const BootstrapContacts& bootstrap_list,
                                 bool bootstrap_off_existing_connection, Handler handler) {
<<<<<<< HEAD
=======
  LOG(kVerbose) << "peter " << this << " TryBootstrapping";
>>>>>>> fa24539c
  bool try_connect(true);
  bptime::time_duration lifespan;

  if (bootstrap_off_existing_connection)
    try_connect = (nat_type_ != NatType::kSymmetric);
  else
    lifespan = Parameters::bootstrap_connection_lifespan;

  if (!try_connect) {
    LOG(kVerbose) << "Started new transport on " << multiplexer_->local_endpoint();
    return strand_.dispatch([handler]() { handler(kSuccess, Contact()); });
  }

#ifndef NDEBUG
  for (const auto& peer : bootstrap_list) {
    assert(multiplexer_->local_endpoint() != peer.endpoint_pair.local &&
           multiplexer_->local_endpoint() != peer.endpoint_pair.external);
  }
#endif

  auto on_bootstrap = [bootstrap_list, handler](const NodeId& peer_id) {
    if (peer_id.IsValid()) {
      auto itr = std::find_if(std::begin(bootstrap_list), std::end(bootstrap_list),
                              [&peer_id](const Contact& contact) { return contact.id == peer_id; });
      assert(itr != std::end(bootstrap_list));
      handler(kSuccess, *itr);
    } else {
      handler(kNotConnectable, Contact());
    }
  };

  ConnectToBootstrapEndpoint(std::begin(bootstrap_list), std::end(bootstrap_list), lifespan,
                             strand_.wrap(on_bootstrap));
}

template<typename Iterator, typename Handler>
void Transport::ConnectToBootstrapEndpoint(Iterator begin,
                                           Iterator end,
                                           Duration lifespan,
                                           Handler  handler) {
  if (begin == end) {
    return handler(NodeId());
  }

  ConnectToBootstrapEndpoint(*begin, lifespan,
                             [this, begin, end, lifespan, handler](const NodeId& peer_id) mutable {
    if (!peer_id.IsValid()) {
      // Retry with the next peer.
      return ConnectToBootstrapEndpoint(std::next(begin), end, lifespan, handler);
    }
    handler(peer_id);
  });
}

template <class Handler>
void Transport::ConnectToBootstrapEndpoint(const Contact& contact,
                                           const bptime::time_duration& lifespan, Handler handler) {
  if (!IsValid(contact.endpoint_pair.external)) {
    LOG(kError) << contact.endpoint_pair.external << " is an invalid endpoint.";
    return strand_.dispatch([handler]() mutable { handler(NodeId()); });
  }

  auto default_on_connect = MakeDefaultOnConnectHandler();

  auto on_connect = [this, handler, default_on_connect]
                    (const ExtErrorCode& error, const ConnectionPtr& connection) mutable {
    if (error) {
      return handler(NodeId());
    }

    default_on_connect(error, connection);

    auto peer_id         = connection->Socket().PeerNodeId();
    auto peer_public_key = connection->Socket().PeerPublicKey();

    auto on_nat_detected = [peer_id, handler]() mutable {
      handler(peer_id);
    };

    DetectNatType(peer_id, peer_public_key, strand_.wrap(on_nat_detected));
  };

  connection_manager_->Connect(contact.id, contact.endpoint_pair.external, contact.public_key,
                               nullptr, Parameters::bootstrap_connect_timeout, lifespan,
                               strand_.wrap(on_connect), nullptr);
}

template<typename Handler>
<<<<<<< HEAD
void Transport::DetectNatType(NodeId const& peer_id, Handler handler) {
=======
void Transport::DetectNatType( NodeId const& peer_id
                             , const asymm::PublicKey& peer_public_key
                             , Handler handler) {
>>>>>>> fa24539c
  Endpoint nat_detection_endpoint(connection_manager_->RemoteNatDetectionEndpoint(peer_id));

  if (!IsValid(nat_detection_endpoint)) {
    return handler();
  }

  auto on_ping = [=](int result_in) mutable {
    if (result_in != kSuccess) {
      nat_type_ = NatType::kSymmetric;
    }
    return handler();
  };

  connection_manager_->Ping(peer_id,
                            nat_detection_endpoint,
                            peer_public_key,
                            strand_.wrap(on_ping));
}

void Transport::Close() {
  {
    std::lock_guard<std::mutex> guard(callback_mutex_);
    on_message_          = nullptr;
    on_connection_added_ = nullptr;
    on_connection_lost_  = nullptr;
  }

  auto connection_manager = connection_manager_;
  auto multiplexer        = multiplexer_;

  strand_.dispatch([connection_manager, multiplexer]() {
      if (connection_manager) { connection_manager->Close(); }
      if (multiplexer)        { multiplexer->Close(); }
      });
}

void Transport::Connect(const NodeId& peer_id, const EndpointPair& peer_endpoint_pair,
                        asymm::PublicKey peer_public_key, ConnectionAddedFunctor handler) {
  strand_.dispatch(std::bind(&Transport::DoConnect, shared_from_this(), peer_id, peer_endpoint_pair,
                             peer_public_key, handler));
}

Transport::OnConnect Transport::MakeDefaultOnConnectHandler() {
  std::weak_ptr<Transport> weak_self = shared_from_this();

<<<<<<< HEAD
  return [weak_self](const Error& error, const ConnectionPtr& connection) {  // NOLINT
=======
  return [weak_self](const ExtErrorCode& error, const ConnectionPtr& connection) {  // NOLINT
>>>>>>> fa24539c
    if (error)
      return;

    if (auto self = weak_self.lock()) {
      self->AddConnection(connection);
    }
  };
}

void Transport::DoConnect(const NodeId& peer_id, const EndpointPair& peer_endpoint_pair,
                          const asymm::PublicKey& peer_public_key,
                          ConnectionAddedFunctor handler) {
  if (!multiplexer_->IsOpen())
    return handler(make_error_code(RudpErrors::failed_to_connect));

  auto on_connect = MakeDefaultOnConnectHandler();

  if (IsValid(peer_endpoint_pair.external)) {
    std::function<void()> failure_functor;
    if (peer_endpoint_pair.local != peer_endpoint_pair.external) {
      failure_functor = [=] {
        if (!multiplexer_->IsOpen())
          return handler(make_error_code(RudpErrors::failed_to_connect));
        connection_manager_->Connect(peer_id, peer_endpoint_pair.local, peer_public_key, handler,
                                     Parameters::rendezvous_connect_timeout, bptime::pos_infin,
                                     on_connect, nullptr);
      };
    }
    connection_manager_->Connect(peer_id, peer_endpoint_pair.external, peer_public_key, handler,
                                 Parameters::rendezvous_connect_timeout, bptime::pos_infin,
                                 on_connect, failure_functor);
  } else {
    connection_manager_->Connect(peer_id, peer_endpoint_pair.local, peer_public_key, handler,
                                 Parameters::rendezvous_connect_timeout, bptime::pos_infin,
                                 on_connect, nullptr);
  }
}

bool Transport::CloseConnection(const NodeId& peer_id) {
  return connection_manager_->CloseConnection(peer_id);
}

bool Transport::Send(const NodeId& peer_id, const std::string& message,
                     const MessageSentFunctor& message_sent_functor) {
  return connection_manager_->Send(peer_id, message, message_sent_functor);
}

void Transport::Ping(const NodeId& peer_id, const Endpoint& peer_endpoint,
                     const asymm::PublicKey& peer_public_key,
                     const std::function<void(int /*result*/)>& ping_functor) {
  connection_manager_->Ping(peer_id, peer_endpoint, peer_public_key, ping_functor);
}

std::shared_ptr<Connection> Transport::GetConnection(const NodeId& peer_id) {
  return connection_manager_->GetConnection(peer_id);
}

Transport::Endpoint Transport::external_endpoint() const {
  return multiplexer_->external_endpoint();
}

Transport::Endpoint Transport::local_endpoint() const { return multiplexer_->local_endpoint(); }

Transport::Endpoint Transport::ThisEndpointAsSeenByPeer(const NodeId& peer_id) {
  return connection_manager_->ThisEndpoint(peer_id);
}

void Transport::SetBestGuessExternalEndpoint(const Endpoint& external_endpoint) {
  connection_manager_->SetBestGuessExternalEndpoint(external_endpoint);
}

size_t Transport::NormalConnectionsCount() const {
  return connection_manager_->NormalConnectionsCount();
}

bool Transport::IsIdle() const { return connection_manager_->NormalConnectionsCount() == 0U; }

bool Transport::IsAvailable() const {
  return detail::IsValid(multiplexer_->external_endpoint()) ||
         detail::IsValid(multiplexer_->local_endpoint());
}

void Transport::StartDispatch() {
  std::weak_ptr<Transport> weak_self = shared_from_this();

<<<<<<< HEAD
  auto handler = strand_.wrap([weak_self](const Error& error) {
=======
  auto handler = strand_.wrap([weak_self](const ExtErrorCode& error) {
>>>>>>> fa24539c
    if (auto self = weak_self.lock()) {
      self->HandleDispatch(error);
    }
  });

  multiplexer_->AsyncDispatch(handler);
}

void Transport::HandleDispatch(const ExtErrorCode& /*ec*/) {
  if (!multiplexer_->IsOpen())
    return;

  StartDispatch();
}

NodeId Transport::node_id() const { return connection_manager_->node_id(); }

const asymm::PublicKey& Transport::public_key() const {
  return connection_manager_->public_key();
}

void Transport::SignalMessageReceived(const NodeId& peer_id, const std::string& message) {
  // Dispatch the message outside the strand.
  strand_.get_io_service().post(
      std::bind(&Transport::DoSignalMessageReceived, shared_from_this(), peer_id, message));
}

void Transport::DoSignalMessageReceived(const NodeId& peer_id, const std::string& message) {
  OnMessage local_callback;
  {
    std::lock_guard<std::mutex> guard(callback_mutex_);
    local_callback = on_message_;
  }
  if (local_callback)
    local_callback(peer_id, message);
}

void Transport::AddConnection(ConnectionPtr connection) {
  // Discard failure_functor
  connection->GetAndClearFailureFunctor();

  // For temporary connections, we only need to invoke on_connection_lost_ then finish.
  if (connection->state() != Connection::State::kTemporary) {
    auto result(connection_manager_->AddConnection(connection));
    if (result == kInvalidConnection) {
      LOG(kError) << "Failed to add " << connection->state() << " connection from " << ThisDebugId()
                  << " to " << connection->PeerDebugId();
      return connection->Close();
    } else if (result == kConnectionAlreadyExists) {
      LOG(kWarning) << connection->state() << " connection from " << ThisDebugId() << " to "
                    << connection->PeerDebugId() << " is a duplicate. Ignoring.";
      return;
    }
  }

  LOG(kSuccess) << "Successfully made " << connection->state() << " connection from "
                << ThisDebugId() << " to " << connection->PeerDebugId();

  std::atomic<bool> is_duplicate_normal_connection(false);
  OnConnectionAdded local_callback;
  {
    std::lock_guard<std::mutex> guard(callback_mutex_);
    local_callback = on_connection_added_;
  }
  if (local_callback) {
    local_callback(connection->Socket().PeerNodeId(), shared_from_this(),
                   connection->state() == Connection::State::kTemporary,
                   is_duplicate_normal_connection);

    if (is_duplicate_normal_connection) {
      LOG(kError) << "Connection is a duplicate.  Failed to add " << connection->state()
                  << " connection from " << ThisDebugId() << " to " << connection->PeerDebugId();
      connection->MarkAsDuplicateAndClose();
    }
  }

#ifndef NDEBUG
  std::string s("\n++++++++++++++++++++++++\nAdded ");
  s += boost::lexical_cast<std::string>(connection->state()) + " connection from ";
  s += ThisDebugId() + " to " + connection->PeerDebugId() + '\n';
  if (managed_connections_debug_printout_)
    s += managed_connections_debug_printout_();
  LOG(kVerbose) << s;
#endif
}

void Transport::RemoveConnection(ConnectionPtr connection, bool timed_out) {
  strand_.dispatch(
      std::bind(&Transport::DoRemoveConnection, shared_from_this(), connection, timed_out));
}

void Transport::DoRemoveConnection(ConnectionPtr connection, bool timed_out) {
  // The call to connection_manager_->RemoveConnection must come before the invocation of
  // on_connection_lost_ so that the transport can be assessed for IsIdle properly during the
  // execution of the functor.
  if (connection->state() != Connection::State::kTemporary)
    connection_manager_->RemoveConnection(connection);

  // If the connection has a failure_functor, invoke that, otherwise invoke on_connection_lost_.
  auto failure_functor(connection->GetAndClearFailureFunctor());
  if (failure_functor) {
    return failure_functor();
  }

  if (connection->state() != Connection::State::kDuplicate) {
    OnConnectionLost local_callback;
    {
      std::lock_guard<std::mutex> guard(callback_mutex_);
      local_callback = on_connection_lost_;
    }
    if (local_callback)
      local_callback(connection->Socket().PeerNodeId(), shared_from_this(),
                     connection->state() == Connection::State::kTemporary, timed_out);
#ifndef NDEBUG
    std::string s("\n************************\nRemoved ");
    s += boost::lexical_cast<std::string>(connection->state()) + " connection from ";
    s += ThisDebugId() + " to " + connection->PeerDebugId() + '\n';
    LOG(kVerbose) << s;
#endif
  }
}

std::string Transport::ThisDebugId() const {
  return std::string("[") + DebugId(node_id()).substr(0, 7) + " - " +
         boost::lexical_cast<std::string>(external_endpoint()) + " / " +
         boost::lexical_cast<std::string>(local_endpoint()) + "]";
}

std::string Transport::DebugString() const {
  std::string s = std::string("\t") + ThisDebugId() + "  ";
  s += boost::lexical_cast<std::string>(nat_type_) + '\n';
  s += connection_manager_->DebugString();
  return s;
}

void Transport::SetManagedConnectionsDebugPrintout(std::function<std::string()> functor) {
  managed_connections_debug_printout_ = functor;
}

}  // namespace detail

}  // namespace rudp

}  // namespace maidsafe<|MERGE_RESOLUTION|>--- conflicted
+++ resolved
@@ -36,14 +36,8 @@
 #include "maidsafe/rudp/types.h"
 #include "maidsafe/rudp/utils.h"
 
-<<<<<<< HEAD
-namespace asio = boost::asio;
-namespace ip = asio::ip;
-namespace args = std::placeholders;
-=======
 namespace ip     = boost::asio::ip;
 namespace args   = std::placeholders;
->>>>>>> fa24539c
 namespace bptime = boost::posix_time;
 
 namespace maidsafe {
@@ -63,14 +57,10 @@
       on_nat_detection_requested_slot_(),
       managed_connections_debug_printout_() {}
 
-<<<<<<< HEAD
-Transport::~Transport() { Close(); }
-=======
 Transport::~Transport() {
   LOG(kVerbose) << "peter ~Transport " << this;
   Close();
 }
->>>>>>> fa24539c
 
 void Transport::Bootstrap(const BootstrapContacts& bootstrap_list, const NodeId& this_node_id,
                           const asymm::PublicKey& this_public_key, Endpoint local_endpoint,
@@ -112,10 +102,7 @@
 template<typename Handler /* void(ReturnCode, NodeId) */>
 void Transport::TryBootstrapping(const BootstrapContacts& bootstrap_list,
                                  bool bootstrap_off_existing_connection, Handler handler) {
-<<<<<<< HEAD
-=======
   LOG(kVerbose) << "peter " << this << " TryBootstrapping";
->>>>>>> fa24539c
   bool try_connect(true);
   bptime::time_duration lifespan;
 
@@ -204,13 +191,9 @@
 }
 
 template<typename Handler>
-<<<<<<< HEAD
-void Transport::DetectNatType(NodeId const& peer_id, Handler handler) {
-=======
 void Transport::DetectNatType( NodeId const& peer_id
                              , const asymm::PublicKey& peer_public_key
                              , Handler handler) {
->>>>>>> fa24539c
   Endpoint nat_detection_endpoint(connection_manager_->RemoteNatDetectionEndpoint(peer_id));
 
   if (!IsValid(nat_detection_endpoint)) {
@@ -256,11 +239,7 @@
 Transport::OnConnect Transport::MakeDefaultOnConnectHandler() {
   std::weak_ptr<Transport> weak_self = shared_from_this();
 
-<<<<<<< HEAD
-  return [weak_self](const Error& error, const ConnectionPtr& connection) {  // NOLINT
-=======
   return [weak_self](const ExtErrorCode& error, const ConnectionPtr& connection) {  // NOLINT
->>>>>>> fa24539c
     if (error)
       return;
 
@@ -346,11 +325,7 @@
 void Transport::StartDispatch() {
   std::weak_ptr<Transport> weak_self = shared_from_this();
 
-<<<<<<< HEAD
-  auto handler = strand_.wrap([weak_self](const Error& error) {
-=======
   auto handler = strand_.wrap([weak_self](const ExtErrorCode& error) {
->>>>>>> fa24539c
     if (auto self = weak_self.lock()) {
       self->HandleDispatch(error);
     }
