/* Copyright (c) 2010 maidsafe.net limited
All rights reserved.

Redistribution and use in source and binary forms, with or without modification,
are permitted provided that the following conditions are met:

    * Redistributions of source code must retain the above copyright notice,
    this list of conditions and the following disclaimer.
    * Redistributions in binary form must reproduce the above copyright notice,
    this list of conditions and the following disclaimer in the documentation
    and/or other materials provided with the distribution.
    * Neither the name of the maidsafe.net limited nor the names of its
    contributors may be used to endorse or promote products derived from this
    software without specific prior written permission.

THIS SOFTWARE IS PROVIDED BY THE COPYRIGHT HOLDERS AND CONTRIBUTORS "AS IS" AND
ANY EXPRESS OR IMPLIED WARRANTIES, INCLUDING, BUT NOT LIMITED TO, THE IMPLIED
WARRANTIES OF MERCHANTABILITY AND FITNESS FOR A PARTICULAR PURPOSE ARE
DISCLAIMED.  IN NO EVENT SHALL THE COPYRIGHT HOLDER OR CONTRIBUTORS BE LIABLE
FOR ANY DIRECT, INDIRECT, INCIDENTAL, SPECIAL, EXEMPLARY, OR CONSEQUENTIAL
DAMAGES (INCLUDING, BUT NOT LIMITED TO, PROCUREMENT OF SUBSTITUTE GOODS OR
SERVICES; LOSS OF USE, DATA, OR PROFITS; OR BUSINESS INTERRUPTION) HOWEVER
CAUSED AND ON ANY THEORY OF LIABILITY, WHETHER IN CONTRACT, STRICT LIABILITY, OR
TORT (INCLUDING NEGLIGENCE OR OTHERWISE) ARISING IN ANY WAY OUT OF THE USE OF
THIS SOFTWARE, EVEN IF ADVISED OF THE POSSIBILITY OF SUCH DAMAGE.
*/

#ifndef MAIDSAFE_TRANSPORT_MESSAGE_HANDLER_H_
#define MAIDSAFE_TRANSPORT_MESSAGE_HANDLER_H_

#include <memory>
#include <string>

#include "boost/signals2/signal.hpp"
#include "maidsafe/common/crypto.h"
#include "maidsafe/common/utils.h"
#include "maidsafe/common/rsa.h"
#include "maidsafe/transport/transport.h"
#include "maidsafe/transport/version.h"

#if MAIDSAFE_TRANSPORT_VERSION != 104
#  error This API is not compatible with the installed library.\
    Please update the maidsafe-transport library.
#endif


namespace bs2 = boost::signals2;
<<<<<<< HEAD
namespace arg = std::placeholders;
=======
namespace Asym = maidsafe::rsa;
typedef std::shared_ptr<maidsafe::rsa::PrivateKey> PrivateKeyPtr;
typedef maidsafe::rsa::PublicKey PublicKey;
>>>>>>> 2331f87d

namespace maidsafe {

typedef char SecurityType;
const SecurityType kNone(0x0);
const SecurityType kSign(0x1);
const SecurityType kSignWithParameters(0x2);
const SecurityType kAsymmetricEncrypt(0x4);
const SecurityType kSignAndAsymEncrypt(0x5);

namespace transport {

enum MessageType {
  kManagedEndpointMessage = 1,
  kNatDetectionRequest,
  kNatDetectionResponse,
  kProxyConnectRequest,
  kProxyConnectResponse,
  kForwardRendezvousRequest,
  kForwardRendezvousResponse,
  kRendezvousRequest,
  kRendezvousAcknowledgement
};

namespace protobuf {
class Endpoint;
class WrapperMessage;
}

namespace test {
class TransportMessageHandlerTest_BEH_MakeSerialisedWrapperMessage_Test;
}  // namespace test

// Highest possible message type ID, use as offset for type extensions.
const int kMaxMessageType(1000);

class MessageHandler {
 public:

  typedef std::shared_ptr<bs2::signal<void(const TransportCondition&,
                                           const Endpoint&)>>
          ErrorSigPtr;

<<<<<<< HEAD
  explicit MessageHandler()
    :  on_message_received_(),
       process_serialised_message_(),
       on_error_(new ErrorSigPtr::element_type) {
    on_message_received_ = std::bind(&MessageHandler::OnMessageReceived, this,
                                     arg::_1, arg::_2, arg::_3, arg::_4);
    process_serialised_message_ =
        std::bind(&MessageHandler::ProcessSerialisedMessage, this, arg::_1,
                  arg::_2, arg::_3, arg::_4, arg::_5, arg::_6, arg::_7);
  }
=======
  explicit MessageHandler(PrivateKeyPtr private_key)
    : private_key_(private_key),
      on_managed_endpoint_message_(new ManagedEndpointMsgSigPtr::element_type),
      on_nat_detection_request_(new NatDetectionReqSigPtr::element_type),
      on_nat_detection_response_(new NatDetectionRspSigPtr::element_type),
      on_proxy_connect_request_(new ProxyConnectReqSigPtr::element_type),
      on_proxy_connect_response_(new ProxyConnectRspSigPtr::element_type),
      on_forward_rendezvous_request_(
          new ForwardRendezvousReqSigPtr::element_type),
      on_forward_rendezvous_response_(
          new ForwardRendezvousRspSigPtr::element_type),
      on_rendezvous_request_(new RendezvousReqSigPtr::element_type),
      on_rendezvous_acknowledgement_(new RendezvousAckSigPtr::element_type),
      on_error_(new ErrorSigPtr::element_type) {}
>>>>>>> 2331f87d
  virtual ~MessageHandler() {}
  virtual void OnMessageReceived(const std::string &request,
                                 const Info &info,
                                 std::string *response,
                                 Timeout *timeout);
  void OnError(const TransportCondition &transport_condition,
               const Endpoint &remote_endpoint);


  ErrorSigPtr on_error() { return on_error_; }

 protected:
  void ProcessSerialisedMessage(const int &message_type,
                                const std::string &payload,
                                const SecurityType &security_type,
                                const std::string &message_signature,
                                const Info &info,
                                std::string *message_response,
                                Timeout *timeout);
  bool UnwrapWrapperMessage(const std::string& serialised_message,
                            int* msg_type,
                            std::string* payload,
                            std::string* message_signature);
  std::string WrapWrapperMessage(const int& msg_type,
                                 const std::string& payload,
                                 const std::string& message_signature);
  std::string MakeSerialisedWrapperMessage(
      const int &message_type,
      const std::string &payload,
      SecurityType security_type,
<<<<<<< HEAD
      const std::string &recipient_public_key);
  std::function <void(const std::string &, const Info&, std::string*,
                      Timeout *)>
                          on_message_received_;
  std::function <void(const int&, const std::string&, const SecurityType &,
                      const std::string&, const transport::Info&,
                      std::string*, transport::Timeout*)>
                          process_serialised_message_;
=======
      const PublicKey &recipient_public_key);
  PrivateKeyPtr private_key_;

>>>>>>> 2331f87d
 private:
  friend class test::TransportMessageHandlerTest_BEH_MakeSerialisedWrapperMessage_Test;  // NOLINT
  MessageHandler(const MessageHandler&);
  MessageHandler& operator=(const MessageHandler&);

  ErrorSigPtr on_error_;
};

}  // namespace transport

}  // namespace maidsafe

#endif  // MAIDSAFE_TRANSPORT_MESSAGE_HANDLER_H_<|MERGE_RESOLUTION|>--- conflicted
+++ resolved
@@ -45,13 +45,8 @@
 
 
 namespace bs2 = boost::signals2;
-<<<<<<< HEAD
 namespace arg = std::placeholders;
-=======
-namespace Asym = maidsafe::rsa;
-typedef std::shared_ptr<maidsafe::rsa::PrivateKey> PrivateKeyPtr;
-typedef maidsafe::rsa::PublicKey PublicKey;
->>>>>>> 2331f87d
+
 
 namespace maidsafe {
 
@@ -95,7 +90,6 @@
                                            const Endpoint&)>>
           ErrorSigPtr;
 
-<<<<<<< HEAD
   explicit MessageHandler()
     :  on_message_received_(),
        process_serialised_message_(),
@@ -106,22 +100,7 @@
         std::bind(&MessageHandler::ProcessSerialisedMessage, this, arg::_1,
                   arg::_2, arg::_3, arg::_4, arg::_5, arg::_6, arg::_7);
   }
-=======
-  explicit MessageHandler(PrivateKeyPtr private_key)
-    : private_key_(private_key),
-      on_managed_endpoint_message_(new ManagedEndpointMsgSigPtr::element_type),
-      on_nat_detection_request_(new NatDetectionReqSigPtr::element_type),
-      on_nat_detection_response_(new NatDetectionRspSigPtr::element_type),
-      on_proxy_connect_request_(new ProxyConnectReqSigPtr::element_type),
-      on_proxy_connect_response_(new ProxyConnectRspSigPtr::element_type),
-      on_forward_rendezvous_request_(
-          new ForwardRendezvousReqSigPtr::element_type),
-      on_forward_rendezvous_response_(
-          new ForwardRendezvousRspSigPtr::element_type),
-      on_rendezvous_request_(new RendezvousReqSigPtr::element_type),
-      on_rendezvous_acknowledgement_(new RendezvousAckSigPtr::element_type),
-      on_error_(new ErrorSigPtr::element_type) {}
->>>>>>> 2331f87d
+
   virtual ~MessageHandler() {}
   virtual void OnMessageReceived(const std::string &request,
                                  const Info &info,
@@ -152,7 +131,6 @@
       const int &message_type,
       const std::string &payload,
       SecurityType security_type,
-<<<<<<< HEAD
       const std::string &recipient_public_key);
   std::function <void(const std::string &, const Info&, std::string*,
                       Timeout *)>
@@ -161,11 +139,7 @@
                       const std::string&, const transport::Info&,
                       std::string*, transport::Timeout*)>
                           process_serialised_message_;
-=======
-      const PublicKey &recipient_public_key);
-  PrivateKeyPtr private_key_;
 
->>>>>>> 2331f87d
  private:
   friend class test::TransportMessageHandlerTest_BEH_MakeSerialisedWrapperMessage_Test;  // NOLINT
   MessageHandler(const MessageHandler&);
