/* Copyright (c) 2009 maidsafe.net limited
All rights reserved.

Redistribution and use in source and binary forms, with or without modification,
are permitted provided that the following conditions are met:

    * Redistributions of source code must retain the above copyright notice,
    this list of conditions and the following disclaimer.
    * Redistributions in binary form must reproduce the above copyright notice,
    this list of conditions and the following disclaimer in the documentation
    and/or other materials provided with the distribution.
    * Neither the name of the maidsafe.net limited nor the names of its
    contributors may be used to endorse or promote products derived from this
    software without specific prior written permission.

THIS SOFTWARE IS PROVIDED BY THE COPYRIGHT HOLDERS AND CONTRIBUTORS "AS IS" AND
ANY EXPRESS OR IMPLIED WARRANTIES, INCLUDING, BUT NOT LIMITED TO, THE IMPLIED
WARRANTIES OF MERCHANTABILITY AND FITNESS FOR A PARTICULAR PURPOSE ARE
DISCLAIMED.  IN NO EVENT SHALL THE COPYRIGHT HOLDER OR CONTRIBUTORS BE LIABLE
FOR ANY DIRECT, INDIRECT, INCIDENTAL, SPECIAL, EXEMPLARY, OR CONSEQUENTIAL
DAMAGES (INCLUDING, BUT NOT LIMITED TO, PROCUREMENT OF SUBSTITUTE GOODS OR
SERVICES; LOSS OF USE, DATA, OR PROFITS; OR BUSINESS INTERRUPTION) HOWEVER
CAUSED AND ON ANY THEORY OF LIABILITY, WHETHER IN CONTRACT, STRICT LIABILITY, OR
TORT (INCLUDING NEGLIGENCE OR OTHERWISE) ARISING IN ANY WAY OUT OF THE USE OF
THIS SOFTWARE, EVEN IF ADVISED OF THE POSSIBILITY OF SUCH DAMAGE.
*/

#include "maidsafe/kademlia/kbucket.h"

#include <boost/foreach.hpp>

namespace maidsafe {

namespace kademlia {

KBucket::KBucket(const NodeId &min, const NodeId &max,
                 const boost::uint16_t &kb_K)
    : last_accessed_(0), contacts_(), range_min_(min), range_max_(max),
      K_(kb_K) {}

KBucket::~KBucket() {
  contacts_.clear();
}

bool KBucket::KeyInRange(const NodeId &key) {
  return static_cast<bool>((range_min_ <= key) && (key <= range_max_));
}

size_t KBucket::Size() const { return contacts_.size(); }

boost::uint32_t KBucket::last_accessed() const { return last_accessed_; }

void KBucket::set_last_accessed(const boost::uint32_t &time_accessed) {
  last_accessed_  = time_accessed;
}

KBucketExitCode KBucket::AddContact(const Contact &new_contact) {
  if (contacts_.size() == K_)
  return FULL;
  
  Contact new_contact_local(new_contact);
  
  // Check if the contact is already in the kbucket
  // if so, set it's last seen to now (will bring it to the top) 
  NodeId node_id=new_contact_local.node_id();
  ContactsContainer::index<tNodeId>::type& key_indx = contacts_.get<tNodeId>();
  ContactsContainer::index<tNodeId>::type::iterator it = key_indx.find(node_id); 
  if (it == contacts_.end()) {  
    contacts_.insert(new_contact_local);
  }else {
    /* this part shall be enabled once SetLastSeenToNow is supported
    new_contact_local.SetLastSeenToNow();
    */
    contacts_.replace(it,new_contact_local);
  }

  return SUCCEED;
}

void KBucket::RemoveContact(const NodeId &node_id, const bool &force) {
  ContactsContainer::index<tNodeId>::type& key_indx = contacts_.get<tNodeId>();
  ContactsContainer::index<tNodeId>::type::iterator it = key_indx.find(node_id);
  if (it != key_indx.end()) {
    Contact current_element = *it;
    current_element.IncreaseFailedRpcs();
    contacts_.erase(it);
<<<<<<< HEAD
    /* this part shall be enabled once kFailedRpcTolerance and SetLastSeenToNow is supported
    if (current_element.num_failed_rpcs() <= kFailedRpcTolerance && !force) {
      current_element.SetLastSeenToNow();
      contacts_.insert(current_element);
    }    
    */
=======
    if (current_element.num_failed_rpcs() <= kFailedRpcTolerance && !force) {
      std::list<Contact>::iterator new_it = contacts_.begin();
      std::advance(new_it, position);
      contacts_.insert(new_it, current_element);
    }
>>>>>>> 8fc13767
  }
}

bool KBucket::GetContact(const NodeId &node_id, Contact *contact) {
  ContactsContainer::index<tNodeId>::type& key_indx = contacts_.get<tNodeId>();
  ContactsContainer::index<tNodeId>::type::iterator it = key_indx.find(node_id);
  if (it != key_indx.end()) {
    *contact = (*it);
    return true;
  } 
  return false;
}

void KBucket::GetContacts(const boost::uint16_t &count,
                          const std::vector<Contact> &exclude_contacts,
                          std::vector<Contact> *contacts) {
  bool insert;
 
  BOOST_FOREACH(Contact local_contact, contacts_) {
    insert = true;
    for (std::vector<Contact>::const_iterator it1 = exclude_contacts.begin();
         it1 != exclude_contacts.end() && insert; ++it1) {      
      if (local_contact.node_id() == it1->node_id())
        insert = false;
    }
    if (insert) {
      contacts->push_back(local_contact);
    }
    if (contacts->size()==count) {  
      return;
    }
  }
}

NodeId KBucket::range_min() const { return range_min_; }

NodeId KBucket::range_max() const { return range_max_; }

Contact KBucket::LastSeenContact() {
  if (contacts_.empty()) {
    Contact empty;
    return empty;
  }
  
  ContactsContainer::index<tTimeLastSeen>::type& key_indx = contacts_.get<tTimeLastSeen>();
  ContactsContainer::index<tTimeLastSeen>::type::iterator it = key_indx.begin();
  return (*it);
}

}  // namespace kademlia

}  // namespace maidsafe<|MERGE_RESOLUTION|>--- conflicted
+++ resolved
@@ -84,20 +84,13 @@
     Contact current_element = *it;
     current_element.IncreaseFailedRpcs();
     contacts_.erase(it);
-<<<<<<< HEAD
+
     /* this part shall be enabled once kFailedRpcTolerance and SetLastSeenToNow is supported
     if (current_element.num_failed_rpcs() <= kFailedRpcTolerance && !force) {
       current_element.SetLastSeenToNow();
       contacts_.insert(current_element);
     }    
     */
-=======
-    if (current_element.num_failed_rpcs() <= kFailedRpcTolerance && !force) {
-      std::list<Contact>::iterator new_it = contacts_.begin();
-      std::advance(new_it, position);
-      contacts_.insert(new_it, current_element);
-    }
->>>>>>> 8fc13767
   }
 }
 
