/* Copyright (c) 2009 maidsafe.net limited
All rights reserved.

Redistribution and use in source and binary forms, with or without modification,
are permitted provided that the following conditions are met:

    * Redistributions of source code must retain the above copyright notice,
    this list of conditions and the following disclaimer.
    * Redistributions in binary form must reproduce the above copyright notice,
    this list of conditions and the following disclaimer in the documentation
    and/or other materials provided with the distribution.
    * Neither the name of the maidsafe.net limited nor the names of its
    contributors may be used to endorse or promote products derived from this
    software without specific prior written permission.

THIS SOFTWARE IS PROVIDED BY THE COPYRIGHT HOLDERS AND CONTRIBUTORS "AS IS" AND
ANY EXPRESS OR IMPLIED WARRANTIES, INCLUDING, BUT NOT LIMITED TO, THE IMPLIED
WARRANTIES OF MERCHANTABILITY AND FITNESS FOR A PARTICULAR PURPOSE ARE
DISCLAIMED.  IN NO EVENT SHALL THE COPYRIGHT HOLDER OR CONTRIBUTORS BE LIABLE
FOR ANY DIRECT, INDIRECT, INCIDENTAL, SPECIAL, EXEMPLARY, OR CONSEQUENTIAL
DAMAGES (INCLUDING, BUT NOT LIMITED TO, PROCUREMENT OF SUBSTITUTE GOODS OR
SERVICES; LOSS OF USE, DATA, OR PROFITS; OR BUSINESS INTERRUPTION) HOWEVER
CAUSED AND ON ANY THEORY OF LIABILITY, WHETHER IN CONTRACT, STRICT LIABILITY, OR
TORT (INCLUDING NEGLIGENCE OR OTHERWISE) ARISING IN ANY WAY OUT OF THE USE OF
THIS SOFTWARE, EVEN IF ADVISED OF THE POSSIBILITY OF SUCH DAMAGE.
*/

#ifndef MAIDSAFE_KADEMLIA_DATASTORE_H_
#define MAIDSAFE_KADEMLIA_DATASTORE_H_

<<<<<<< HEAD
#include <boost/date_time/posix_time/posix_time_types.hpp>
#include <boost/multi_index_container.hpp>
#include <boost/multi_index/ordered_index.hpp>
#include <boost/multi_index/identity.hpp>
#include <boost/multi_index/member.hpp>
#include <boost/multi_index/mem_fun.hpp>
#include <boost/multi_index/composite_key.hpp>
#include <boost/cstdint.hpp>
#include <boost/thread/shared_mutex.hpp>
#include <boost/thread/locks.hpp>
=======
>>>>>>> b5428513
#include <string>
#include <vector>
#include <set>
#include <utility>
#include "boost/date_time/posix_time/posix_time_types.hpp"
#include "boost/multi_index_container.hpp"
#include "boost/multi_index/ordered_index.hpp"
#include "boost/multi_index/identity.hpp"
#include "boost/multi_index/member.hpp"
#include "boost/multi_index/mem_fun.hpp"
#include "boost/multi_index/composite_key.hpp"
#include "boost/cstdint.hpp"
#include "boost/thread/shared_mutex.hpp"
#include "boost/thread/locks.hpp"

namespace bptime = boost::posix_time;

namespace maidsafe {

namespace bptime = boost::posix_time;

namespace kademlia {

namespace test {
  class DataStoreTest_BEH_KAD_HasKey_Test;
  class DataStoreTest_BEH_KAD_DeleteValue_Test;
  class DataStoreTest_BEH_KAD_StoreValidData_Test;
  class DataStoreTest_BEH_KAD_StoreMultipleValuesWithSameKey_Test;
  class DataStoreTest_BEH_KAD_UpdateValues_Test;
} // namespace test
// This class implements physical storage (for data published and fetched via
// the RPCs) for the Kademlia DHT.

enum DeleteStatus {
  kNotDeleted,
  kMarkedForDeletion,
  kDeleted
};

struct KeyValueSignature {
  KeyValueSignature(const std::string &key,
                    const std::string &value,
                    const std::string &signature)
      : key(key),
        value(value),
        signature(signature) {}
  std::string key;
  std::string value;
  std::string signature;
};

struct RefreshValue {
  RefreshValue(const KeyValueSignature &key_value_signature,
               const bptime::seconds &ttl)
      : key_value_signature(key_value_signature),
        ttl(ttl),
        delete_status(kNotDeleted) {}
  RefreshValue(const KeyValueSignature &key_value_signature,
               const DeleteStatus &delete_status)
      : key_value_signature(key_value_signature),
        ttl(0),
        delete_status(delete_status) {}
  KeyValueSignature key_value_signature;
  bptime::seconds ttl;
  DeleteStatus delete_status;
};

struct KeyValueTuple {
  KeyValueTuple(const KeyValueSignature &key_value_signature,
                const bptime::ptime &expire_time,
                const bptime::ptime &refresh_time,
                const bool &hashable,
                std::string serialized_delete_request,
                DeleteStatus delete_status);
  KeyValueTuple(const KeyValueSignature &key_value_signature,
                const bptime::ptime &expire_time,
                const bptime::ptime &refresh_time,
                const bool &hashable);
  const std::string &key() const;
  const std::string &value() const;
  void UpdateKeyValueSignature(
      const KeyValueSignature &new_key_value_signature,
      const bptime::ptime &new_refresh_time);
  void set_refresh_time(const bptime::ptime &new_refresh_time);
  void UpdateDeleteStatus(const DeleteStatus &new_delete_status,
                          const bptime::ptime &new_refresh_time);
  KeyValueSignature key_value_signature;
  bptime::ptime expire_time, refresh_time;
  bool hashable;
  std::string serialized_delete_request;
  DeleteStatus delete_status;
};

struct TagKey {};
struct TagKeyValue {};
struct TagExpireTime {};

typedef boost::multi_index::multi_index_container<
  KeyValueTuple,
  boost::multi_index::indexed_by<
    boost::multi_index::ordered_non_unique<
      boost::multi_index::tag<TagKey>,
      BOOST_MULTI_INDEX_CONST_MEM_FUN(KeyValueTuple, const std::string&, key)
    >,
    boost::multi_index::ordered_unique<
      boost::multi_index::tag<TagKeyValue>,
      boost::multi_index::composite_key<
        KeyValueTuple,
        BOOST_MULTI_INDEX_CONST_MEM_FUN(KeyValueTuple, const std::string&, key),
        BOOST_MULTI_INDEX_CONST_MEM_FUN(KeyValueTuple, const std::string&,
                                        value)
      >
    >,
    boost::multi_index::ordered_non_unique<
      boost::multi_index::tag<TagExpireTime>,
      BOOST_MULTI_INDEX_MEMBER(KeyValueTuple, bptime::ptime, expire_time)
    >
  >
> KeyValueIndex;

class DataStore {
 public:
  explicit DataStore(const bptime::seconds &mean_refresh_interval);
  ~DataStore();
  bool HasKey(const std::string &key);
  // Infinite ttl is indicated by bptime::pos_infin.
  bool StoreValue(const KeyValueSignature &key_value_signature,
                  const bptime::seconds &ttl,
                  const bool &hashable);
  bool GetValues(const std::string &key,
                 std::vector<std::pair<std::string, std::string>> *values);
  bool DeleteValue(const std::string &key, const std::string &value);

  // These functions are commented only to make sure whether required or not
  /* bool DeleteKey(const std::string &key);
  void DeleteExpiredValues();
  boost::uint32_t LastRefreshTime(const std::string &key,
                                  const std::string &value);
  boost::uint32_t ExpireTime(const std::string &key, const std::string &value);
  std::vector<RefreshValue> ValuesToRefresh();
  boost::int32_t TimeToLive(const std::string &key, const std::string &value);
  void Clear(); */
  std::vector<std::pair<std::string, bool>> LoadKeyAppendableAttr(
      const std::string &key);

  bool RefreshKeyValue(const KeyValueSignature &key_value_signature,
                       std::string *serialized_delete_request);
  // If key, value pair does not exist, then it returns false
  bool MarkForDeletion(const KeyValueSignature &key_value_signature,
                       const std::string &serialized_delete_request);
  
  // If key, value pair does not exist or its status is not kMarkedForDeletion,
  // then it returns false
  // bool MarkAsDeleted(const std::string &key, const std::string &value);

  // Infinite ttl is indicated by bptime::pos_infin.
  bool UpdateValue(const KeyValueSignature &old_key_value_signature,
                   const KeyValueSignature &new_key_value_signature,
                   const bptime::seconds &ttl,
                   const bool &hashable);
  bptime::seconds refresh_interval() const;
<<<<<<< HEAD
  friend class test::DataStoreTest_BEH_KAD_HasKey_Test;
  friend class test::DataStoreTest_BEH_KAD_DeleteValue_Test;
  friend class test::DataStoreTest_BEH_KAD_StoreValidData_Test;
  friend class test::DataStoreTest_BEH_KAD_StoreMultipleValuesWithSameKey_Test;
  friend class test::DataStoreTest_BEH_KAD_UpdateValues_Test;
=======
>>>>>>> b5428513
 private:
  typedef boost::shared_lock<boost::shared_mutex> SharedLock;
  typedef boost::upgrade_lock<boost::shared_mutex> UpgradeLock;
  typedef boost::unique_lock<boost::shared_mutex> UniqueLock;
  typedef boost::upgrade_to_unique_lock<boost::shared_mutex>
      UpgradeToUniqueLock;
  KeyValueIndex key_value_index_;
  const bptime::seconds refresh_interval_;
  boost::shared_mutex shared_mutex_;
};

}  // namespace kademlia

<<<<<<< HEAD
=======
}  // namespace maidsafe

>>>>>>> b5428513
#endif  // MAIDSAFE_KADEMLIA_DATASTORE_H_<|MERGE_RESOLUTION|>--- conflicted
+++ resolved
@@ -28,19 +28,6 @@
 #ifndef MAIDSAFE_KADEMLIA_DATASTORE_H_
 #define MAIDSAFE_KADEMLIA_DATASTORE_H_
 
-<<<<<<< HEAD
-#include <boost/date_time/posix_time/posix_time_types.hpp>
-#include <boost/multi_index_container.hpp>
-#include <boost/multi_index/ordered_index.hpp>
-#include <boost/multi_index/identity.hpp>
-#include <boost/multi_index/member.hpp>
-#include <boost/multi_index/mem_fun.hpp>
-#include <boost/multi_index/composite_key.hpp>
-#include <boost/cstdint.hpp>
-#include <boost/thread/shared_mutex.hpp>
-#include <boost/thread/locks.hpp>
-=======
->>>>>>> b5428513
 #include <string>
 #include <vector>
 #include <set>
@@ -60,8 +47,6 @@
 
 namespace maidsafe {
 
-namespace bptime = boost::posix_time;
-
 namespace kademlia {
 
 namespace test {
@@ -70,9 +55,7 @@
   class DataStoreTest_BEH_KAD_StoreValidData_Test;
   class DataStoreTest_BEH_KAD_StoreMultipleValuesWithSameKey_Test;
   class DataStoreTest_BEH_KAD_UpdateValues_Test;
-} // namespace test
-// This class implements physical storage (for data published and fetched via
-// the RPCs) for the Kademlia DHT.
+}  // namespace test
 
 enum DeleteStatus {
   kNotDeleted,
@@ -113,7 +96,7 @@
                 const bptime::ptime &expire_time,
                 const bptime::ptime &refresh_time,
                 const bool &hashable,
-                std::string serialized_delete_request,
+                const std::string &serialised_delete_request,
                 DeleteStatus delete_status);
   KeyValueTuple(const KeyValueSignature &key_value_signature,
                 const bptime::ptime &expire_time,
@@ -130,7 +113,7 @@
   KeyValueSignature key_value_signature;
   bptime::ptime expire_time, refresh_time;
   bool hashable;
-  std::string serialized_delete_request;
+  std::string serialised_delete_request;
   DeleteStatus delete_status;
 };
 
@@ -161,6 +144,8 @@
   >
 > KeyValueIndex;
 
+// This class implements physical storage (for data published and fetched via
+// the RPCs) for the Kademlia DHT.
 class DataStore {
  public:
   explicit DataStore(const bptime::seconds &mean_refresh_interval);
@@ -187,10 +172,10 @@
       const std::string &key);
 
   bool RefreshKeyValue(const KeyValueSignature &key_value_signature,
-                       std::string *serialized_delete_request);
+                       std::string *serialised_delete_request);
   // If key, value pair does not exist, then it returns false
   bool MarkForDeletion(const KeyValueSignature &key_value_signature,
-                       const std::string &serialized_delete_request);
+                       const std::string &serialised_delete_request);
   
   // If key, value pair does not exist or its status is not kMarkedForDeletion,
   // then it returns false
@@ -202,14 +187,11 @@
                    const bptime::seconds &ttl,
                    const bool &hashable);
   bptime::seconds refresh_interval() const;
-<<<<<<< HEAD
   friend class test::DataStoreTest_BEH_KAD_HasKey_Test;
   friend class test::DataStoreTest_BEH_KAD_DeleteValue_Test;
   friend class test::DataStoreTest_BEH_KAD_StoreValidData_Test;
   friend class test::DataStoreTest_BEH_KAD_StoreMultipleValuesWithSameKey_Test;
   friend class test::DataStoreTest_BEH_KAD_UpdateValues_Test;
-=======
->>>>>>> b5428513
  private:
   typedef boost::shared_lock<boost::shared_mutex> SharedLock;
   typedef boost::upgrade_lock<boost::shared_mutex> UpgradeLock;
@@ -223,9 +205,6 @@
 
 }  // namespace kademlia
 
-<<<<<<< HEAD
-=======
 }  // namespace maidsafe
 
->>>>>>> b5428513
 #endif  // MAIDSAFE_KADEMLIA_DATASTORE_H_