--- conflicted
+++ resolved
@@ -289,10 +289,6 @@
 }
 */
 
-<<<<<<< HEAD
-=======
-
->>>>>>> 670bc8a0
 TEST_F(TestNodeImpl, BEH_NodeImpl_AddContactsToContainer) {
   bool done(false);
   std::vector<Contact> contacts;
