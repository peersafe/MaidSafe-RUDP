--- conflicted
+++ resolved
@@ -611,19 +611,6 @@
 //  }
 
 void Node::Impl::PostStoreRefresh(const KeyValueTuple &key_value_tuple) {
-<<<<<<< HEAD
-  std::vector<Contact> closest_contacts;
-  std::vector<Contact> exclude_contacts;
-  StoreRefreshFunctor sf = std::bind(&Node::Impl::StoreRefreshCallback, this,
-                                     arg::_1, arg::_2);
-  routing_table_->GetContactsClosestToOwnId(k_, exclude_contacts,
-                                            &closest_contacts);
-  for (size_t i = 0; i < closest_contacts.size(); ++i) {
-    asio_service_.post(std::bind(
-        &Rpcs::StoreRefresh, rpcs_.get(), key_value_tuple.key(),
-        key_value_tuple.key_value_signature.signature, default_securifier_,
-        closest_contacts[i], sf, kTcp));
-=======
   FindNodes(NodeId(key_value_tuple.key()), std::bind(
       &Node::Impl::StoreRefresh, this, arg::_1, arg::_2, key_value_tuple));
 }
@@ -653,7 +640,6 @@
   if (result != 0) {
     down_contacts_.push_back(contact.node_id());
     ReportDownContact(contact);
->>>>>>> f24efbc1
   }
 }
 
