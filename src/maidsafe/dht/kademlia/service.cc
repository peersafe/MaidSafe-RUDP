/* Copyright (c) 2009 maidsafe.net limited
All rights reserved.

Redistribution and use in source and binary forms, with or without modification,
are permitted provided that the following conditions are met:

    * Redistributions of source code must retain the above copyright notice,
    this list of conditions and the following disclaimer.
    * Redistributions in binary form must reproduce the above copyright notice,
    this list of conditions and the following disclaimer in the documentation
    and/or other materials provided with the distribution.
    * Neither the name of the maidsafe.net limited nor the names of its
    contributors may be used to endorse or promote products derived from this
    software without specific prior written permission.

THIS SOFTWARE IS PROVIDED BY THE COPYRIGHT HOLDERS AND CONTRIBUTORS "AS IS" AND
ANY EXPRESS OR IMPLIED WARRANTIES, INCLUDING, BUT NOT LIMITED TO, THE IMPLIED
WARRANTIES OF MERCHANTABILITY AND FITNESS FOR A PARTICULAR PURPOSE ARE
DISCLAIMED.  IN NO EVENT SHALL THE COPYRIGHT HOLDER OR CONTRIBUTORS BE LIABLE
FOR ANY DIRECT, INDIRECT, INCIDENTAL, SPECIAL, EXEMPLARY, OR CONSEQUENTIAL
DAMAGES (INCLUDING, BUT NOT LIMITED TO, PROCUREMENT OF SUBSTITUTE GOODS OR
SERVICES; LOSS OF USE, DATA, OR PROFITS; OR BUSINESS INTERRUPTION) HOWEVER
CAUSED AND ON ANY THEORY OF LIABILITY, WHETHER IN CONTRACT, STRICT LIABILITY, OR
TORT (INCLUDING NEGLIGENCE OR OTHERWISE) ARISING IN ANY WAY OUT OF THE USE OF
THIS SOFTWARE, EVEN IF ADVISED OF THE POSSIBILITY OF SUCH DAMAGE.
*/

#include <utility>
#include <set>

#include "maidsafe/dht/kademlia/service.h"
#include "maidsafe/common/alternative_store.h"
#include "maidsafe/common/crypto.h"
#ifdef __MSVC__
#  pragma warning(push)
#  pragma warning(disable: 4127 4244 4267)
#endif
#include "maidsafe/dht/kademlia/rpcs.pb.h"
#ifdef __MSVC__
#  pragma warning(pop)
#endif
#include "maidsafe/dht/kademlia/message_handler.h"
#include "maidsafe/dht/kademlia/return_codes.h"
#include "maidsafe/dht/kademlia/routing_table.h"
#include "maidsafe/dht/kademlia/securifier.h"
#include "maidsafe/dht/kademlia/utils.h"
#include "maidsafe/dht/log.h"


namespace arg = std::placeholders;

namespace maidsafe {

namespace dht {

namespace kademlia {

Service::Service(std::shared_ptr<RoutingTable> routing_table,
                 std::shared_ptr<DataStore> data_store,
                 AlternativeStorePtr alternative_store,
                 SecurifierPtr securifier,
                 const uint16_t &k)
    : routing_table_(routing_table),
      datastore_(data_store),
      alternative_store_(alternative_store),
      securifier_(securifier),
      node_joined_(false),
      node_contact_(),
      k_(k),
      sender_task_(new SenderTask),
      client_node_id_(NodeId().String()) {}

Service::~Service() {}

void Service::ConnectToSignals(MessageHandlerPtr message_handler) {
  // Connect service to message handler for incoming parsed requests
  message_handler->on_ping_request()->connect(
      MessageHandler::PingReqSigPtr::element_type::slot_type(
          &Service::Ping, this, _1, _2, _3, _4).track_foreign(
              shared_from_this()));
  message_handler->on_find_value_request()->connect(
      MessageHandler::FindValueReqSigPtr::element_type::slot_type(
          &Service::FindValue, this, _1, _2, _3, _4).track_foreign(
              shared_from_this()));
  message_handler->on_find_nodes_request()->connect(
      MessageHandler::FindNodesReqSigPtr::element_type::slot_type(
          &Service::FindNodes, this, _1, _2, _3, _4).track_foreign(
              shared_from_this()));
  message_handler->on_store_request()->connect(
      MessageHandler::StoreReqSigPtr::element_type::slot_type(
          &Service::Store, this, _1, _2, _3, _4, _5, _6).track_foreign(
              shared_from_this()));
  message_handler->on_store_refresh_request()->connect(
      MessageHandler::StoreRefreshReqSigPtr::element_type::slot_type(
          &Service::StoreRefresh, this, _1, _2, _3, _4).track_foreign(
              shared_from_this()));
  message_handler->on_delete_request()->connect(
      MessageHandler::DeleteReqSigPtr::element_type::slot_type(
          &Service::Delete, this, _1, _2, _3, _4, _5, _6).track_foreign(
              shared_from_this()));
  message_handler->on_delete_refresh_request()->connect(
      MessageHandler::DeleteRefreshReqSigPtr::element_type::slot_type(
          &Service::DeleteRefresh, this, _1, _2, _3, _4).track_foreign(
              shared_from_this()));
  message_handler->on_downlist_notification()->connect(
      MessageHandler::DownlistNtfSigPtr::element_type::slot_type(
          &Service::Downlist, this, _1, _2, _3).track_foreign(
              shared_from_this()));
}

bool Service::CheckParameters(const std::string &method_name,
                              const Key *key,
                              const std::string *message,
                              const std::string *message_signature) const {
  std::string debug_msg(DebugId(node_contact_) + " - in " + method_name + ": ");
  if (!node_joined_) {
    DLOG(WARNING) << debug_msg << ": Not joined.";
    return false;
  }
  if (!securifier_) {
    DLOG(WARNING) << debug_msg << ": NULL securifier.";
    return false;
  }
  if (key && !key->IsValid()) {
    DLOG(WARNING) << debug_msg << ": invalid Kad key.";
    return false;
  }
  if (message && message->empty()) {
    DLOG(WARNING) << debug_msg << ": empty message.";
    return false;
  }
  if (message_signature && message_signature->empty()) {
    DLOG(WARNING) << debug_msg << ": signature empty.";
    return false;
  }
  return true;
}

void Service::Ping(const transport::Info &info,
                   const protobuf::PingRequest &request,
                   protobuf::PingResponse *response,
                   transport::Timeout*) {
  response->set_echo("");
  if (!CheckParameters("Ping", NULL, &request.ping()))
    return;
  response->set_echo(request.ping());
  AddContactToRoutingTable(FromProtobuf(request.sender()), info);
}

void Service::FindValue(const transport::Info &info,
                        const protobuf::FindValueRequest &request,
                        protobuf::FindValueResponse *response,
                        transport::Timeout*) {
  response->set_result(false);
  Key key(request.key());
  if (!CheckParameters("FindValue", &key))
    return;

  Contact sender(FromProtobuf(request.sender()));

  // Are we the alternative value holder?
  std::vector<std::pair<std::string, std::string>> values_str;
  if (alternative_store_ && (alternative_store_->Has(key.String()))) {
    *(response->mutable_alternative_value_holder()) = ToProtobuf(node_contact_);
    response->set_result(true);
    AddContactToRoutingTable(sender, info);
    return;
  }

  // Do we have the values?
  if (datastore_->GetValues(key.String(), &values_str)) {
    for (unsigned int i = 0; i < values_str.size(); i++) {
      protobuf::SignedValue *signed_value = response->add_signed_values();
      signed_value->set_value(values_str[i].first);
      signed_value->set_signature(values_str[i].second);
    }
    response->set_result(true);
    AddContactToRoutingTable(sender, info);
    return;
  }

  size_t num_nodes_requested(k_);
  if (request.has_num_nodes_requested() && request.num_nodes_requested() > k_)
    num_nodes_requested = request.num_nodes_requested();

  std::vector<Contact> closest_contacts, exclude_contacts;
  routing_table_->GetCloseContacts(key, num_nodes_requested,
                                   exclude_contacts, &closest_contacts);
  for (size_t i = 0; i < closest_contacts.size(); ++i)
    (*response->add_closest_nodes()) = ToProtobuf(closest_contacts[i]);

  response->set_result(true);
  AddContactToRoutingTable(sender, info);
}

void Service::FindNodes(const transport::Info &info,
                        const protobuf::FindNodesRequest &request,
                        protobuf::FindNodesResponse *response,
                        transport::Timeout*) {
  response->set_result(false);
  Key key(request.key());
  if (!CheckParameters("FindNodes", &key))
    return;

  size_t num_nodes_requested(k_);
  if (request.has_num_nodes_requested() && request.num_nodes_requested() > k_)
    num_nodes_requested = request.num_nodes_requested();

  std::vector<Contact> closest_contacts, exclude_contacts;
  routing_table_->GetCloseContacts(key, num_nodes_requested, exclude_contacts,
                                   &closest_contacts);
  for (size_t i = 0; i < closest_contacts.size(); ++i)
    *response->add_closest_nodes() = ToProtobuf(closest_contacts[i]);
  response->set_result(true);

  Contact sender(FromProtobuf(request.sender()));
  if (sender.node_id().String() != client_node_id_) {
    routing_table_->AddContact(FromProtobuf(request.sender()),
                               RankInfoPtr(new transport::Info(info)));
  }
}

void Service::Store(const transport::Info &info,
                    const protobuf::StoreRequest &request,
                    const std::string &message,
                    const std::string &message_signature,
                    protobuf::StoreResponse *response,
                    transport::Timeout*) {
  response->set_result(false);
  Key key(request.key());
  if (!CheckParameters("Store", &key, &message, &message_signature))
    return;

  // Check if same private key signs other values under same key in datastore
<<<<<<< HEAD
  std::vector<std::pair<std::string, std::string>> values;
  if (datastore_->GetValues(key.String(), &values)) {
    if (!crypto::AsymCheckSig(values[0].first, values[0].second,
                              request.sender().public_key())) {
      DLOG(WARNING) << DebugId(node_contact_) << ": a value already exists "
                    << "under this key, but is signed by a different node.";
      routing_table_->AddContact(FromProtobuf(request.sender()),
                                 RankInfoPtr(new transport::Info(info)));
      return;
    }
  }

=======
>>>>>>> 50d5c59c
  KeyValueSignature key_value_signature(key.String(),
                                        request.signed_value().value(),
                                        request.signed_value().signature());
  if (datastore_->DifferentSigner(key_value_signature,
                                  request.sender().public_key(),
                                  securifier_)) {
    DLOG(WARNING) << DebugId(node_contact_) << ": Can't store - different "
                  << "signing key used to store under Kad key.";
    routing_table_->AddContact(FromProtobuf(request.sender()),
                               RankInfoPtr(new transport::Info(info)));
    return;
  }

  RequestAndSignature request_signature(message, message_signature);
  TaskCallback store_cb = std::bind(&Service::StoreCallback, this, arg::_1,
                              request, arg::_2, arg::_3, arg::_4, arg::_5);
  bool is_new_id = true;
  if (sender_task_->AddTask(key_value_signature, info, request_signature,
                            request.sender().public_key_id(), store_cb,
                            &is_new_id)) {
    if (is_new_id) {  // If public_key_id is new
      GetPublicKeyAndValidationCallback cb =
          std::bind(&SenderTask::SenderTaskCallback, sender_task_,
                    request.sender().public_key_id(), arg::_1, arg::_2);
      securifier_->GetPublicKeyAndValidation(request.sender().public_key_id(),
                                             cb);
    }
    response->set_result(true);
  } else {
    DLOG(ERROR) << DebugId(node_contact_) << ": failed to add the store task.";
  }
}

void Service::StoreRefresh(const transport::Info &info,
                           const protobuf::StoreRefreshRequest &request,
                           protobuf::StoreRefreshResponse *response,
                           transport::Timeout*) {
  response->set_result(false);
  if (!CheckParameters("StoreRefresh", NULL,
                       &request.serialised_store_request(),
                       &request.serialised_store_request_signature()))
    return;

  protobuf::StoreRequest ori_store_request;
  if (!ori_store_request.ParseFromString(request.serialised_store_request())) {
    DLOG(WARNING) << DebugId(node_contact_) << ": Invalid serialised store "
                  << "request.";
    return;
  }

  if (!Key(ori_store_request.key()).IsValid()) {
    DLOG(WARNING) << DebugId(node_contact_) << ": Invalid key.";
    return;
  }

  // Check if same private key signs other values under same key in datastore
  KeyValueSignature key_value_signature(
      ori_store_request.key(), ori_store_request.signed_value().value(),
      ori_store_request.signed_value().signature());
  if (datastore_->DifferentSigner(key_value_signature,
                                  ori_store_request.sender().public_key(),
                                  securifier_)) {
    DLOG(WARNING) << DebugId(node_contact_) << ": Can't refresh store - "
                  << "different signing key used to store under Kad key.";
    routing_table_->AddContact(FromProtobuf(request.sender()),
                               RankInfoPtr(new transport::Info(info)));
    return;
  }

  RequestAndSignature request_signature(request.serialised_store_request(),
                          request.serialised_store_request_signature());
  TaskCallback store_refresh_cb = std::bind(&Service::StoreRefreshCallback,
                                            this, arg::_1, request, arg::_2,
                                            arg::_3, arg::_4, arg::_5);
  bool is_new_id = true;
  if (sender_task_->AddTask(key_value_signature, info, request_signature,
                            ori_store_request.sender().public_key_id(),
                            store_refresh_cb, &is_new_id)) {
    if (is_new_id) {
      GetPublicKeyAndValidationCallback cb =
          std::bind(&SenderTask::SenderTaskCallback, sender_task_,
                    ori_store_request.sender().public_key_id(), arg::_1,
                    arg::_2);
      securifier_->GetPublicKeyAndValidation(
          ori_store_request.sender().public_key_id(), cb);
    }
    response->set_result(true);
  } else {
    DLOG(ERROR) << DebugId(node_contact_) << ": failed to add the store "
                << "refresh task.";
  }
}

void Service::StoreCallback(KeyValueSignature key_value_signature,
                            protobuf::StoreRequest request,
                            transport::Info info,
                            RequestAndSignature request_signature,
                            std::string public_key,
                            std::string public_key_validation) {
  // no matter the store succeed or not, once validated, the sender shall
  // always be add into the routing table
  if (ValidateAndStore(key_value_signature, request, info, request_signature,
                       public_key, public_key_validation, false))
    if (request.sender().node_id() != client_node_id_)
      routing_table_->AddContact(FromProtobuf(request.sender()),
                                 RankInfoPtr(new transport::Info(info)));
}

void Service::StoreRefreshCallback(KeyValueSignature key_value_signature,
                                   protobuf::StoreRefreshRequest request,
                                   transport::Info info,
                                   RequestAndSignature request_signature,
                                   std::string public_key,
                                   std::string public_key_validation) {
  protobuf::StoreRequest ori_store_request;
  ori_store_request.ParseFromString(request.serialised_store_request());
  if (!crypto::AsymCheckSig(request_signature.first, request_signature.second,
                            public_key)) {
    DLOG(WARNING) << DebugId(node_contact_) << ": Failed to validate "
                  << "request_signature";
    return;
  }
  // no matter the store succeed or not, once validated, the sender shall
  // always be add into the routing table
  if (ValidateAndStore(key_value_signature, ori_store_request, info,
      request_signature, public_key, public_key_validation, true))
    if (request.sender().node_id() != client_node_id_)
      routing_table_->AddContact(FromProtobuf(request.sender()),
                                 RankInfoPtr(new transport::Info(info)));
}

bool Service::ValidateAndStore(const KeyValueSignature &key_value_signature,
                               const protobuf::StoreRequest &request,
                               const transport::Info &/*info*/,
                               const RequestAndSignature &request_signature,
                               const std::string &public_key,
                               const std::string &public_key_validation,
                               const bool is_refresh) {
  if (!securifier_->Validate(key_value_signature.value,
                             key_value_signature.signature,
                             request.sender().public_key_id(),
                             public_key,
                             public_key_validation,
                             request.key() ) ) {
    DLOG(WARNING) << DebugId(node_contact_) << ": Failed to validate Store "
                  << "request for kademlia value (is_refresh = "
                  << std::boolalpha << is_refresh << ")";
<<<<<<< HEAD
    return false;
  }
  if (datastore_->StoreValue(key_value_signature,
      boost::posix_time::seconds(request.ttl()), request_signature, public_key,
      is_refresh) == kSuccess) {
    return true;
  } else {
    DLOG(WARNING) << DebugId(node_contact_) << ": Failed to store Kad value.";
    return false;
  }
=======
    return false;
  }
  if (datastore_->StoreValue(key_value_signature,
      boost::posix_time::seconds(request.ttl()), request_signature,
      is_refresh) == kSuccess) {
    return true;
  } else {
    DLOG(WARNING) << DebugId(node_contact_) << ": Failed to store Kad value.";
    return false;
  }
>>>>>>> 50d5c59c
}

void Service::Delete(const transport::Info &info,
                     const protobuf::DeleteRequest &request,
                     const std::string &message,
                     const std::string &message_signature,
                     protobuf::DeleteResponse *response,
                     transport::Timeout*) {
  response->set_result(false);
  Key key(request.key());
  if (!CheckParameters("Delete", &key, &message, &message_signature))
    return;

  if (!datastore_->HasKey(key.String())) {
    response->set_result(true);
    return;
  }

  // Check if same private key signs other values under same key in datastore
  KeyValueSignature key_value_signature(key.String(),
                                        request.signed_value().value(),
                                        request.signed_value().signature());
  if (datastore_->DifferentSigner(key_value_signature,
                                  request.sender().public_key(),
                                  securifier_)) {
    DLOG(WARNING) << DebugId(node_contact_) << ": Can't delete - different "
                  << "signing key used to store key,value.";
    routing_table_->AddContact(FromProtobuf(request.sender()),
                               RankInfoPtr(new transport::Info(info)));
    return;
  }

  RequestAndSignature request_signature(message, message_signature);
  TaskCallback delete_cb = std::bind(&Service::DeleteCallback, this, arg::_1,
                                     request, arg::_2, arg::_3, arg::_4,
                                     arg::_5);
  bool is_new_id = true;
  if (sender_task_->AddTask(key_value_signature, info, request_signature,
                            request.sender().public_key_id(), delete_cb,
                            &is_new_id)) {
    if (is_new_id) {
      GetPublicKeyAndValidationCallback cb =
          std::bind(&SenderTask::SenderTaskCallback, sender_task_,
                    request.sender().public_key_id(), arg::_1, arg::_2);
      securifier_->GetPublicKeyAndValidation(request.sender().public_key_id(),
                                             cb);
    }
    response->set_result(true);
  } else {
    DLOG(ERROR) << DebugId(node_contact_) << ": failed to add the delete task.";
  }
}

void Service::DeleteRefresh(const transport::Info &info,
                            const protobuf::DeleteRefreshRequest &request,
                            protobuf::DeleteRefreshResponse *response,
                            transport::Timeout*) {
  response->set_result(false);
  if (!CheckParameters("DeleteRefresh", NULL,
                       &request.serialised_delete_request(),
                       &request.serialised_delete_request_signature()))
    return;

  protobuf::DeleteRequest ori_delete_request;
  if (!ori_delete_request.ParseFromString(
      request.serialised_delete_request())) {
    DLOG(WARNING) << DebugId(node_contact_) << ": Invalid serialised delete "
                  << "request.";
    return;
  }

  if (!Key(ori_delete_request.key()).IsValid()) {
    DLOG(WARNING) << DebugId(node_contact_) << ": Invalid key.";
    return;
  }

  if (!datastore_->HasKey(ori_delete_request.key())) {
    response->set_result(true);
    return;
  }

  // Check if same private key signs other values under same key in datastore
  KeyValueSignature key_value_signature(
      ori_delete_request.key(),
      ori_delete_request.signed_value().value(),
      ori_delete_request.signed_value().signature());
  if (datastore_->DifferentSigner(key_value_signature,
                                  ori_delete_request.sender().public_key(),
                                  securifier_)) {
    DLOG(WARNING) << DebugId(node_contact_) << ": Can't refresh delete - "
                  << "different signing key used to store key,value.";
    routing_table_->AddContact(FromProtobuf(request.sender()),
                               RankInfoPtr(new transport::Info(info)));
    return;
  }

  std::vector<std::pair<std::string, std::string>> values;
  if (datastore_->GetValues(ori_delete_request.key(), &values)) {
    if (!crypto::AsymCheckSig(values[0].first, values[0].second,
                              ori_delete_request.sender().public_key())) {
      routing_table_->AddContact(FromProtobuf(request.sender()),
                                 RankInfoPtr(new transport::Info(info)));
      return;
    }
  }

  RequestAndSignature request_signature(request.serialised_delete_request(),
                          request.serialised_delete_request_signature());
  TaskCallback delete_refresh_cb = std::bind(&Service::DeleteRefreshCallback,
                                             this, arg::_1, request, arg::_2,
                                             arg::_3, arg::_4, arg::_5);
  bool is_new_id = true;
  if (sender_task_->AddTask(key_value_signature, info, request_signature,
                            ori_delete_request.sender().public_key_id(),
                            delete_refresh_cb, &is_new_id)) {
    if (is_new_id) {
      GetPublicKeyAndValidationCallback cb =
          std::bind(&SenderTask::SenderTaskCallback, sender_task_,
                    ori_delete_request.sender().public_key_id(), arg::_1,
                    arg::_2);
      securifier_->GetPublicKeyAndValidation(
          ori_delete_request.sender().public_key_id(), cb);
    }
    response->set_result(true);
  } else {
    DLOG(ERROR) << DebugId(node_contact_) << ": failed to add the delete "
                << "refresh task.";
  }
}

void Service::DeleteCallback(KeyValueSignature key_value_signature,
                             protobuf::DeleteRequest request,
                             transport::Info info,
                             RequestAndSignature request_signature,
                             std::string public_key,
                             std::string public_key_validation) {
  // no matter the store succeed or not, once validated, the sender shall
  // always be add into the routing table
  if (ValidateAndDelete(key_value_signature, request, info, request_signature,
                        public_key, public_key_validation, false))
    if (request.sender().node_id() != client_node_id_)
      routing_table_->AddContact(FromProtobuf(request.sender()),
                                 RankInfoPtr(new transport::Info(info)));
}

void Service::DeleteRefreshCallback(KeyValueSignature key_value_signature,
                                    protobuf::DeleteRefreshRequest request,
                                    transport::Info info,
                                    RequestAndSignature request_signature,
                                    std::string public_key,
                                    std::string public_key_validation) {
  protobuf::DeleteRequest ori_delete_request;
  ori_delete_request.ParseFromString(request.serialised_delete_request());
  if (!crypto::AsymCheckSig(request_signature.first, request_signature.second,
                            public_key)) {
    DLOG(WARNING) << DebugId(node_contact_) << ": Failed to validate "
                  << "request_signature";
    return;
  }
  // no matter the store succeed or not, once validated, the sender shall
  // always be add into the routing table
  if (ValidateAndDelete(key_value_signature, ori_delete_request, info,
                        request_signature, public_key, public_key_validation,
                        true)) {
    if (request.sender().node_id() != client_node_id_)
      routing_table_->AddContact(FromProtobuf(request.sender()),
                                 RankInfoPtr(new transport::Info(info)));
  }
}

bool Service::ValidateAndDelete(const KeyValueSignature &key_value_signature,
                                const protobuf::DeleteRequest &request,
                                const transport::Info &/*info*/,
                                const RequestAndSignature &request_signature,
                                const std::string &public_key,
                                const std::string &public_key_validation,
                                const bool is_refresh) {
  if (!securifier_->Validate(key_value_signature.value,
                             key_value_signature.signature,
                             request.sender().public_key_id(),
                             public_key,
                             public_key_validation,
                             request.key() ) ) {
    DLOG(WARNING) << DebugId(node_contact_) << ": Failed to validate Delete "
                  << "request for kademlia value (is_refresh = "
                  << std::boolalpha << is_refresh << ")";
    return false;
  }

  if (datastore_->DeleteValue(key_value_signature, request_signature,
                               is_refresh)) {
    return true;
  } else {
    DLOG(WARNING) << DebugId(node_contact_) << ": Failed to delete Kad value.";
    return false;
  }
}

void Service::Downlist(const transport::Info &/*info*/,
                       const protobuf::DownlistNotification &request,
                       transport::Timeout*) {
  if (!node_joined_) {
    DLOG(WARNING) << DebugId(node_contact_) << ": Not joined.";
    return;
  }

  // A sophisticated attacker possibly sent a random downlist.  We only verify
  // the offline status of the nodes in our routing table, and then only if the
  // downlist is <= 2k Contacts (more than this is probably unreasonable).
  if (request.node_ids_size() > 2 * k_) {
    DLOG(WARNING) << DebugId(node_contact_) << ": Downlist size ("
                  << request.node_ids_size() << ") > 2*k (" << 2 * k_ << ")";
    return;
  }

  for (int i = 0; i < request.node_ids_size(); ++i) {
    NodeId id(request.node_ids(i));
    if (id.IsValid())
      routing_table_->Downlist(id);
  }
}

void Service::AddContactToRoutingTable(const Contact &contact,
                                       const transport::Info &info) {
  if (contact.node_id().String() != client_node_id_) {
#ifdef DEBUG
    int result(routing_table_->AddContact(contact,
               RankInfoPtr(new transport::Info(info))));
    if (result != kSuccess)
      DLOG(ERROR) << DebugId(node_contact_) << ": Failed to add contact "
                  << DebugId(contact) << " (result " << result << ")";
#else
    routing_table_->AddContact(contact, RankInfoPtr(new transport::Info(info)));
#endif
  }
}


}  // namespace kademlia

}  // namespace dht

}  // namespace maidsafe<|MERGE_RESOLUTION|>--- conflicted
+++ resolved
@@ -232,21 +232,6 @@
     return;
 
   // Check if same private key signs other values under same key in datastore
-<<<<<<< HEAD
-  std::vector<std::pair<std::string, std::string>> values;
-  if (datastore_->GetValues(key.String(), &values)) {
-    if (!crypto::AsymCheckSig(values[0].first, values[0].second,
-                              request.sender().public_key())) {
-      DLOG(WARNING) << DebugId(node_contact_) << ": a value already exists "
-                    << "under this key, but is signed by a different node.";
-      routing_table_->AddContact(FromProtobuf(request.sender()),
-                                 RankInfoPtr(new transport::Info(info)));
-      return;
-    }
-  }
-
-=======
->>>>>>> 50d5c59c
   KeyValueSignature key_value_signature(key.String(),
                                         request.signed_value().value(),
                                         request.signed_value().signature());
@@ -394,18 +379,6 @@
     DLOG(WARNING) << DebugId(node_contact_) << ": Failed to validate Store "
                   << "request for kademlia value (is_refresh = "
                   << std::boolalpha << is_refresh << ")";
-<<<<<<< HEAD
-    return false;
-  }
-  if (datastore_->StoreValue(key_value_signature,
-      boost::posix_time::seconds(request.ttl()), request_signature, public_key,
-      is_refresh) == kSuccess) {
-    return true;
-  } else {
-    DLOG(WARNING) << DebugId(node_contact_) << ": Failed to store Kad value.";
-    return false;
-  }
-=======
     return false;
   }
   if (datastore_->StoreValue(key_value_signature,
@@ -416,7 +389,6 @@
     DLOG(WARNING) << DebugId(node_contact_) << ": Failed to store Kad value.";
     return false;
   }
->>>>>>> 50d5c59c
 }
 
 void Service::Delete(const transport::Info &info,
