/* Copyright (c) 2009 maidsafe.net limited
All rights reserved.

Redistribution and use in source and binary forms, with or without modification,
are permitted provided that the following conditions are met:

    * Redistributions of source code must retain the above copyright notice,
    this list of conditions and the following disclaimer.
    * Redistributions in binary form must reproduce the above copyright notice,
    this list of conditions and the following disclaimer in the documentation
    and/or other materials provided with the distribution.
    * Neither the name of the maidsafe.net limited nor the names of its
    contributors may be used to endorse or promote products derived from this
    software without specific prior written permission.

THIS SOFTWARE IS PROVIDED BY THE COPYRIGHT HOLDERS AND CONTRIBUTORS "AS IS" AND
ANY EXPRESS OR IMPLIED WARRANTIES, INCLUDING, BUT NOT LIMITED TO, THE IMPLIED
WARRANTIES OF MERCHANTABILITY AND FITNESS FOR A PARTICULAR PURPOSE ARE
DISCLAIMED.  IN NO EVENT SHALL THE COPYRIGHT HOLDER OR CONTRIBUTORS BE LIABLE
FOR ANY DIRECT, INDIRECT, INCIDENTAL, SPECIAL, EXEMPLARY, OR CONSEQUENTIAL
DAMAGES (INCLUDING, BUT NOT LIMITED TO, PROCUREMENT OF SUBSTITUTE GOODS OR
SERVICES; LOSS OF USE, DATA, OR PROFITS; OR BUSINESS INTERRUPTION) HOWEVER
CAUSED AND ON ANY THEORY OF LIABILITY, WHETHER IN CONTRACT, STRICT LIABILITY, OR
TORT (INCLUDING NEGLIGENCE OR OTHERWISE) ARISING IN ANY WAY OUT OF THE USE OF
THIS SOFTWARE, EVEN IF ADVISED OF THE POSSIBILITY OF SUCH DAMAGE.
*/

#include "maidsafe/dht/kademlia/datastore.h"
#include <algorithm>
#include "maidsafe/common/crypto.h"
#include "maidsafe/common/utils.h"
#include "maidsafe/dht/log.h"
#include "maidsafe/dht/kademlia/return_codes.h"

namespace arg = std::placeholders;
namespace bptime = boost::posix_time;

namespace maidsafe {

namespace dht {

namespace kademlia {

KeyValueTuple::KeyValueTuple(const KeyValueSignature &key_value_signature,
                             const bptime::ptime &expire_time,
                             const bptime::ptime &refresh_time,
                             const RequestAndSignature &request_and_signature,
                             bool deleted)
    : key_value_signature(key_value_signature),
      expire_time(expire_time),
      refresh_time(refresh_time),
      confirm_time(bptime::microsec_clock::universal_time() +
                   kPendingConfirmDuration),
      request_and_signature(request_and_signature),
      deleted(deleted) {}

const std::string &KeyValueTuple::key() const {
  return key_value_signature.key;
}

const std::string &KeyValueTuple::value() const {
  return key_value_signature.value;
}

void KeyValueTuple::set_refresh_time(const bptime::ptime &new_refresh_time) {
  refresh_time = new_refresh_time;
}

void KeyValueTuple::UpdateStatus(
    const bptime::ptime &new_expire_time,
    const bptime::ptime &new_refresh_time,
    const bptime::ptime &new_confirm_time,
    const RequestAndSignature &new_request_and_signature,
    bool new_deleted) {
  expire_time = new_expire_time;
  refresh_time = new_refresh_time;
  confirm_time = new_confirm_time;
  request_and_signature = new_request_and_signature;
  deleted = new_deleted;
}


DataStore::DataStore(const bptime::seconds &mean_refresh_interval)
    : key_value_index_(new KeyValueIndex),
      refresh_interval_(mean_refresh_interval.total_seconds() +
                        (RandomInt32() % 120)),
      shared_mutex_(),
<<<<<<< HEAD
      debug_id_() {
  debug_id_ = IntToString(reinterpret_cast<int>(this));
=======
      debug_name_() {
  debug_name_ = RandomAlphaNumericString(10);
>>>>>>> 4949247e
}

bool DataStore::HasKey(const std::string &key) {
  if (key.empty())
    return false;
  SharedLock shared_lock(shared_mutex_);
  KeyValueIndex::index<TagKey>::type& index_by_key =
      key_value_index_->get<TagKey>();
  auto itr_pair = index_by_key.equal_range(key);
  DLOG(INFO) << debug_id_ << ": HasKey " << EncodeToHex(key).substr(0, 10)
             << ": " << std::boolalpha << (itr_pair.first != itr_pair.second);
  return (itr_pair.first != itr_pair.second);
}

int DataStore::StoreValue(
    const KeyValueSignature &key_value_signature,
    const bptime::time_duration &ttl,
    const RequestAndSignature &store_request_and_signature,
    const std::string &public_key,
    bool is_refresh) {
  // Assumes that check on signature of request and signature of value using
  // public_key has already been done.
  if (key_value_signature.key.empty()) {
    DLOG(WARNING) << debug_id_ << ": Key empty.";
    return kEmptyKey;
  }
  if (ttl == bptime::seconds(0)) {
    DLOG(WARNING) << debug_id_ << ": Zero TTL.";
    return kZeroTTL;
  }

  bptime::ptime now(bptime::microsec_clock::universal_time());
  KeyValueTuple tuple(key_value_signature, now + ttl, now + refresh_interval_,
                      store_request_and_signature, false);

  // Check if the key already exists.
  UpgradeLock upgrade_lock(shared_mutex_);
  KeyValueIndex::index<TagKey>::type& index_by_key =
      key_value_index_->get<TagKey>();
  auto itr_pair = index_by_key.equal_range(key_value_signature.key);
  if (itr_pair.first == itr_pair.second) {
    // The key doesn't exist - insert the entry.
    UpgradeToUniqueLock unique_lock(upgrade_lock);
    auto p = index_by_key.insert(tuple);
#ifdef DEBUG
    if (p.second) {
      DLOG(INFO) << debug_id_ << ": Stored key "
                 << EncodeToHex(key_value_signature.key).substr(0, 10);
    } else {
      DLOG(WARNING) << debug_id_ << ": Failed to stored key "
                    << EncodeToHex(key_value_signature.key).substr(0, 10);
    }
#endif
    return p.second ? kSuccess : kFailedToInsertKeyValue;
  }

  // Check if the key AND value already exists.
  bool value_exists(false);
  while ((itr_pair.first != itr_pair.second) && !value_exists) {
    if ((*itr_pair.first).key_value_signature.value ==
        key_value_signature.value)
      value_exists = true;
    else
      ++itr_pair.first;
  }

  if (!value_exists) {
    --itr_pair.first;
    // Check the same private key was used to sign other values under this key.
    if (!crypto::AsymCheckSig((*itr_pair.first).key_value_signature.value,
                              (*itr_pair.first).key_value_signature.signature,
                              public_key)) {
      DLOG(WARNING) << debug_id_ << ": Failed key signature check for key "
                    << EncodeToHex(key_value_signature.key).substr(0, 10);
      return kFailedSignatureCheck;
    }
    UpgradeToUniqueLock unique_lock(upgrade_lock);
    auto p = index_by_key.insert(tuple);
#ifdef DEBUG
    if (p.second) {
      DLOG(INFO) << debug_id_ << ": Stored key "
                 << EncodeToHex(key_value_signature.key).substr(0, 10);
    } else {
      DLOG(WARNING) << debug_id_ << ": Failed to stored key "
                    << EncodeToHex(key_value_signature.key).substr(0, 10);
    }
#endif
    return p.second ? kSuccess : kFailedToInsertKeyValue;
  }

  // The key and value exists - check the value signature is the same as before.
  if ((*itr_pair.first).key_value_signature.signature !=
      key_value_signature.signature) {
    DLOG(WARNING) << debug_id_ << ": Failed value signature check for key "
                  << EncodeToHex(key_value_signature.key).substr(0, 10);
    return kFailedSignatureCheck;
  }

  // Allow original signer to modify it.
  if (!is_refresh) {
    UpgradeToUniqueLock unique_lock(upgrade_lock);
    if (index_by_key.modify(itr_pair.first,
        std::bind(&KeyValueTuple::UpdateStatus, arg::_1, now + ttl,
                  now + refresh_interval_, now + kPendingConfirmDuration,
                  store_request_and_signature, false))) {
      DLOG(INFO) << debug_id_ << ": Successfully modified value for key "
                 << EncodeToHex(key_value_signature.key).substr(0, 10);
      return kSuccess;
    } else {
      DLOG(WARNING) << debug_id_ << ": Failed to modify value for key "
                    << EncodeToHex(key_value_signature.key).substr(0, 10);
      return kFailedToModifyKeyValue;
    }
  }

  // For refreshing, only the refresh time can be reset, and only for
  // non-deleted values.
  if ((*itr_pair.first).deleted) {
    DLOG(WARNING) << debug_id_ << ": Failed to refresh key "
                  << EncodeToHex(key_value_signature.key).substr(0, 10)
                  << " - marked for deletion.";
    return kMarkedForDeletion;
  }
  UpgradeToUniqueLock unique_lock(upgrade_lock);
  if (index_by_key.modify(itr_pair.first,
                          std::bind(&KeyValueTuple::set_refresh_time, arg::_1,
                                    now + refresh_interval_))) {
    DLOG(INFO) << debug_id_ << ": Successfully refreshed key "
               << EncodeToHex(key_value_signature.key).substr(0, 10);
    return kSuccess;
  } else {
    DLOG(WARNING) << debug_id_ << ": Failed to refresh key "
                  << EncodeToHex(key_value_signature.key).substr(0, 10)
                  << " - modify failed.";
    return kFailedToModifyKeyValue;
  }
}

bool DataStore::DeleteValue(
    const KeyValueSignature &key_value_signature,
    const RequestAndSignature &delete_request_and_signature,
    bool is_refresh) {
  KeyValueIndex::index<TagKeyValue>::type& index_by_key_value =
      key_value_index_->get<TagKeyValue>();
  UpgradeLock upgrade_lock(shared_mutex_);

  // If the key and value doesn't exist, return true.
  auto it = index_by_key_value.find(boost::make_tuple(key_value_signature.key,
                                    key_value_signature.value));
  if (it == index_by_key_value.end())
    return true;

  // Check the value signature is the same as before (assumes that check on
  // signature of request and signature of value using public_key has
  // already been done).
  if ((*it).key_value_signature.signature != key_value_signature.signature)
    return false;

  bptime::ptime now(bptime::microsec_clock::universal_time());
  // If the value is already marked as deleted, allow refresh to reset the
  // refresh time.
  if (is_refresh && (*it).deleted) {
    UpgradeToUniqueLock unique_lock(upgrade_lock);
    return index_by_key_value.modify(it,
        std::bind(&KeyValueTuple::set_refresh_time, arg::_1,
                  now + refresh_interval_));
  }

  // Allow original signer to modify it or if value isn't marked as deleted, but
  // confirm time has expired, also allow refreshes to modify it.
  if (!is_refresh || ((*it).confirm_time < now)) {
    UpgradeToUniqueLock unique_lock(upgrade_lock);
    return index_by_key_value.modify(it,
        std::bind(&KeyValueTuple::UpdateStatus, arg::_1, (*it).expire_time,
                  now + refresh_interval_, now + kPendingConfirmDuration,
                  delete_request_and_signature, true));
  } else {
    return false;
  }
}

bool DataStore::GetValues(
    const std::string &key,
    std::vector<std::pair<std::string, std::string>> *values) {
  if (!values)
    return false;
  values->clear();

  KeyValueIndex::index<TagKey>::type& index_by_key =
      key_value_index_->get<TagKey>();
  SharedLock shared_lock(shared_mutex_);
  auto itr_pair = index_by_key.equal_range(key);
  if (itr_pair.first == itr_pair.second)
    return false;

  bptime::ptime now = bptime::microsec_clock::universal_time();
  while (itr_pair.first != itr_pair.second) {
    if ((itr_pair.first->expire_time > now) && !itr_pair.first->deleted)
      values->push_back(std::make_pair(
          itr_pair.first->key_value_signature.value,
          itr_pair.first->key_value_signature.signature));
    ++itr_pair.first;
  }
  return (!values->empty());
}

void DataStore::Refresh(std::vector<KeyValueTuple> *key_value_tuples) {
  KeyValueIndex::index<TagExpireTime>::type& index_by_expire_time =
      key_value_index_->get<TagExpireTime>();
  KeyValueIndex::index<TagRefreshTime>::type& index_by_refresh_time =
      key_value_index_->get<TagRefreshTime>();
  KeyValueIndex::index<TagConfirmTime>::type& index_by_confirm_time =
      key_value_index_->get<TagConfirmTime>();

  // Remove expired values.
  UniqueLock unique_lock(shared_mutex_);
  bptime::ptime now(bptime::microsec_clock::universal_time());
  auto it = index_by_confirm_time.begin();
  auto it_confirm_upper_bound = index_by_confirm_time.upper_bound(now);
  while (it != it_confirm_upper_bound)
    (*it).deleted ? index_by_confirm_time.erase(it++) : ++it;

  // Mark expired values as deleted.
  auto it_expire = index_by_expire_time.begin();
  auto it_expire_upper_bound = index_by_expire_time.upper_bound(now);
  while (it_expire != it_expire_upper_bound) {
    if (!(*it_expire).deleted) {
      index_by_expire_time.modify(it_expire,
           std::bind(&KeyValueTuple::UpdateStatus, arg::_1,
                     (*it_expire).expire_time, (*it_expire).refresh_time,
                     now + kPendingConfirmDuration,
                     (*it_expire).request_and_signature, true));
    }
    ++it_expire;
  }

  // Fill vector with all entries which have expired refresh times.
  if (!key_value_tuples)
    return;
  key_value_tuples->assign(index_by_refresh_time.begin(),
                           index_by_refresh_time.upper_bound(now));
}

bptime::seconds DataStore::refresh_interval() const {
  return refresh_interval_;
}

}  // namespace kademlia

}  // namespace dht

}  // namespace maidsafe<|MERGE_RESOLUTION|>--- conflicted
+++ resolved
@@ -85,14 +85,7 @@
       refresh_interval_(mean_refresh_interval.total_seconds() +
                         (RandomInt32() % 120)),
       shared_mutex_(),
-<<<<<<< HEAD
-      debug_id_() {
-  debug_id_ = IntToString(reinterpret_cast<int>(this));
-=======
-      debug_name_() {
-  debug_name_ = RandomAlphaNumericString(10);
->>>>>>> 4949247e
-}
+      debug_id_("Uninitialised Debug ID") {}
 
 bool DataStore::HasKey(const std::string &key) {
   if (key.empty())
