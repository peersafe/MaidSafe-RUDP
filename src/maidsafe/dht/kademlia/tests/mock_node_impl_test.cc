--- conflicted
+++ resolved
@@ -953,14 +953,6 @@
       Sleep(boost::posix_time::milliseconds(1000));
 
     ASSERT_EQ(kSuccess, result);
-<<<<<<< HEAD
-    ASSERT_TRUE(node_->refresh_thread_running());
-    ASSERT_TRUE(node_->downlist_thread_running());
-=======
-    bootstrap_contacts.clear();
-//    ASSERT_TRUE(node_->refresh_thread_running());
-//    ASSERT_TRUE(node_->downlist_thread_running());
->>>>>>> cf83be35
 //    ASSERT_LT(size_t(0), node_->thread_group_->size());
     node_->Leave(&bootstrap_contacts);
     bootstrap_contacts.clear();  
@@ -1977,15 +1969,9 @@
                      std::bind(&FindValueCallback, arg::_1, &done, &results));
     while (!done)
       Sleep(boost::posix_time::milliseconds(100));
-<<<<<<< HEAD
     EXPECT_EQ(transport::kError, results.return_code);
     EXPECT_EQ(0, results.values.size());
     EXPECT_EQ(0, results.closest_nodes.size());
-=======
-    EXPECT_EQ(kIterativeLookupFailed, results.return_code);
-    EXPECT_TRUE(results.values.empty());
-    EXPECT_TRUE(results.closest_nodes.empty());
->>>>>>> cf83be35
   }
   new_rpcs->SetCountersToZero();
   int count = 10 * g_kKademliaK;
@@ -2062,293 +2048,6 @@
   Sleep(boost::posix_time::milliseconds(1000));
 }  // FindValue test
 
-<<<<<<< HEAD
-// This test will test the Downlist client handling in node_impl
-// Covered part is: ReportDownContact, MonitoringDownlistThread
-TEST_F(MockNodeImplTest, BEH_KAD_DownlistClient) {
-  PopulateRoutingTable(test::k, 500);
-
-  std::shared_ptr<MockRpcs> new_rpcs(new MockRpcs(asio_service_, securifier_));
-  new_rpcs->node_id_ = node_id_;
-  SetRpc(new_rpcs);
-
-  EXPECT_CALL(*new_rpcs, Downlist(testing::_, testing::_, testing::_,
-                                  testing::_))
-      .WillRepeatedly(testing::WithArgs<0, 2>(testing::Invoke(
-          std::bind(&MockRpcs::DownlistRecord, new_rpcs.get(), arg::_1,
-                    arg::_2))));
-
-  NodeId key = NodeId(NodeId::kRandomId);
-  std::vector<Contact> booststrap_contacts;
-  node_->GetBootstrapContacts(&booststrap_contacts);
-  int result;
-  bool done;
-  FindValueReturns find_value_returns;
-  find_value_returns.return_code = kSuccess;
-
-  node_->JoinFindValueCallback(
-      find_value_returns, booststrap_contacts, key,
-      std::bind(&MockNodeImplTest::NodeImplJoinCallback, this, arg::_1, &result,
-                &done), true);
-  std::shared_ptr<RoutingTableContactsContainer> down_list
-      (new RoutingTableContactsContainer());
-  new_rpcs->down_contacts_ = down_list;
-  {
-    // FindNodes : All k populated contacts giving no response
-    EXPECT_CALL(*new_rpcs, FindNodes(testing::_, testing::_, testing::_,
-                                     testing::_, testing::_))
-        .WillRepeatedly(testing::WithArgs<2, 3>(testing::Invoke(
-            std::bind(&MockRpcs::FindNodeNoResponse, new_rpcs.get(), arg::_1,
-                      arg::_2))));
-    std::vector<Contact> lcontacts;
-    bool done(false);
-    node_->FindNodes(key,
-                     std::bind(&FindNodeCallback, rank_info_, arg::_1, arg::_2,
-                               &done, &lcontacts));
-    while (!done)
-      Sleep(boost::posix_time::milliseconds(100));
-    EXPECT_EQ(0, lcontacts.size());
-    // wait for the all processes to be completed
-    // otherwise the counter might be incorrect
-    Sleep(boost::posix_time::milliseconds(500));
-    EXPECT_EQ(test::k, new_rpcs->down_contacts_->size());
-    ContactsById key_indx = new_rpcs->down_contacts_->get<NodeIdTag>();
-    auto it = key_indx.begin();
-    auto it_end = key_indx.end();
-    while (it != it_end) {
-      EXPECT_EQ(test::k, (*it).num_failed_rpcs);
-      ++it;
-    }
-  }
-  std::shared_ptr<RoutingTableContactsContainer> temp
-      (new RoutingTableContactsContainer());
-  new_rpcs->respond_contacts_ = temp;
-
-  int count = 10 * test::k;
-  new_rpcs->PopulateResponseCandidates(count, 499);
-
-  crypto::RsaKeyPair crypto_key_data;
-  crypto_key_data.GenerateKeys(4096);
-  KeyValueSignature kvs = MakeKVS(crypto_key_data, 1024, key.String(), "");
-  bptime::time_duration old_ttl(bptime::pos_infin);
-
-  new_rpcs->SetCountersToZero();
-  new_rpcs->down_contacts_->clear();
-  SetAllNumRpcsFailureToZero();
-
-  EXPECT_CALL(*new_rpcs, FindNodes(testing::_, testing::_, testing::_,
-                                  testing::_, testing::_))
-      .WillRepeatedly(testing::WithArgs<2, 3>(testing::Invoke(
-          std::bind(&MockRpcs::FindNodeResponseClose, new_rpcs.get(), arg::_1,
-                    arg::_2))));
-  {
-    // Store : the last (k-threshold+1) closest contacts respond with DOWN
-    // FindNodes : All k populated contacts giving response
-    EXPECT_CALL(*new_rpcs, Delete(testing::_, testing::_, testing::_,
-                                  testing::_, testing::_, testing::_,
-                                  testing::_))
-        .WillRepeatedly(testing::WithArgs<4, 5>(testing::Invoke(
-            std::bind(&MockRpcs::SingleDeleteResponse, new_rpcs.get(), arg::_1,
-                      arg::_2))));
-    EXPECT_CALL(*new_rpcs, Store(testing::_, testing::_, testing::_,
-                                 testing::_, testing::_, testing::_,
-                                 testing::_, testing::_))
-        .WillRepeatedly(testing::WithArgs<5, 6>(testing::Invoke(
-            std::bind(&MockRpcs::LastSeveralNoResponse<Rpcs::StoreFunctor>,
-                      new_rpcs.get(), arg::_1, arg::_2))));
-    int response_code(-2);
-    bool done(false);
-    node_->Store(key, kvs.value, kvs.signature, old_ttl, securifier_,
-                 std::bind(&ErrorCodeCallback, arg::_1, &done, &response_code));
-    while (!done)
-      Sleep(boost::posix_time::milliseconds(100));
-    EXPECT_EQ(kStoreTooFewNodes, response_code);
-    // wait for the delete processes to be completed
-    // otherwise the counter might be incorrect
-    Sleep(boost::posix_time::milliseconds(300));
-    EXPECT_EQ(test::k - threshold_ + 1, new_rpcs->num_of_deleted_);
-    EXPECT_EQ(test::k - threshold_ + 1, new_rpcs->down_contacts_->size());
-    ContactsById key_indx = new_rpcs->down_contacts_->get<NodeIdTag>();
-    auto it = key_indx.begin();
-    auto it_end = key_indx.end();
-    while (it != it_end) {
-      EXPECT_EQ(test::k, (*it).num_failed_rpcs);
-      ++it;
-    }
-  }
-  new_rpcs->SetCountersToZero();
-  new_rpcs->down_contacts_->clear();
-  SetAllNumRpcsFailureToZero();
-  {
-    // Delete : the first (k-threshold+1) closest contacts respond with DOWN
-    // FindNodes : All k populated contacts giving response
-    EXPECT_CALL(*new_rpcs, Delete(testing::_, testing::_, testing::_,
-                                  testing::_, testing::_, testing::_,
-                                  testing::_))
-        .WillRepeatedly(testing::WithArgs<4, 5>(testing::Invoke(
-            std::bind(&MockRpcs::FirstSeveralNoResponse<Rpcs::DeleteFunctor>,
-                      new_rpcs.get(), arg::_1, arg::_2))));
-    int response_code(-2);
-    bool done(false);
-    node_->Delete(key, kvs.value, kvs.signature, securifier_,
-                  std::bind(&ErrorCodeCallback, arg::_1, &done,
-                            &response_code));
-    while (!done)
-      Sleep(boost::posix_time::milliseconds(100));
-    EXPECT_EQ(kDeleteTooFewNodes, response_code);
-    // wait for the delete processes to be completed
-    // otherwise the counter might be incorrect
-    // may not be necessary for this test
-    Sleep(boost::posix_time::milliseconds(300));
-    EXPECT_EQ(test::k - threshold_ + 1, new_rpcs->no_respond_);
-    EXPECT_EQ(test::k - threshold_ + 1, new_rpcs->down_contacts_->size());
-    ContactsById key_indx = new_rpcs->down_contacts_->get<NodeIdTag>();
-    auto it = key_indx.begin();
-    auto it_end = key_indx.end();
-    while (it != it_end) {
-      EXPECT_EQ(test::k, (*it).num_failed_rpcs);
-      ++it;
-    }
-  }
-  KeyValueSignature kvs_new = MakeKVS(crypto_key_data, 1024, key.String(), "");
-
-  new_rpcs->SetCountersToZero();
-  new_rpcs->down_contacts_->clear();
-  SetAllNumRpcsFailureToZero();
-  {
-    // Update Store: the first (k-threshold+1) contacts respond with DOWN
-    // Update Delete: all response
-    // FindNodes : All k populated contacts giving response
-    EXPECT_CALL(*new_rpcs, Delete(testing::_, testing::_, testing::_,
-                                  testing::_, testing::_, testing::_,
-                                  testing::_))
-        .WillRepeatedly(testing::WithArgs<4, 5>(testing::Invoke(
-            std::bind(&MockRpcs::Response<Rpcs::DeleteFunctor>, new_rpcs.get(),
-                      arg::_1, arg::_2))));
-    EXPECT_CALL(*new_rpcs, Store(testing::_, testing::_, testing::_,
-                                 testing::_, testing::_, testing::_,
-                                 testing::_, testing::_))
-        .WillRepeatedly(testing::WithArgs<5, 6>(testing::Invoke(
-            std::bind(&MockRpcs::FirstSeveralNoResponse<Rpcs::StoreFunctor>,
-                      new_rpcs.get(), arg::_1, arg::_2))));
-    int response_code(-2);
-    bool done(false);
-    node_->Update(key, kvs_new.value, kvs_new.signature,
-                  kvs.value, kvs.signature, old_ttl, securifier_,
-                  std::bind(&ErrorCodeCallback, arg::_1, &done,
-                            &response_code));
-    while (!done)
-      Sleep(boost::posix_time::milliseconds(100));
-    // wait for the all processes to be completed
-    // otherwise the counter might be incorrect
-    Sleep(boost::posix_time::milliseconds(300));
-    EXPECT_EQ(kUpdateTooFewNodes, response_code);
-    EXPECT_EQ(test::k - threshold_ + 1, new_rpcs->no_respond_);
-    EXPECT_EQ(threshold_ - 1, new_rpcs->respond_);
-    EXPECT_EQ(test::k - threshold_ + 1, new_rpcs->down_contacts_->size());
-    ContactsById key_indx = new_rpcs->down_contacts_->get<NodeIdTag>();
-    auto it = key_indx.begin();
-    auto it_end = key_indx.end();
-    while (it != it_end) {
-      EXPECT_EQ(test::k, (*it).num_failed_rpcs);
-      ++it;
-    }
-  }
-  new_rpcs->SetCountersToZero();
-  new_rpcs->down_contacts_->clear();
-  SetAllNumRpcsFailureToZero();
-  {
-    // FindValue : All k populated contacts giving no response
-    EXPECT_CALL(*new_rpcs, FindValue(testing::_, testing::_, testing::_,
-                                     testing::_, testing::_))
-        .WillRepeatedly(testing::WithArgs<2, 3>(testing::Invoke(
-            std::bind(&MockRpcs::FindValueNoResponse, new_rpcs.get(), arg::_1,
-                      arg::_2))));
-    FindValueReturns results;
-    bool done(false);
-    node_->FindValue(key, securifier_,
-                     std::bind(&FindValueCallback, arg::_1, &done, &results));
-    while (!done)
-      Sleep(boost::posix_time::milliseconds(100));
-    EXPECT_EQ(kIterativeLookupFailed, results.return_code);
-    EXPECT_EQ(0, results.values.size());
-    EXPECT_EQ(0, results.closest_nodes.size());
-    // wait for the all processes to be completed
-    // otherwise the counter might be incorrect
-    Sleep(boost::posix_time::milliseconds(500));
-    EXPECT_EQ(test::k, new_rpcs->down_contacts_->size());
-    ContactsById key_indx = new_rpcs->down_contacts_->get<NodeIdTag>();
-    auto it = key_indx.begin();
-    auto it_end = key_indx.end();
-    while (it != it_end) {
-      EXPECT_EQ(test::k, (*it).num_failed_rpcs);
-      ++it;
-    }
-  }
-  // sleep for a while to prevent the situation that resources got destructed
-  // before all call back from rpc completed. Which will cause "Segmentation
-  // Fault" in execution.
-  Sleep(boost::posix_time::milliseconds(300));
-}  // DownListClient test
-
-// This test will test the Downlist server handling in node_impl
-// Covered parts are: Connect to Service signal, Catch signal from Service,
-// PingDownlistContact, PingDownlistContactCallback
-TEST_F(MockNodeImplTest, BEH_KAD_DownlistServer) {
-  std::shared_ptr<MockRpcs> new_rpcs(new MockRpcs(asio_service_, securifier_));
-  new_rpcs->node_id_ = node_id_;
-  SetRpc(new_rpcs);
-
-  std::shared_ptr<Service> local_service(new Service(routing_table_,
-      data_store_, alternative_store_, securifier_, test::k));
-  local_service->set_node_joined(true);
-  node_->SetService(local_service);
-  // given a downlist contains k nodes in the routingtable
-  protobuf::DownlistNotification downlist_request;
-  for (int i = 0; i < test::k; ++i) {
-    NodeId contact_id = GenerateUniqueRandomId(node_id_, 497);
-    Contact contact = ComposeContact(contact_id, 5000);
-    downlist_request.add_node_ids(contact_id.String());
-    AddContact(routing_table_, contact, rank_info_);
-  }
-  transport::Info info;
-  {
-    // Ping down contacts will success
-    EXPECT_CALL(*new_rpcs, Ping(testing::_, testing::_, testing::_, testing::_))
-        .WillRepeatedly(testing::WithArgs<1, 2>(testing::Invoke(
-            std::bind(&MockRpcs::Response<Rpcs::PingFunctor>,
-                      new_rpcs.get(), arg::_1, arg::_2))));
-    std::vector<Contact> contacts;
-    routing_table_->GetAllContacts(&contacts);
-    EXPECT_EQ(test::k, contacts.size());
-    transport::Timeout time_out;
-    for (int i = 0; i <= kFailedRpcTolerance; ++i)
-      local_service->Downlist(info, downlist_request, &time_out);
-    // wait a reasonable time
-    Sleep(boost::posix_time::milliseconds(200));
-    routing_table_->GetAllContacts(&contacts);
-    EXPECT_EQ(test::k, contacts.size());
-  }
-  {
-    // Ping down contacts will failed
-    EXPECT_CALL(*new_rpcs, Ping(testing::_, testing::_, testing::_, testing::_))
-        .WillRepeatedly(testing::WithArgs<1, 2>(testing::Invoke(
-            std::bind(&MockRpcs::NoResponse<Rpcs::PingFunctor>, new_rpcs.get(),
-                      arg::_1, arg::_2))));
-    std::vector<Contact> contacts;
-    routing_table_->GetAllContacts(&contacts);
-    EXPECT_EQ(test::k, contacts.size());
-    transport::Timeout time_out;
-    for (int i = 0; i <= kFailedRpcTolerance; ++i)
-      local_service->Downlist(info, downlist_request, &time_out);
-    // may need to put a timer to prevent deadlock
-    do {
-      Sleep(boost::posix_time::milliseconds(200));
-      routing_table_->GetAllContacts(&contacts);
-    } while (!contacts.empty());
-  }
-}  // DownListServer test
-=======
 //// This test will test the Downlist client handling in node_impl
 //// Covered part is: ReportDownContact, MonitoringDownlistThread
 //TEST_F(MockNodeImplTest, BEH_KAD_DownlistClient) {
@@ -2633,7 +2332,6 @@
 //    } while (!contacts.empty());
 //  }
 //}  // DownListServer test
->>>>>>> cf83be35
 
 TEST_F(MockNodeImplTest, BEH_KAD_SetLastSeenToNow) {
   // Try to set a non-existing contact
