/* Copyright (c) 2010 maidsafe.net limited
All rights reserved.

Redistribution and use in source and binary forms, with or without modification,
are permitted provided that the following conditions are met:

* Redistributions of source code must retain the above copyright notice,
this list of conditions and the following disclaimer.
* Redistributions in binary form must reproduce the above copyright notice,
this list of conditions and the following disclaimer in the documentation
and/or other materials provided with the distribution.
* Neither the name of the maidsafe.net limited nor the names of its
contributors may be used to endorse or promote products derived from this
software without specific prior written permission.

THIS SOFTWARE IS PROVIDED BY THE COPYRIGHT HOLDERS AND CONTRIBUTORS "AS IS" AND
ANY EXPRESS OR IMPLIED WARRANTIES, INCLUDING, BUT NOT LIMITED TO, THE IMPLIED
WARRANTIES OF MERCHANTABILITY AND FITNESS FOR A PARTICULAR PURPOSE ARE
DISCLAIMED. IN NO EVENT SHALL THE COPYRIGHT HOLDER OR CONTRIBUTORS BE LIABLE
FOR ANY DIRECT, INDIRECT, INCIDENTAL, SPECIAL, EXEMPLARY, OR CONSEQUENTIAL
DAMAGES (INCLUDING, BUT NOT LIMITED TO, PROCUREMENT OF SUBSTITUTE GOODS OR
SERVICES; LOSS OF USE, DATA, OR PROFITS; OR BUSINESS INTERRUPTION) HOWEVER
CAUSED AND ON ANY THEORY OF LIABILITY, WHETHER IN CONTRACT, STRICT LIABILITY, OR
TORT (INCLUDING NEGLIGENCE OR OTHERWISE) ARISING IN ANY WAY OUT OF THE USE OF
THIS SOFTWARE, EVEN IF ADVISED OF THE POSSIBILITY OF SUCH DAMAGE.
*/

#include <array>

#include "boost/date_time/posix_time/posix_time_duration.hpp"
#include "maidsafe/common/test.h"

#include "maidsafe/dht/log.h"
#include "maidsafe/dht/kademlia/node_impl.h"
#include "maidsafe/dht/kademlia/tests/test_utils.h"
#include "maidsafe/dht/kademlia/node_container.h"
#include "maidsafe/dht/kademlia/tests/functional/test_node_environment.h"

namespace bptime = boost::posix_time;

namespace maidsafe {
namespace dht {
namespace kademlia {
namespace test {

class TestAlternativeStoreReturnsTrue : public AlternativeStore {
 public:
  ~TestAlternativeStoreReturnsTrue() {}
  virtual bool Has(const std::string&) const { return true; }
};

class NodeImplTest : public testing::TestWithParam<bool> {
 protected:
  typedef std::shared_ptr<maidsafe::dht::kademlia::NodeContainer<NodeImpl>>
      NodeContainerPtr;
  NodeImplTest()
      : env_(NodesEnvironment<NodeImpl>::g_environment()),
        kTimeout_(transport::kDefaultInitialTimeout +
                  transport::kDefaultInitialTimeout),
        client_only_node_(GetParam()),
        debug_msg_(client_only_node_ ? "Client node." : "Full node."),
        test_container_(new maidsafe::dht::kademlia::NodeContainer<NodeImpl>()),
        bootstrap_contacts_(),
        far_key_() {}

  void SetUp() {
    // Clear all DataStores and restart any stopped nodes.
    for (size_t i = 0; i != env_->num_full_nodes_; ++i) {
      if (!env_->node_containers_[i]->node()->joined()) {
        env_->node_containers_[i]->Join(
            env_->node_containers_[i]->node()->contact().node_id(),
            env_->node_containers_[i]->bootstrap_contacts());
      }
      boost::unique_lock<boost::shared_mutex> lock(
          GetDataStore(env_->node_containers_[i])->shared_mutex_);
      GetDataStore(env_->node_containers_[i])->key_value_index_->clear();
    }
    test_container_->Init(3, SecurifierPtr(), MessageHandlerPtr(),
                          AlternativeStorePtr(), client_only_node_, env_->k_,
                          env_->alpha_, env_->beta_,
                          env_->mean_refresh_interval_);
    test_container_->MakeAllCallbackFunctors(&env_->mutex_, &env_->cond_var_);
    (*env_->node_containers_.rbegin())->node()->GetBootstrapContacts(
        &bootstrap_contacts_);
    int result(kPendingResult);
    if (client_only_node_) {
      result = test_container_->StartClient(bootstrap_contacts_);
    } else {
      std::pair<Port, Port> port_range(8000, 65535);
      result = test_container_->Start(bootstrap_contacts_, port_range);
    }
    ASSERT_EQ(kSuccess, result) << debug_msg_;
    ASSERT_TRUE(test_container_->node()->joined()) << debug_msg_;
    // make far_key_ as far as possible from test_container_'s ID
    far_key_ = test_container_->node()->contact().node_id() ^
               NodeId(std::string(kKeySizeBytes, static_cast<char>(-1)));
  }

  std::shared_ptr<DataStore> GetDataStore(
      std::shared_ptr<maidsafe::dht::kademlia::NodeContainer<NodeImpl>>
          node_container) {
    return node_container->node()->data_store_;
  }

  bool IsKeyValueInDataStore(std::shared_ptr<DataStore> data_store,
                             std::string key, std::string value) {
    std::vector<std::pair<std::string, std::string>> values;
    data_store->GetValues(key, &values);
    for (size_t i = 0; i < values.size(); ++i) {
      if (values[i].first == value)
        return true;
    }
    return false;
  }

  std::shared_ptr<LocalNetwork<NodeImpl> > env_;
  const bptime::time_duration kTimeout_;
  bool client_only_node_;
  std::string debug_msg_;
  NodeContainerPtr test_container_;
  std::vector<Contact> bootstrap_contacts_;
  Key far_key_;

 private:
  NodeImplTest(const NodeImplTest&);
  NodeImplTest &operator=(const NodeImplTest&);
};

TEST_P(NodeImplTest, FUNC_JoinLeave) {
  NodeContainerPtr node_container(
      new maidsafe::dht::kademlia::NodeContainer<NodeImpl>());
  node_container->Init(3, SecurifierPtr(), MessageHandlerPtr(),
                       AlternativeStorePtr(), client_only_node_, env_->k_,
                       env_->alpha_, env_->beta_, env_->mean_refresh_interval_);
  node_container->MakeAllCallbackFunctors(&env_->mutex_, &env_->cond_var_);
  std::vector<Contact> bootstrap_contacts;
  (*env_->node_containers_.rbegin())->node()->GetBootstrapContacts(
      &bootstrap_contacts);

  // Get state of all nodes' routing tables before bootstrapping
  std::vector<std::vector<Contact>> all_nodes_contacts_before;
  for (auto it(env_->node_containers_.begin());
        it != env_->node_containers_.end(); ++it) {
    std::vector<Contact> contacts;
    (*it)->node()->GetAllContacts(&contacts);
    all_nodes_contacts_before.push_back(contacts);
  }

  // For client, start without listening, for full try to start with listening
  int result(kPendingResult);
  if (client_only_node_) {
    result = node_container->StartClient(bootstrap_contacts);
  } else {
    std::pair<Port, Port> port_range(8000, 65535);
    result = node_container->Start(bootstrap_contacts, port_range);
  }
  EXPECT_EQ(kSuccess, result) << debug_msg_;
  EXPECT_TRUE(node_container->node()->joined()) << debug_msg_;


  // Get state of all nodes' routing tables after bootstrapping
  std::vector<std::vector<Contact>> all_nodes_contacts_after;
  for (auto it(env_->node_containers_.begin());
        it != env_->node_containers_.end(); ++it) {
    std::vector<Contact> contacts;
    (*it)->node()->GetAllContacts(&contacts);
    all_nodes_contacts_after.push_back(contacts);
  }

  // In case of client bootstrap, check nodes' routing tables don't contain
  // client's details.  In case of full node, check at least k nodes know the
  // new node.
  ASSERT_EQ(all_nodes_contacts_before.size(),
            all_nodes_contacts_after.size()) << debug_msg_;
  auto it_before(all_nodes_contacts_before.begin());
  auto it_after(all_nodes_contacts_after.begin());
  size_t instance_count(0);
  for (; it_before != all_nodes_contacts_before.end();
        ++it_before, ++it_after) {
    for (auto itr((*it_after).begin()); itr != (*it_after).end(); ++itr) {
      if (*itr == node_container->node()->contact())
        ++instance_count;
    }
  }
  if (client_only_node_)
    EXPECT_EQ(0U, instance_count) << debug_msg_;
  else
    EXPECT_LE(env_->k_, instance_count) << debug_msg_;

  // Check new node has at least k contacts in its routing table
  std::vector<Contact> new_nodes_contacts;
  node_container->node()->GetAllContacts(&new_nodes_contacts);
  EXPECT_LE(env_->k_, new_nodes_contacts.size()) << debug_msg_;

  // Leave
  node_container->node()->Leave(&bootstrap_contacts);
  EXPECT_FALSE(node_container->node()->joined()) << debug_msg_;
  EXPECT_FALSE(bootstrap_contacts.empty()) << debug_msg_;
  Sleep(bptime::milliseconds(1000));
  // Node that has left shouldn't be able to send/ recieve RPCs
  if (!client_only_node_) {
    boost::mutex::scoped_lock lock(env_->mutex_);
    (*env_->node_containers_.rbegin())->Ping(node_container->node()->contact());
    EXPECT_TRUE(env_->cond_var_.timed_wait(lock, kTimeout_,
                  (*env_->node_containers_.rbegin())->wait_for_ping_functor()))
                  << debug_msg_;
    result = kPendingResult;
    (*env_->node_containers_.rbegin())->GetAndResetPingResult(&result);
    EXPECT_EQ(transport::kReceiveFailure, result) << debug_msg_;
  }
  {
    boost::mutex::scoped_lock lock(env_->mutex_);
    node_container->Ping((*env_->node_containers_.rbegin())->node()->contact());
    EXPECT_TRUE(env_->cond_var_.timed_wait(lock, kTimeout_,
                  node_container->wait_for_ping_functor()))
                  << debug_msg_;
    result = kPendingResult;
    node_container->GetAndResetPingResult(&result);
    EXPECT_EQ(kNotJoined, result) << debug_msg_;
  }
  // Re-join
  result = kPendingResult;
  {
    boost::mutex::scoped_lock lock(env_->mutex_);
    node_container->Join(
        node_container->node()->contact().node_id(),
        node_container->bootstrap_contacts());
    EXPECT_TRUE(env_->cond_var_.timed_wait(lock, kTimeout_,
                node_container->wait_for_join_functor())) << debug_msg_;
    node_container->GetAndResetJoinResult(&result);
    EXPECT_EQ(kSuccess, result) << debug_msg_;
    EXPECT_TRUE(node_container->node()->joined()) << debug_msg_;
  }
  // Node that has re-joined should be able to send/recieve RPCs
  if (!client_only_node_) {
    boost::mutex::scoped_lock lock(env_->mutex_);
    (*env_->node_containers_.rbegin())->Ping(node_container->node()->contact());
    EXPECT_TRUE(env_->cond_var_.timed_wait(lock, kTimeout_,
                  (*env_->node_containers_.rbegin())->wait_for_ping_functor()))
                  << debug_msg_;
    result = kPendingResult;
    (*env_->node_containers_.rbegin())->GetAndResetPingResult(&result);
    EXPECT_EQ(kSuccess, result) << debug_msg_;
  }
  {
    boost::mutex::scoped_lock lock(env_->mutex_);
    node_container->Ping((*env_->node_containers_.rbegin())->node()->contact());
    EXPECT_TRUE(env_->cond_var_.timed_wait(lock, kTimeout_,
                  node_container->wait_for_ping_functor()))
                  << debug_msg_;
    result = kPendingResult;
    node_container->GetAndResetPingResult(&result);
    EXPECT_EQ(kSuccess, result) << debug_msg_;
  }
}

TEST_P(NodeImplTest, FUNC_FindNodes) {
  NodeId target_id(NodeId::kRandomId);
  std::vector<Contact> closest_nodes, prior_closest_nodes;
  int result(kPendingResult);
  for (std::size_t i = 0; i != env_->num_full_nodes_; ++i) {
    {
      boost::mutex::scoped_lock lock(env_->mutex_);
      env_->node_containers_[i]->FindNodes(target_id);
      EXPECT_TRUE(env_->cond_var_.timed_wait(lock, kTimeout_,
                  env_->node_containers_[i]->wait_for_find_nodes_functor()))
                  << debug_msg_;
      env_->node_containers_[i]->GetAndResetFindNodesResult(&result,
                                                            &closest_nodes);
    }

    // Check the returned Contacts are in order of closeness to target_id
    ASSERT_EQ(env_->k_, closest_nodes.size()) << debug_msg_;
    for (std::size_t j = 1; j != env_->k_; ++j) {
      EXPECT_TRUE(CloserToTarget(closest_nodes[j - 1], closest_nodes[j],
                                 target_id)) << debug_msg_;
    }

    // Check this node returns identical Contacts to the previously-asked one
    if (i != 0) {
      for (auto it(closest_nodes.begin()),
           prior_it(prior_closest_nodes.begin()); it != closest_nodes.end();
           ++it, ++prior_it) {
        EXPECT_EQ(*prior_it, *it) << debug_msg_;
      }
    }
    prior_closest_nodes = closest_nodes;
  }

  {
    boost::mutex::scoped_lock lock(env_->mutex_);
    test_container_->FindNodes(target_id);
    EXPECT_TRUE(env_->cond_var_.timed_wait(lock, kTimeout_,
                test_container_->wait_for_find_nodes_functor())) << debug_msg_;
    test_container_->GetAndResetFindNodesResult(&result, &closest_nodes);
  }

  // Check the returned Contacts are in order of closeness to target_id
  ASSERT_EQ(env_->k_, closest_nodes.size()) << debug_msg_;
  for (std::size_t j = 1; j != env_->k_; ++j) {
    EXPECT_TRUE(CloserToTarget(closest_nodes[j - 1], closest_nodes[j],
                                target_id)) << debug_msg_;
  }

  // Check this node returns identical Contacts to the previously-asked one
  for (auto it(closest_nodes.begin()),
        prior_it(prior_closest_nodes.begin()); it != closest_nodes.end();
        ++it, ++prior_it) {
    EXPECT_EQ(*prior_it, *it) << debug_msg_;
  }

  // verify n > k number of nodes are returned on request
  {
    const uint16_t kExtras(3);
    boost::mutex::scoped_lock lock(env_->mutex_);
    for (size_t i = 0; i < env_->num_full_nodes_; i++) {
      closest_nodes.clear();
      env_->node_containers_[i]->FindNodes(
          test_container_->node()->contact().node_id(), kExtras);
      EXPECT_TRUE(env_->cond_var_.timed_wait(lock, kTimeout_,
                  env_->node_containers_[i]->wait_for_find_nodes_functor()))
                      << debug_msg_;
      env_->node_containers_[i]->GetAndResetFindNodesResult(&result,
                                                            &closest_nodes);
      EXPECT_EQ(kSuccess, result);
      EXPECT_EQ(env_->k_ + kExtras, closest_nodes.size());
    }
  }

  // verify a node which has left isn't included in the returned list
  {
    boost::mutex::scoped_lock lock(env_->mutex_);
    test_container_->Stop(NULL);
    for (size_t i = 0; i < env_->num_full_nodes_; i++) {
      closest_nodes.clear();
      env_->node_containers_[i]->FindNodes(
          test_container_->node()->contact().node_id());
      EXPECT_TRUE(env_->cond_var_.timed_wait(lock, kTimeout_,
                  env_->node_containers_[i]->wait_for_find_nodes_functor()))
                      << debug_msg_;
      env_->node_containers_[i]->GetAndResetFindNodesResult(&result,
                                                            &closest_nodes);
      EXPECT_EQ(kSuccess, result);
      EXPECT_EQ(closest_nodes.end(),
                std::find(closest_nodes.begin(),
                          closest_nodes.end(),
                          test_container_->node()->contact()));
    }
  }
}

TEST_P(NodeImplTest, FUNC_Store) {
  std::string value = RandomString(RandomUint32() % 1024),
      value1 = RandomString(RandomUint32() % 1024);
  bptime::time_duration duration(bptime::pos_infin);
  size_t test_node_index(RandomUint32() % env_->node_containers_.size());
  NodeContainerPtr chosen_container(env_->node_containers_[test_node_index]);
  DLOG(INFO) << "Node " << test_node_index << " - "
             << DebugId(*chosen_container) << " performing store operation.";
  int result(kPendingResult);
  {
    boost::mutex::scoped_lock lock(env_->mutex_);
    chosen_container->Store(far_key_, value, "", duration,
                            chosen_container->securifier());
    ASSERT_TRUE(env_->cond_var_.timed_wait(lock, kTimeout_,
                chosen_container->wait_for_store_functor()));
    chosen_container->GetAndResetStoreResult(&result);
  }
  EXPECT_EQ(kSuccess, result);

  for (size_t i = 0; i != env_->num_full_nodes_; ++i) {
    if (WithinKClosest(env_->node_containers_[i]->node()->contact().node_id(),
                       far_key_, env_->node_ids_, env_->k_)) {
      bptime::time_duration total_sleep_time(bptime::milliseconds(0));
      const bptime::milliseconds kIterSleep(100);
      while (!GetDataStore(env_->node_containers_[i])->HasKey(far_key_.String())
             && total_sleep_time < kTimeout_) {
        total_sleep_time += kIterSleep;
        Sleep(kIterSleep);
      }
      EXPECT_TRUE(GetDataStore(env_->node_containers_[i])->
                  HasKey(far_key_.String()));
    } else {
      EXPECT_FALSE(GetDataStore(env_->node_containers_[i])->
                   HasKey(far_key_.String()));
    }
  }

  //  verify re-storing an existing key,value succeeds for original storing node
  result = kPendingResult;
  {
    boost::mutex::scoped_lock lock(env_->mutex_);
    chosen_container->Store(far_key_, value, "", duration,
                            chosen_container->securifier());
    ASSERT_TRUE(env_->cond_var_.timed_wait(lock, kTimeout_,
                chosen_container->wait_for_store_functor()));
    chosen_container->GetAndResetStoreResult(&result);
  }
  EXPECT_EQ(kSuccess, result);

  //  verify storing a second value to a given key fails for different storing
  //  node
  size_t index = (test_node_index + 1 +
                  RandomUint32() % (env_->node_containers_.size() - 1)) %
                      (env_->node_containers_.size());
  result = kPendingResult;
  {
    boost::mutex::scoped_lock lock(env_->mutex_);
    env_->node_containers_[index]->Store(far_key_, value1, "", duration,
        env_->node_containers_[index]->securifier());
    ASSERT_TRUE(env_->cond_var_.timed_wait(lock, kTimeout_,
                env_->node_containers_[index]->wait_for_store_functor()));
    env_->node_containers_[index]->GetAndResetStoreResult(&result);
  }
  EXPECT_NE(kSuccess, result);

  // verify storing a second value to a given key succeeds for original
  // storing node
  result = kPendingResult;
  {
    boost::mutex::scoped_lock lock(env_->mutex_);
    chosen_container->Store(far_key_, value1, "", duration,
                            chosen_container->securifier());
    ASSERT_TRUE(env_->cond_var_.timed_wait(lock, kTimeout_,
                chosen_container->wait_for_store_functor()));
    chosen_container->GetAndResetStoreResult(&result);
  }
  EXPECT_EQ(kSuccess, result);

  for (size_t i = 0; i != env_->num_full_nodes_; ++i) {
    if (WithinKClosest(env_->node_containers_[i]->node()->contact().node_id(),
                       far_key_, env_->node_ids_, env_->k_)) {
      bptime::time_duration total_sleep_time(bptime::milliseconds(0));
      const bptime::milliseconds kIterSleep(100);
      bool found_all(false);
      while (!found_all && total_sleep_time < kTimeout_) {
        found_all =
            IsKeyValueInDataStore(GetDataStore(env_->node_containers_[i]),
                                  far_key_.String(), value) &&
            IsKeyValueInDataStore(GetDataStore(env_->node_containers_[i]),
                                  far_key_.String(), value1);
        total_sleep_time += kIterSleep;
        Sleep(kIterSleep);
      }
      EXPECT_TRUE(GetDataStore(
          env_->node_containers_[i])->HasKey(far_key_.String()));
      EXPECT_TRUE(IsKeyValueInDataStore(GetDataStore(env_->node_containers_[i]),
                                        far_key_.String(), value));
      EXPECT_TRUE(IsKeyValueInDataStore(GetDataStore(env_->node_containers_[i]),
                                        far_key_.String(), value1));
    } else {
      EXPECT_FALSE(GetDataStore(env_->node_containers_[i])->
          HasKey(far_key_.String()));
    }
  }
}

TEST_P(NodeImplTest, FUNC_FindValue) {
  {
    // Attempt to find value for a non-existent key
    Key nonexistent_key(NodeId::kRandomId);
    FindValueReturns find_value_returns_nonexistent_key;
    boost::mutex::scoped_lock lock(env_->mutex_);
    test_container_->FindValue(nonexistent_key,
                               test_container_->securifier());
    ASSERT_TRUE(env_->cond_var_.timed_wait(
        lock, kTimeout_, test_container_->wait_for_find_value_functor()));
    test_container_->GetAndResetFindValueResult(
        &find_value_returns_nonexistent_key);
    EXPECT_EQ(kFailedToFindValue,
              find_value_returns_nonexistent_key.return_code);
    EXPECT_TRUE(find_value_returns_nonexistent_key.values.empty());
    EXPECT_EQ(env_->k_,
              find_value_returns_nonexistent_key.closest_nodes.size());
  }

  std::vector<std::string> values;
  const int kNumValues(4);
  for (int i = 0; i != kNumValues; ++i)
    values.push_back(RandomString(RandomUint32() % 1024));
  bptime::time_duration duration(bptime::pos_infin);
  int result(kPendingResult);
  for (int i = 0; i != kNumValues; ++i) {
    result = kPendingResult;
    {
      boost::mutex::scoped_lock lock(env_->mutex_);
      test_container_->Store(far_key_, values[i], "", duration,
                             test_container_->securifier());
      ASSERT_TRUE(env_->cond_var_.timed_wait(lock, kTimeout_,
                             test_container_->wait_for_store_functor()));
      test_container_->GetAndResetStoreResult(&result);
    }
    ASSERT_EQ(kSuccess, result);
  }

  // Assert test_container_ didn't store the value
  if (!client_only_node_)
    ASSERT_FALSE(GetDataStore(test_container_)->HasKey(far_key_.String()));

  FindValueReturns find_value_returns;
  for (size_t i = 0; i != env_->k_; ++i) {
    {
      boost::mutex::scoped_lock lock(env_->mutex_);
      test_container_->FindValue(far_key_, test_container_->securifier());
      ASSERT_TRUE(env_->cond_var_.timed_wait(lock, kTimeout_,
                  test_container_->wait_for_find_value_functor()));
      test_container_->GetAndResetFindValueResult(&find_value_returns);
    }
    EXPECT_EQ(kSuccess, find_value_returns.return_code);
    ASSERT_FALSE(find_value_returns.values.empty());
    ASSERT_EQ(values.size(), find_value_returns.values.size());
    size_t num_values(std::min(values.size(),
                               find_value_returns.values.size()));
    for (size_t k = 0; k != num_values; ++k)
      EXPECT_EQ(values[k], find_value_returns.values[k]);
    // TODO(Fraser#5#): 2011-07-14 - Handle other return fields

    // Stop nodes holding value one at a time and retry getting value
    for (size_t j = 0; j != env_->num_full_nodes_; ++j) {
      if (WithinKClosest(env_->node_containers_[j]->node()->contact().node_id(),
                         far_key_, env_->node_ids_, env_->k_) &&
          env_->node_containers_[j]->node()->joined()) {
        env_->node_containers_[j]->node()->Leave(NULL);
        DLOG(INFO) << "\t\tSTOPPED "
                   << DebugId(env_->node_containers_[j]->node()->contact());
        break;
      }
    }
  }
  find_value_returns = FindValueReturns();
  {
    boost::mutex::scoped_lock lock(env_->mutex_);
    test_container_->FindValue(far_key_, test_container_->securifier());
    ASSERT_TRUE(env_->cond_var_.timed_wait(lock, bptime::minutes(1),
                test_container_->wait_for_find_value_functor()));
    test_container_->GetAndResetFindValueResult(&find_value_returns);
  }
  EXPECT_EQ(kFailedToFindValue, find_value_returns.return_code);
  EXPECT_TRUE(find_value_returns.values.empty());
  EXPECT_EQ(env_->k_, find_value_returns.closest_nodes.size());
  // TODO(Fraser#5#): 2011-07-14 - Handle other return fields

  // Restart stopped nodes.
  for (size_t i = 0; i != env_->num_full_nodes_; ++i) {
    if (!env_->node_containers_[i]->node()->joined()) {
      std::pair<Port, Port> port_range(8000, 65535);
      EXPECT_EQ(kSuccess, env_->node_containers_[i]->Start(
                env_->node_containers_[i]->bootstrap_contacts(), port_range));
    }
  }

  // Test that a node with a key in its alternative store returns itself as a
  // holder for that key when queried
  NodeContainerPtr alternative_container(
      new maidsafe::dht::kademlia::NodeContainer<NodeImpl>());
  alternative_container->Init(3, SecurifierPtr(), MessageHandlerPtr(),
      AlternativeStorePtr(new TestAlternativeStoreReturnsTrue), false, env_->k_,
      env_->alpha_, env_->beta_, env_->mean_refresh_interval_);
  alternative_container->MakeAllCallbackFunctors(&env_->mutex_,
                                                 &env_->cond_var_);
  (*env_->node_containers_.rbegin())->node()->GetBootstrapContacts(
        &bootstrap_contacts_);
  result = kPendingResult;
  {
    std::pair<Port, Port> port_range(8000, 65535);
    result = alternative_container->Start(bootstrap_contacts_, port_range);
    ASSERT_EQ(kSuccess, result) << debug_msg_;
    ASSERT_TRUE(alternative_container->node()->joined()) << debug_msg_;
  }
  FindValueReturns alternative_find_value_returns;
  {
    // Attempt to FindValue using the ID of the alternative
    // store container as the key
    boost::mutex::scoped_lock lock(env_->mutex_);
    test_container_->FindValue(
        alternative_container->node()->contact().node_id(),
        test_container_->securifier());
    ASSERT_TRUE(env_->cond_var_.timed_wait(lock, kTimeout_,
                test_container_->wait_for_find_value_functor()));
    test_container_->GetAndResetFindValueResult(
        &alternative_find_value_returns);
    EXPECT_TRUE(alternative_find_value_returns.values.empty());
    EXPECT_EQ(alternative_container->node()->contact().node_id(),
        alternative_find_value_returns.alternative_store_holder.node_id())
        << "Expected: " << DebugId(alternative_container->node()->contact())
        << "\tFound: "
        << DebugId(alternative_find_value_returns.alternative_store_holder);
    alternative_container->node()->Leave(&bootstrap_contacts_);
  }

  // Verify that a FindValue on a key that is in every node returns an empty
  // needs_cache_copy field
  Key saturation_key(NodeId::kRandomId);
  std::string saturation_value = RandomString(RandomUint32() % 1024);
  maidsafe::crypto::RsaKeyPair crypto_key;
  crypto_key.GenerateKeys(4096);
  KeyValueTuple kvt = MakeKVT(crypto_key, saturation_value.size(), duration,
                              saturation_key.String(), saturation_value);
  for (auto it(env_->node_containers_.begin());
        it != env_->node_containers_.end(); ++it) {
    ASSERT_EQ(kSuccess, (GetDataStore(*it))->StoreValue(kvt.key_value_signature,
        duration, kvt.request_and_signature, false));
  }
  FindValueReturns saturation_find_value_returns;
  {
    boost::mutex::scoped_lock lock(env_->mutex_);
    result = kPendingResult;
    test_container_->FindValue(saturation_key, test_container_->securifier());
    ASSERT_TRUE(env_->cond_var_.timed_wait(lock, kTimeout_,
                test_container_->wait_for_find_value_functor()));
    test_container_->GetAndResetFindValueResult(&saturation_find_value_returns);
    EXPECT_EQ(kSuccess, saturation_find_value_returns.return_code);
    ASSERT_EQ(saturation_find_value_returns.needs_cache_copy, Contact());
  }

  // TODO(Fraser#5#): 2011-08-30 - Uncomment once caching is in place.

  // Verify that the container in the needs_cache_copy field does not initially
  // hold the key, but holds it within kTimeout_ of FindValue returning
//  FindValueReturns need_cache_copy_returns;
//  Key needs_cache_copy_key(NodeId::kRandomId);
//  std::string needs_cache_copy_value = RandomString(RandomUint32() % 1024);
//  {
//    boost::mutex::scoped_lock lock(env_->mutex_);
//    result = kPendingResult;
//    test_container_->Store(needs_cache_copy_key, needs_cache_copy_value, "",
//                           duration, test_container_->securifier());
//    ASSERT_TRUE(env_->cond_var_.timed_wait(lock, kTimeout_,
//                             test_container_->wait_for_store_functor()));
//    test_container_->GetAndResetStoreResult(&result);
//  }
//  {
//    std::deque<bool> had_key;
//    for (auto it(env_->node_containers_.begin());
//         it != env_->node_containers_.end(); ++it) {
//      had_key.push_back(
//          GetDataStore(*it)->HasKey(needs_cache_copy_key.String()));
//    }
//    boost::mutex::scoped_lock lock(env_->mutex_);
//    result = kPendingResult;
//    test_container_->FindValue(needs_cache_copy_key,
//                               test_container_->securifier());
//    ASSERT_TRUE(env_->cond_var_.timed_wait(lock, kTimeout_,
//                test_container_->wait_for_find_value_functor()));
//    test_container_->GetAndResetFindValueResult(&need_cache_copy_returns);
//    EXPECT_EQ(kSuccess, need_cache_copy_returns.return_code);
//    test_container_->node()->Leave(&bootstrap_contacts_);
//
//    Contact needs_contact = need_cache_copy_returns.needs_cache_copy;
//    NodeContainerPtr needs_container;
//    bool node_had_key(true);
//    for (auto it(env_->node_containers_.begin());
//         it != env_->node_containers_.end(); ++it) {
//      node_had_key = had_key.front();
//      had_key.pop_front();
//      if ((*it)->node()->contact() == needs_contact) {
//        needs_container = *it;
//        break;
//      }
//    }
//    ASSERT_TRUE(needs_container ? true : false);
//    ASSERT_FALSE(node_had_key);
//    bool node_now_has_key =
//        GetDataStore(needs_container)->HasKey(needs_cache_copy_key.String());
//    boost::posix_time::time_duration short_duration(kTimeout_/1000);
//    for (int timeout(0); timeout != 1000 && !node_now_has_key; ++timeout) {
//      Sleep(short_duration);
//      node_now_has_key =
//        GetDataStore(needs_container)->HasKey(needs_cache_copy_key.String());
//    }
//    ASSERT_TRUE(node_now_has_key);
//  }
}

TEST_P(NodeImplTest, FUNC_Delete) {
  Key key(NodeId::kRandomId);
  std::string value = RandomString(RandomUint32() % 1024);
  bptime::time_duration duration(bptime::pos_infin);
  size_t test_node_index(RandomUint32() % env_->node_containers_.size());
  NodeContainerPtr chosen_container(env_->node_containers_[test_node_index]);
  boost::mutex::scoped_lock lock(env_->mutex_);
  chosen_container->Store(key, value, "", duration,
                          chosen_container->securifier());
  EXPECT_TRUE(env_->cond_var_.timed_wait(lock, kTimeout_,
              chosen_container->wait_for_store_functor()));
  chosen_container->Delete(key, value, "", chosen_container->securifier());
  EXPECT_TRUE(env_->cond_var_.timed_wait(lock, kTimeout_,
              chosen_container->wait_for_delete_functor()));
}

TEST_P(NodeImplTest, FUNC_Update) {
  int result(kPendingResult);
<<<<<<< HEAD
  FindValueReturns find_value_returns;
  std::string value = RandomString(RandomUint32() % 1000 + 24);
  Key key(NodeId::kRandomId);
  bptime::time_duration duration(bptime::pos_infin);
  size_t test_node_index(RandomUint32() % env_->node_containers_.size());
  NodeContainerPtr chosen_container(env_->node_containers_[test_node_index]);
  //  verify updating an existing key,value to the same value succeeds
  // for original storing node
=======
  std::string value = RandomString(RandomUint32() % 1024),
      new_value = RandomString(RandomUint32() % 1024);
  Key key(NodeId::kRandomId);
  bptime::time_duration duration(bptime::pos_infin);
  size_t test_node_index(RandomUint32() % env_->node_containers_.size());
  //  verify updating fails for all but the original storer
  NodeContainerPtr chosen_container(env_->node_containers_[test_node_index]);
>>>>>>> b98826b5
  {
    boost::mutex::scoped_lock lock(env_->mutex_);
    chosen_container->Store(key, value, "", duration,
                            chosen_container->securifier());
    EXPECT_TRUE(env_->cond_var_.timed_wait(lock, kTimeout_,
                chosen_container->wait_for_store_functor()));
    chosen_container->GetAndResetStoreResult(&result);
  }
  EXPECT_EQ(kSuccess, result);
  result = kPendingResult;
<<<<<<< HEAD
  {
    boost::mutex::scoped_lock lock(env_->mutex_);
    chosen_container->Update(key, value, "", value, "",
        duration, chosen_container->securifier());
    EXPECT_TRUE(env_->cond_var_.timed_wait(lock, kTimeout_,
                chosen_container->wait_for_update_functor()));
    chosen_container->GetAndResetUpdateResult(&result);
  }
  EXPECT_EQ(kSuccess, result);
  result = kPendingResult;
  {
    boost::mutex::scoped_lock lock(env_->mutex_);
    chosen_container->FindValue(key, chosen_container->securifier());
    EXPECT_TRUE(env_->cond_var_.timed_wait(lock, kTimeout_,
                chosen_container->wait_for_find_value_functor()));
    chosen_container->GetAndResetFindValueResult(&find_value_returns);
  }
  EXPECT_EQ(kSuccess, find_value_returns.return_code);
  EXPECT_EQ(value, find_value_returns.values[0]);
=======
  for (size_t i = 0; i < env_->node_containers_.size(); ++i) {
    {
      boost::mutex::scoped_lock lock(env_->mutex_);
      env_->node_containers_[i]->Update(key, new_value, "", value, "",
          duration, env_->node_containers_[i]->securifier());
      EXPECT_TRUE(env_->cond_var_.timed_wait(lock, kTimeout_,
                  env_->node_containers_[i]->wait_for_update_functor()));
      env_->node_containers_[i]->GetAndResetUpdateResult(&result);
    }
    if (test_node_index == i)
      EXPECT_EQ(kSuccess, result);
    else
      EXPECT_NE(kSuccess, result);
  }
>>>>>>> b98826b5
}

TEST_P(NodeImplTest, FUNC_StoreRefresh) {
  auto itr(env_->node_containers_.begin()), refresh_node(itr);
  for (; itr != env_->node_containers_.end(); ++itr) {
    if (WithinKClosest((*itr)->node()->contact().node_id(), far_key_,
                       env_->node_ids_, env_->k_)) {
      refresh_node = itr;
      break;
    }
  }

  const_cast<bptime::seconds&>(GetDataStore(*refresh_node)->kRefreshInterval_) =
      bptime::seconds(10);

  std::vector<std::string> values;
  const int kNumValues(4);
  for (int i = 0; i != kNumValues; ++i)
    values.push_back(RandomString(RandomUint32() % 1024));
  bptime::time_duration duration(bptime::pos_infin);
  int result(kPendingResult);
  for (int i = 0; i != kNumValues; ++i) {
    result = kPendingResult;
    {
      boost::mutex::scoped_lock lock(env_->mutex_);
      test_container_->Store(far_key_, values[i], "", duration,
                             test_container_->securifier());
      EXPECT_TRUE(env_->cond_var_.timed_wait(lock, kTimeout_,
                             test_container_->wait_for_store_functor()));
      test_container_->GetAndResetStoreResult(&result);
    }
    EXPECT_EQ(kSuccess, result);
  }

  // Assert test_container_ didn't store the value
  if (!client_only_node_)
    ASSERT_FALSE(GetDataStore(test_container_)->HasKey(far_key_.String()));

  // Ensure k closest hold the value and tag the one to leave
  itr = env_->node_containers_.begin();
  auto node_to_leave(itr);
  for (; itr != env_->node_containers_.end(); ++itr) {
    if (WithinKClosest((*itr)->node()->contact().node_id(), far_key_,
                       env_->node_ids_, env_->k_)) {
      EXPECT_TRUE(GetDataStore(*itr)->HasKey(far_key_.String()));
      node_to_leave = itr;
    }
  }
  auto id_itr = std::find(env_->node_ids_.begin(), env_->node_ids_.end(),
                          (*node_to_leave)->node()->contact().node_id());
  ASSERT_NE(env_->node_ids_.end(), id_itr);
  (*node_to_leave)->node()->Leave(NULL);

  const_cast<bptime::seconds&>(GetDataStore(*refresh_node)->kRefreshInterval_) =
      bptime::seconds(3600);

  // Having set refresh time to 20 seconds, wait for 30 seconds
  Sleep(bptime::seconds(30));

  // If a refresh has happened, the current k closest should hold the value
  for (itr = env_->node_containers_.begin();
       itr != env_->node_containers_.end(); ++itr) {
    if (WithinKClosest((*itr)->node()->contact().node_id(), far_key_,
                       env_->node_ids_, env_->k_ + 1)) {
      // TODO(Fraser#5#): 2011-09-06 - Check values and deleted states.
      if (itr != node_to_leave)
        EXPECT_TRUE(GetDataStore(*itr)->HasKey(far_key_.String()));
    }
  }
}

TEST_P(NodeImplTest, FUNC_DeleteRefresh) {
  auto itr(env_->node_containers_.begin()), refresh_node(itr);
  for (; itr != env_->node_containers_.end(); ++itr) {
    if (WithinKClosest((*itr)->node()->contact().node_id(), far_key_,
                       env_->node_ids_, env_->k_)) {
      refresh_node = itr;
      break;
    }
  }

  const_cast<bptime::seconds&>(GetDataStore(*refresh_node)->kRefreshInterval_) =
      bptime::seconds(10);

  std::vector<std::string> values;
  const int kNumValues(4);
  for (int i = 0; i != kNumValues; ++i)
    values.push_back(RandomString(RandomUint32() % 1024));
  bptime::time_duration duration(bptime::pos_infin);

  // Store the values
  int result(kPendingResult);
  for (int i = 0; i != kNumValues; ++i) {
    result = kPendingResult;
    {
      boost::mutex::scoped_lock lock(env_->mutex_);
      test_container_->Store(far_key_, values[i], "", duration,
                             test_container_->securifier());
      EXPECT_TRUE(env_->cond_var_.timed_wait(lock, kTimeout_,
                             test_container_->wait_for_store_functor()));
      test_container_->GetAndResetStoreResult(&result);
    }
    EXPECT_EQ(kSuccess, result);
  }

  // Assert test_container_ didn't store the value
  if (!client_only_node_)
    ASSERT_FALSE(GetDataStore(test_container_)->HasKey(far_key_.String()));

  const_cast<bptime::seconds&>(GetDataStore(*refresh_node)->kRefreshInterval_) =
      bptime::seconds(10);

  // Delete all but the last value
  for (int i = 0; i != kNumValues - 1; ++i) {
    result = kPendingResult;
    {
      boost::mutex::scoped_lock lock(env_->mutex_);
      test_container_->Delete(far_key_, values[i], "",
                              test_container_->securifier());
      EXPECT_TRUE(env_->cond_var_.timed_wait(lock, kTimeout_,
                  test_container_->wait_for_delete_functor()));
      test_container_->GetAndResetDeleteResult(&result);
    }
    EXPECT_EQ(kSuccess, result);
  }

  // Ensure k closest hold the value (albeit marked as deleted) and tag the one
  // to leave
  itr = env_->node_containers_.begin();
  auto node_to_leave(itr);
  for (; itr != env_->node_containers_.end(); ++itr) {
    if (WithinKClosest((*itr)->node()->contact().node_id(), far_key_,
                       env_->node_ids_, env_->k_)) {
      EXPECT_TRUE(GetDataStore(*itr)->HasKey(far_key_.String()));
      node_to_leave = itr;
    }
  }
  auto id_itr = std::find(env_->node_ids_.begin(), env_->node_ids_.end(),
                          (*node_to_leave)->node()->contact().node_id());
  ASSERT_NE(env_->node_ids_.end(), id_itr);
  (*node_to_leave)->node()->Leave(NULL);
  const_cast<bptime::seconds&>(GetDataStore(*refresh_node)->kRefreshInterval_) =
      bptime::seconds(3600);


  // Having set refresh time to 20 seconds, wait for 30 seconds
  Sleep(bptime::seconds(30));

  // If a refresh has happened, the current k closest should hold the value
  // (albeit marked as deleted)
  for (itr = env_->node_containers_.begin();
       itr != env_->node_containers_.end(); ++itr) {
    if (WithinKClosest((*itr)->node()->contact().node_id(), far_key_,
                       env_->node_ids_, env_->k_ + 1)) {
      // TODO(Fraser#5#): 2011-09-06 - Check values and deleted states.
      if (itr != node_to_leave)
        EXPECT_TRUE(GetDataStore(*itr)->HasKey(far_key_.String()));
    }
  }
}

TEST_P(NodeImplTest, DISABLED_FUNC_GetContact) {
  FAIL() << "Not implemented.";
}

INSTANTIATE_TEST_CASE_P(FullOrClient, NodeImplTest, testing::Bool());

}  // namespace test
}  // namespace kademlia
}  // namespace dht
}  // namespace maidsafe<|MERGE_RESOLUTION|>--- conflicted
+++ resolved
@@ -673,8 +673,10 @@
 }
 
 TEST_P(NodeImplTest, FUNC_Delete) {
+  int result(kPendingResult);
+  FindValueReturns find_value_returns;
   Key key(NodeId::kRandomId);
-  std::string value = RandomString(RandomUint32() % 1024);
+  std::string value = RandomString(RandomUint32() % 1000 + 24);
   bptime::time_duration duration(bptime::pos_infin);
   size_t test_node_index(RandomUint32() % env_->node_containers_.size());
   NodeContainerPtr chosen_container(env_->node_containers_[test_node_index]);
@@ -683,31 +685,48 @@
                           chosen_container->securifier());
   EXPECT_TRUE(env_->cond_var_.timed_wait(lock, kTimeout_,
               chosen_container->wait_for_store_functor()));
+  chosen_container->GetAndResetStoreResult(&result);
+  EXPECT_EQ(kSuccess, result);
+  result = kPendingResult;
   chosen_container->Delete(key, value, "", chosen_container->securifier());
   EXPECT_TRUE(env_->cond_var_.timed_wait(lock, kTimeout_,
               chosen_container->wait_for_delete_functor()));
+  chosen_container->GetAndResetDeleteResult(&result);
+  EXPECT_EQ(kSuccess, result);
+  result = kPendingResult;
+  chosen_container->FindValue(key, chosen_container->securifier());
+  EXPECT_TRUE(env_->cond_var_.timed_wait(lock, kTimeout_,
+              chosen_container->wait_for_find_value_functor()));
+  chosen_container->GetAndResetFindValueResult(&find_value_returns);
+  EXPECT_NE(kSuccess, find_value_returns.return_code);
+  // verify that the original storer can re-store the deleted value
+  result = kPendingResult;
+  chosen_container->Store(key, value, "", duration,
+                          chosen_container->securifier());
+  EXPECT_TRUE(env_->cond_var_.timed_wait(lock, kTimeout_,
+              chosen_container->wait_for_store_functor()));
+  chosen_container->GetAndResetStoreResult(&result);
+  EXPECT_EQ(kSuccess, result);
+  result = kPendingResult;
+  chosen_container->FindValue(key, chosen_container->securifier());
+  EXPECT_TRUE(env_->cond_var_.timed_wait(lock, kTimeout_,
+              chosen_container->wait_for_find_value_functor()));
+  chosen_container->GetAndResetFindValueResult(&find_value_returns);
+  EXPECT_EQ(kSuccess, find_value_returns.return_code);
+  EXPECT_EQ(value, find_value_returns.values[0]);
 }
 
 TEST_P(NodeImplTest, FUNC_Update) {
-  int result(kPendingResult);
-<<<<<<< HEAD
+int result(kPendingResult);
   FindValueReturns find_value_returns;
-  std::string value = RandomString(RandomUint32() % 1000 + 24);
+  std::string value = RandomString(RandomUint32() % 1000 + 24),
+      new_value = RandomString(RandomUint32() % 1000 + 24);
   Key key(NodeId::kRandomId);
   bptime::time_duration duration(bptime::pos_infin);
   size_t test_node_index(RandomUint32() % env_->node_containers_.size());
   NodeContainerPtr chosen_container(env_->node_containers_[test_node_index]);
   //  verify updating an existing key,value to the same value succeeds
   // for original storing node
-=======
-  std::string value = RandomString(RandomUint32() % 1024),
-      new_value = RandomString(RandomUint32() % 1024);
-  Key key(NodeId::kRandomId);
-  bptime::time_duration duration(bptime::pos_infin);
-  size_t test_node_index(RandomUint32() % env_->node_containers_.size());
-  //  verify updating fails for all but the original storer
-  NodeContainerPtr chosen_container(env_->node_containers_[test_node_index]);
->>>>>>> b98826b5
   {
     boost::mutex::scoped_lock lock(env_->mutex_);
     chosen_container->Store(key, value, "", duration,
@@ -718,7 +737,6 @@
   }
   EXPECT_EQ(kSuccess, result);
   result = kPendingResult;
-<<<<<<< HEAD
   {
     boost::mutex::scoped_lock lock(env_->mutex_);
     chosen_container->Update(key, value, "", value, "",
@@ -738,7 +756,8 @@
   }
   EXPECT_EQ(kSuccess, find_value_returns.return_code);
   EXPECT_EQ(value, find_value_returns.values[0]);
-=======
+
+  //  verify updating fails for all but the original storer
   for (size_t i = 0; i < env_->node_containers_.size(); ++i) {
     {
       boost::mutex::scoped_lock lock(env_->mutex_);
@@ -753,8 +772,91 @@
     else
       EXPECT_NE(kSuccess, result);
   }
->>>>>>> b98826b5
+
+  // verify updating a deleted key,value succeeds for original storing node
+  result = kPendingResult;
+  {
+    boost::mutex::scoped_lock lock(env_->mutex_);
+    chosen_container->Delete(key, new_value, "",
+                             chosen_container->securifier());
+    EXPECT_TRUE(env_->cond_var_.timed_wait(lock, kTimeout_,
+              chosen_container->wait_for_delete_functor()));
+    chosen_container->GetAndResetDeleteResult(&result);
+  }
+  EXPECT_EQ(kSuccess, result);
+  result = kPendingResult;
+  {
+    boost::mutex::scoped_lock lock(env_->mutex_);
+    chosen_container->Update(key, value, "", new_value, "",
+        duration, chosen_container->securifier());
+    EXPECT_TRUE(env_->cond_var_.timed_wait(lock, kTimeout_,
+                chosen_container->wait_for_update_functor()));
+    chosen_container->GetAndResetUpdateResult(&result);
+  }
+  EXPECT_EQ(kSuccess, result);
+  result = kPendingResult;
+  {
+    boost::mutex::scoped_lock lock(env_->mutex_);
+    chosen_container->FindValue(key, chosen_container->securifier());
+    EXPECT_TRUE(env_->cond_var_.timed_wait(lock, kTimeout_,
+                chosen_container->wait_for_find_value_functor()));
+    chosen_container->GetAndResetFindValueResult(&find_value_returns);
+  }
+  EXPECT_EQ(kSuccess, find_value_returns.return_code);
+  EXPECT_EQ(value, find_value_returns.values[0]);
+
+  // verify single value is updated correctly out of multiple values
+  // stored under a key
+  std::vector<std::string> values;
+  size_t values_size(5);
+  for (size_t index = 0; index < values_size; ++index)
+     values.push_back(RandomString(RandomUint32() % 1000 + 24));
+  for (size_t index = 0; index < values_size; ++index) {
+    {
+      boost::mutex::scoped_lock lock(env_->mutex_);
+      chosen_container->Store(key, values[index], "", duration,
+                              chosen_container->securifier());
+      EXPECT_TRUE(env_->cond_var_.timed_wait(lock, kTimeout_,
+                  chosen_container->wait_for_store_functor()));
+      chosen_container->GetAndResetStoreResult(&result);
+    }
+    EXPECT_EQ(kSuccess, result);
+    result = kPendingResult;
+  }
+  size_t index = RandomUint32() % values_size;
+  {
+    boost::mutex::scoped_lock lock(env_->mutex_);
+    chosen_container->Update(key, new_value, "", values[index], "", duration,
+                             chosen_container->securifier());
+    EXPECT_TRUE(env_->cond_var_.timed_wait(lock, kTimeout_,
+                chosen_container->wait_for_update_functor()));
+    chosen_container->GetAndResetUpdateResult(&result);
+  }
+  EXPECT_EQ(kSuccess, result);
+  result = kPendingResult;
+  {
+    boost::mutex::scoped_lock lock(env_->mutex_);
+    chosen_container->FindValue(key, chosen_container->securifier());
+    EXPECT_TRUE(env_->cond_var_.timed_wait(lock, kTimeout_,
+                chosen_container->wait_for_find_value_functor()));
+    chosen_container->GetAndResetFindValueResult(&find_value_returns);
+    EXPECT_EQ(kSuccess, find_value_returns.return_code);
+    EXPECT_NE(find_value_returns.values.end(),
+              std::find(find_value_returns.values.begin(),
+                        find_value_returns.values.end(), new_value));
+    EXPECT_EQ(find_value_returns.values.end(),
+              std::find(find_value_returns.values.begin(),
+                        find_value_returns.values.end(), values[index]));
+    for (size_t i = 0; i < values_size; ++i) {
+      if (i != index) {
+        EXPECT_NE(find_value_returns.values.end(),
+                  std::find(find_value_returns.values.begin(),
+                            find_value_returns.values.end(), values[i]));
+      }
+    }
+  }
 }
+
 
 TEST_P(NodeImplTest, FUNC_StoreRefresh) {
   auto itr(env_->node_containers_.begin()), refresh_node(itr);
