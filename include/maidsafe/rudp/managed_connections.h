/*  Copyright 2012 MaidSafe.net limited

    This MaidSafe Software is licensed to you under (1) the MaidSafe.net Commercial License,
    version 1.0 or later, or (2) The General Public License (GPL), version 3, depending on which
    licence you accepted on initial access to the Software (the "Licences").

    By contributing code to the MaidSafe Software, or to this project generally, you agree to be
    bound by the terms of the MaidSafe Contributor Agreement, version 1.0, found in the root
    directory of this project at LICENSE, COPYING and CONTRIBUTOR respectively and also
    available at: http://www.maidsafe.net/licenses

    Unless required by applicable law or agreed to in writing, the MaidSafe Software distributed
    under the GPL Licence is distributed on an "AS IS" BASIS, WITHOUT WARRANTIES OR CONDITIONS
    OF ANY KIND, either express or implied.

    See the Licences for the specific language governing permissions and limitations relating to
    use of the MaidSafe Software.                                                                 */

#ifndef MAIDSAFE_RUDP_MANAGED_CONNECTIONS_H_
#define MAIDSAFE_RUDP_MANAGED_CONNECTIONS_H_

#include <atomic>
#include <functional>
#include <map>
#include <memory>
#include <mutex>
#include <set>
#include <string>
#include <utility>
#include <vector>

#include "boost/asio/async_result.hpp"
#include "boost/asio/deadline_timer.hpp"
#include "boost/asio/ip/address.hpp"
#include "boost/asio/ip/udp.hpp"
#include "boost/date_time/posix_time/ptime.hpp"
#include "boost/optional.hpp"

#include "maidsafe/common/asio_service.h"
#include "maidsafe/common/node_id.h"
#include "maidsafe/common/rsa.h"
#include "maidsafe/common/utils.h"

#include "maidsafe/rudp/contact.h"
<<<<<<< HEAD
=======
#include "maidsafe/rudp/return_codes.h"
>>>>>>> fa24539c

namespace maidsafe {

namespace rudp {

enum class NatType : char;

namespace detail {
class Transport;
}  // namespace detail

#ifdef TESTING
// Fail to send a constant and bursty ratio of packets. Useful for debugging. Note that values
// are cumulative, so 0.1 each is 20% of packets overall.
extern void SetDebugPacketLossRate(double constant, double bursty);
#endif

// template <typename Alloc = kernel_side_allocator>
class ManagedConnections {
 public:
<<<<<<< HEAD
  class Listener {
   public:
    virtual ~Listener() {}
    virtual void MessageReceived(NodeId peer_id, ReceivedMessage message) = 0;
    virtual void ConnectionLost(NodeId peer_id) = 0;
  };

=======
  using Error = rudp::error_code;

  class Listener {
   public:
    virtual ~Listener() {}
    virtual void MessageReceived(NodeId peer_id, ReceivedMessage message) = 0;
    virtual void ConnectionLost(NodeId peer_id) = 0;
  };

>>>>>>> fa24539c
  ManagedConnections(/*const Alloc &alloc = Alloc()*/);
  ManagedConnections(const ManagedConnections&) = delete;
  ManagedConnections(ManagedConnections&&) = delete;
  ~ManagedConnections();
  ManagedConnections& operator=(const ManagedConnections&) = delete;
  ManagedConnections& operator=(ManagedConnections&&) = delete;

  static int32_t MaxMessageSize() { return 2097152; }

  // Creates a new transport object and bootstraps it to one of the provided BootstrapContacts.
  // It first tries bootstrapping to "own_local_address:kLivePort".  Bootstrapping involves
  // connecting to the peer, then connecting again to another endpoint (provided by the same
  // bootstrap peer) to establish the local NAT type, which is returned in the nat_type parameter.
  // The successfully connected endpoint is returned, or a default endpoint is returned if
  // bootstrapping is unsuccessful.  If bootstrapping is successful and start_resilience_transport
  // is true, the node starts a transport on port kLivePort.  All messages are decrypted using
  // private_key before being passed up via MessageReceivedFunctor.  Before bootstrapping begins, if
  // there are any existing transports they are destroyed and all connections closed.  For
  // zero-state network, pass the required local_endpoint.
  template <typename CompletionToken>
  BootstrapReturn<CompletionToken> Bootstrap(const BootstrapContacts& bootstrap_list,
                                             std::shared_ptr<Listener> listener,
                                             const NodeId& this_node_id, const asymm::Keys& keys,
                                             CompletionToken&& token,
                                             Endpoint local_endpoint = Endpoint());

  // Returns a transport's EndpointPair and NatType.  Returns kNotBootstrapped if there are no
  // running Managed Connections.  In this case, Bootstrap must be called to start new Managed
  // Connections.  Returns kFull if all Managed Connections already have the maximum number of
  // running sockets.  If there are less than kMaxTransports transports running, or if this node's
  // NAT type is symmetric and peer_endpoint is non-local, a new transport will be started and if
  // successful, this will be the returned EndpointPair.  If peer_endpoint is known (e.g. if this
  // is being executed by Routing::Service in response to a connection request, or if we want to
  // make a permanent connection to a successful bootstrap endpoint) it should be passed in.  If
  // peer_endpoint is a valid endpoint, it is checked against the current group of peers which have
  // a temporary bootstrap connection, so that the appropriate transport's details can be returned.
<<<<<<< HEAD
  template <typename CompletionToken>
  GetAvailableEndpointsReturn<CompletionToken> GetAvailableEndpoints(const NodeId& peer_id,
                                                                     CompletionToken&& token);
=======
  //template <typename CompletionToken>
  //GetAvailableEndpointsReturn<CompletionToken> GetAvailableEndpoints(const NodeId& peer_id,
  //                                                                   CompletionToken&& token);

  template <typename CompletionToken>
  GetAvailableEndpointsReturn<CompletionToken> GetAvailableEndpoints(
      const NodeId& peer_id, CompletionToken&& token) {
    GetAvailableEndpointsHandler<CompletionToken> handler(std::forward<decltype(token)>(token));
    asio::async_result<decltype(handler)> result(handler);
    asio_service_.service().post([=] { DoGetAvailableEndpoints(peer_id, handler); });
    return result.get();
  }
>>>>>>> fa24539c

  // Makes a new connection and sends the validation data (which cannot be empty) to the peer which
  // runs its message_received_functor_ with the data.  All messages sent via this connection are
  // encrypted for the peer.
  template <typename CompletionToken>
  AddReturn<CompletionToken> Add(const Contact& peer, CompletionToken&& token);
<<<<<<< HEAD
=======

  //template <typename CompletionToken>
  //typename boost::asio::async_result
  //  < typename boost::asio::handler_type< CompletionToken
  //                                      , void(boost::system::error_code)
  //                                      >::type
  //  >::type
  //Add(const Contact& , CompletionToken&& token) {
  //  namespace asio = boost::asio;
  //  namespace system = boost::system;

  //  using handler_type = typename asio::handler_type <CompletionToken, void(system::error_code)>::type;
  //  handler_type handler(std::forward<decltype(token)>(token));
  //  boost::asio::async_result<decltype(handler)> result(handler);
  //  asio_service_.service().post([=]() mutable { handler(boost::asio::error::operation_aborted); LOG(kVerbose) << "peter handler called"; });
  //  return result.get();
  //}
>>>>>>> fa24539c

  // Drops the connection with peer.
  template <typename CompletionToken>
  RemoveReturn<CompletionToken> Remove(const NodeId& peer_id, CompletionToken&& token);

  // Sends the message to the peer.  If the message is sent successfully, the message_sent_functor
  // is executed with input of kSuccess.  If there is no existing connection to peer_id,
  // kInvalidConnection is used.
  template <typename CompletionToken>
  SendReturn<CompletionToken> Send(const NodeId& peer_id, SendableMessage&& message,
                                   CompletionToken&& token);

 private:
  using TransportPtr = std::shared_ptr<detail::Transport>;
  using ConnectionMap = std::map<NodeId, TransportPtr>;
  struct PendingConnection {
    PendingConnection(NodeId node_id_in, TransportPtr transport,
                      boost::asio::io_service& io_service);
    NodeId node_id;
    TransportPtr pending_transport;
    boost::asio::deadline_timer timer;
    bool connecting;
  };

<<<<<<< HEAD
  template <typename CompletionToken>
  void DoBootstrap(const BootstrapContacts& bootstrap_list, std::shared_ptr<Listener> listener,
                   const NodeId& this_node_id, const asymm::Keys& keys,
                   BootstrapHandler<CompletionToken> handler, Endpoint local_endpoint);

  template <typename CompletionToken>
  void DoGetAvailableEndpoints(const NodeId& peer_id,
                               GetAvailableEndpointsHandler<CompletionToken> handler);

  template <typename CompletionToken>
  void DoAdd(const Contact& peer, AddHandler<CompletionToken> handler);
=======
  template <typename Handler>
  void DoBootstrap(const BootstrapContacts& bootstrap_list, std::shared_ptr<Listener> listener,
                   const NodeId& this_node_id, const asymm::Keys& keys,
                   Handler handler, Endpoint local_endpoint);

  template <typename Handler>
  void DoGetAvailableEndpoints(const NodeId& peer_id, Handler handler);
>>>>>>> fa24539c

  void DoAdd(const Contact& peer, ConnectionAddedFunctor handler);

  void DoRemove(const NodeId& peer_id);

  template <typename CompletionToken>
  void DoSend(const NodeId& peer_id, SendableMessage&& message,
              SendHandler<CompletionToken> handler);

  void DoSend(const NodeId& peer_id, SendableMessage&& message, MessageSentFunctor handler);

  int CheckBootstrappingParameters(const BootstrapContacts& bootstrap_list,
                                   std::shared_ptr<Listener> listener, NodeId this_node_id) const;

  void ClearConnectionsAndIdleTransports();
  int TryToDetermineLocalEndpoint(Endpoint& local_endpoint);
<<<<<<< HEAD
  int AttemptStartNewTransport(const BootstrapContacts& bootstrap_list,
                               const Endpoint& local_endpoint, Contact& chosen_bootstrap_contact);
  int StartNewTransport(BootstrapContacts bootstrap_list, Endpoint local_endpoint);
=======
  //int AttemptStartNewTransport(const BootstrapContacts& bootstrap_list,
  //                             const Endpoint& local_endpoint,Contact& chosen_bootstrap_contact);
  void AttemptStartNewTransport(const BootstrapContacts& bootstrap_list,
                               const Endpoint& local_endpoint,
                               const std::function<void(Error, const Contact&)>&);

  void StartNewTransport(BootstrapContacts bootstrap_list, Endpoint local_endpoint,
                         const std::function<void(Error, const Contact&)>&);
>>>>>>> fa24539c

  void GetBootstrapEndpoints(BootstrapContacts& bootstrap_list,
                             boost::asio::ip::address& this_external_address);

  bool ExistingConnectionAttempt(const NodeId& peer_id, EndpointPair& this_endpoint_pair) const;
  bool ExistingConnection(const NodeId& peer_id, EndpointPair& this_endpoint_pair,
                          int& return_code);
  bool SelectIdleTransport(const NodeId& peer_id, EndpointPair& this_endpoint_pair);
  bool SelectAnyTransport(const NodeId& peer_id, EndpointPair& this_endpoint_pair);
  TransportPtr GetAvailableTransport() const;
  bool ShouldStartNewTransport(const EndpointPair& peer_endpoint_pair) const;

  void AddPending(std::unique_ptr<PendingConnection> connection);
  void RemovePending(const NodeId& peer_id);
  std::vector<std::unique_ptr<PendingConnection>>::const_iterator FindPendingTransportWithNodeId(
      const NodeId& peer_id) const;
  std::vector<std::unique_ptr<PendingConnection>>::iterator FindPendingTransportWithNodeId(
      const NodeId& peer_id);

  void OnMessageSlot(const NodeId& peer_id, const std::string& message);
  void OnConnectionAddedSlot(const NodeId& peer_id, TransportPtr transport,
                             bool temporary_connection,
                             std::atomic<bool>& is_duplicate_normal_connection);
  void OnConnectionLostSlot(const NodeId& peer_id, TransportPtr transport,
                            bool temporary_connection);
  // This signal is fired by Session when a connecting peer requests to use this peer for NAT
  // detection.  The peer will attempt to connect to another one of this node's transports using
  // its current transport.  This node (if suitable) will begin pinging the peer.
  void OnNatDetectionRequestedSlot(const Endpoint& this_local_endpoint, const NodeId& peer_id,
                                   const Endpoint& peer_endpoint, uint16_t& another_external_port);

  void UpdateIdleTransports(const TransportPtr&);

  std::string DebugString() const;

<<<<<<< HEAD
  template <typename Handler, typename ErrorCode>
  void InvokeHandler(Handler&& handler, ErrorCode error);

  template <typename Handler, typename ErrorCode>
  void InvokeHandler(Handler&& handler, ErrorCode error, Contact chosen_contact);

  template <typename Handler, typename ErrorCode>
  void InvokeHandler(Handler&& handler, ErrorCode error, EndpointPair our_endpoints);
=======
  template <typename Handler>
  void InvokeHandler(Handler&& handler, Error error);

  template <typename Handler, typename Args>
  void InvokeHandler(Handler&&, Error, Args&&);
>>>>>>> fa24539c

  AsioService asio_service_;
  std::weak_ptr<Listener> listener_;
  NodeId this_node_id_;
  Contact chosen_bootstrap_contact_;
  asymm::Keys keys_;
  ConnectionMap connections_;
  std::vector<std::unique_ptr<PendingConnection>> pendings_;
  std::set<TransportPtr> idle_transports_;
  mutable std::mutex mutex_;
  boost::asio::ip::address local_ip_;
  std::unique_ptr<NatType> nat_type_;
};



template <typename CompletionToken>
BootstrapReturn<CompletionToken> ManagedConnections::Bootstrap(
    const BootstrapContacts& bootstrap_list, std::shared_ptr<Listener> listener,
    const NodeId& this_node_id, const asymm::Keys& keys, CompletionToken&& token,
    Endpoint local_endpoint) {
  BootstrapHandler<CompletionToken> handler(std::forward<decltype(token)>(token));
<<<<<<< HEAD
  boost::asio::async_result<decltype(handler)> result(handler);
=======
  asio::async_result<decltype(handler)> result(handler);
>>>>>>> fa24539c
  asio_service_.service().post(
      [=] { DoBootstrap(bootstrap_list, listener, this_node_id, keys, handler, local_endpoint); });
  return result.get();
}

<<<<<<< HEAD
template <typename CompletionToken>
void ManagedConnections::DoBootstrap(const BootstrapContacts& bootstrap_list,
                                     std::shared_ptr<Listener> listener, const NodeId& this_node_id,
                                     const asymm::Keys& keys,
                                     BootstrapHandler<CompletionToken> handler,
                                     Endpoint local_endpoint) {
  using Handler = BootstrapHandler<CompletionToken>;
  ClearConnectionsAndIdleTransports();
=======
template <typename Handler>
void ManagedConnections::DoBootstrap(const BootstrapContacts& bootstrap_list,
                                     std::shared_ptr<Listener> listener, const NodeId& this_node_id,
                                     const asymm::Keys& keys,
                                     Handler handler,
                                     Endpoint local_endpoint) {
  ClearConnectionsAndIdleTransports();
  LOG(kVerbose) << "peter ManagedConnections::DoBootstrap";
>>>>>>> fa24539c
  if (CheckBootstrappingParameters(bootstrap_list, listener, this_node_id) != kSuccess) {
    return InvokeHandler(std::forward<Handler>(handler), RudpErrors::failed_to_bootstrap,
                         Contact());
  }

<<<<<<< HEAD
=======
  LOG(kVerbose) << "peter ManagedConnections::DoBootstrap";
>>>>>>> fa24539c
  this_node_id_ = this_node_id;
  keys_ = keys;

  if (TryToDetermineLocalEndpoint(local_endpoint) != kSuccess) {
    return InvokeHandler(std::forward<Handler>(handler), RudpErrors::failed_to_bootstrap,
                         Contact());
  }

<<<<<<< HEAD
  Contact chosen_bootstrap_contact;
  if (AttemptStartNewTransport(bootstrap_endpoints, local_endpoint, chosen_bootstrap_contact,
                               nat_type) != kSuccess) {
    return InvokeHandler(std::forward<Handler>(handler), RudpErrors::failed_to_bootstrap,
                         Contact());
  }

  listener_ = listener;
  handler(make_error_code(CommonErrors::success), chosen_bootstrap_contact);
}

template <typename CompletionToken>
GetAvailableEndpointsReturn<CompletionToken> ManagedConnections::GetAvailableEndpoints(
    const NodeId& peer_id, CompletionToken&& token) {
  GetAvailableEndpointsHandler<CompletionToken> handler(std::forward<decltype(token)>(token));
  boost::asio::async_result<decltype(handler)> result(handler);
  asio_service_.service().post([=] { DoGetAvailableEndpoints(peer_id, handler); });
  return result.get();
}

template <typename CompletionToken>
void ManagedConnections::DoGetAvailableEndpoints(
    const NodeId& peer_id, GetAvailableEndpointsHandler<CompletionToken> handler) {
  using Handler = GetAvailableEndpointsHandler<CompletionToken>;
=======
  LOG(kVerbose) << "peter ManagedConnections::DoBootstrap";
  //Contact chosen_bootstrap_contact;

  AttemptStartNewTransport(bootstrap_list, local_endpoint,
      [=](Error error, Contact chosen_contact) mutable {
        if (!error) {
          listener_ = listener;
        }

        handler(error, chosen_contact);
      });
  //if (AttemptStartNewTransport(bootstrap_list, local_endpoint, chosen_bootstrap_contact)
  //    != kSuccess) {
  //  LOG(kVerbose) << "peter -----------";
  //  return InvokeHandler(std::forward<Handler>(handler), RudpErrors::failed_to_bootstrap,
  //                       Contact());
  //}

  //LOG(kVerbose) << "peter -----------";
  //listener_ = listener;
  //handler(Error(), chosen_bootstrap_contact);
}

//template <typename Handler>
//void ManagedConnections::DoGetAvailableEndpoints(const NodeId& , Handler) {
//}
template <typename Handler>
void ManagedConnections::DoGetAvailableEndpoints(const NodeId& peer_id, Handler handler) {
  // FIXME: Error codes
  namespace error = boost::asio::error;

  //using Handler = GetAvailableEndpointsHandler<CompletionToken>;
>>>>>>> fa24539c
  if (peer_id == this_node_id_) {
    LOG(kError) << "Can't use this node's ID (" << this_node_id_ << ") as peerID.";
    return InvokeHandler(std::forward<Handler>(handler), RudpErrors::operation_not_supported,
                         EndpointPair());
  }

  EndpointPair this_endpoint_pair;
  {
    std::lock_guard<std::mutex> lock(mutex_);
    if (connections_.empty() && idle_transports_.empty()) {
      LOG(kError) << "No running Transports.";
<<<<<<< HEAD
      return InvokeHandler(std::forward<Handler>(handler), RudpErrors::unable_to_handle_request,
=======
      return InvokeHandler(std::forward<Handler>(handler), CommonErrors::unable_to_handle_request,
>>>>>>> fa24539c
                           EndpointPair());
    }

    // Check for an existing connection attempt.
    if (ExistingConnectionAttempt(peer_id, this_endpoint_pair)) {
      LOG(kError) << "Connection attempt already in progress.";
      return InvokeHandler(std::forward<Handler>(handler),
                           RudpErrors::connection_already_in_progress, EndpointPair());
    }

    // Check for existing connection to peer.
    int return_code(kSuccess);
    if (ExistingConnection(peer_id, this_endpoint_pair, return_code)) {
      if (return_code == kConnectionAlreadyExists) {
        LOG(kError) << "A non-bootstrap managed connection from " << this_node_id_ << " to "
                    << peer_id << " already exists";
        return InvokeHandler(std::forward<Handler>(handler), RudpErrors::already_connected,
                             EndpointPair());
      } else {
        return InvokeHandler(std::forward<Handler>(handler), CommonErrors::unknown, EndpointPair());
      }
    }

    // Try to use an existing idle transport.
    if (SelectIdleTransport(peer_id, this_endpoint_pair))
<<<<<<< HEAD
      return handler(make_error_code(CommonErrors::success), this_endpoint_pair);
  }

  if (/*ShouldStartNewTransport(peer.endpoint_pair) &&*/
      StartNewTransport(BootstrapContacts(), Endpoint(local_ip_, 0)) != kSuccess) {
    LOG(kError) << "Failed to start transport.";
    return InvokeHandler(std::forward<Handler>(handler), CommonErrors::unknown, EndpointPair());
  }

  std::lock_guard<std::mutex> lock(mutex_);
  // Check again for an existing connection attempt in case it was added while mutex unlocked
  // during starting new transport.
  if (ExistingConnectionAttempt(peer_id, this_endpoint_pair)) {
    LOG(kError) << "Connection attempt already in progress.";
    return InvokeHandler(std::forward<Handler>(handler), RudpErrors::connection_already_in_progress,
                         EndpointPair());
  }

  if (!SelectAnyTransport(peer_id, this_endpoint_pair)) {
    LOG(kError) << "All connectable Transports are full.";
    return InvokeHandler(std::forward<Handler>(handler), RudpErrors::unable_to_handle_request,
                         EndpointPair());
  }

  handler(make_error_code(CommonErrors::success), this_endpoint_pair);
=======
      return handler(Error(), this_endpoint_pair);
  }

  //if (/*ShouldStartNewTransport(peer.endpoint_pair) &&*/
  //    StartNewTransport(BootstrapContacts(), Endpoint(local_ip_, 0)) != kSuccess) {
  //  LOG(kError) << "Failed to start transport.";
  //  return InvokeHandler(std::forward<Handler>(handler), error::no_descriptors, EndpointPair());
  //  //return InvokeHandler(std::forward<Handler>(handler), make_error_code(CommonErrors::unknown), EndpointPair());
  //}
  StartNewTransport(BootstrapContacts(), Endpoint(local_ip_, 0), [=](Error error, const Contact&) mutable {
      if (error) {
        return handler(error, EndpointPair());
      }

      if (ExistingConnectionAttempt(peer_id, this_endpoint_pair)) {
        LOG(kError) << "Connection attempt already in progress.";
        return handler(RudpErrors::connection_already_in_progress, EndpointPair());
      }

      if (!SelectAnyTransport(peer_id, this_endpoint_pair)) {
        LOG(kError) << "All connectable Transports are full.";
        return handler(CommonErrors::unable_to_handle_request, EndpointPair());
      }

      handler(Error(), this_endpoint_pair);
      });

  ////std::lock_guard<std::mutex> lock(mutex_);
  //// Check again for an existing connection attempt in case it was added while mutex unlocked
  //// during starting new transport.
  //if (ExistingConnectionAttempt(peer_id, this_endpoint_pair)) {
  //  LOG(kError) << "Connection attempt already in progress.";
  //  return InvokeHandler(std::forward<Handler>(handler), make_error_code(RudpErrors::connection_already_in_progress),
  //                       EndpointPair());
  //}

  //if (!SelectAnyTransport(peer_id, this_endpoint_pair)) {
  //  LOG(kError) << "All connectable Transports are full.";
  //  return InvokeHandler(std::forward<Handler>(handler), boost::asio::error::no_descriptors,
  //                       EndpointPair());
  //  //return InvokeHandler(std::forward<Handler>(handler), CommonErrors::unable_to_handle_request,
  //  //                     EndpointPair());
  //}

  //handler(Error(), this_endpoint_pair);
  //handler(make_error_code(CommonErrors::success), this_endpoint_pair);
>>>>>>> fa24539c
}

template <typename CompletionToken>
AddReturn<CompletionToken> ManagedConnections::Add(const Contact& peer, CompletionToken&& token) {
  AddHandler<CompletionToken> handler(std::forward<decltype(token)>(token));
<<<<<<< HEAD
  boost::asio::async_result<decltype(handler)> result(handler);
  asio_service_.service().post([=] { DoAdd(peer, handler); });
=======
  asio::async_result<decltype(handler)> result(handler);
  asio_service_.service().post([=]() mutable { DoAdd(peer, handler); });
>>>>>>> fa24539c
  return result.get();
}

template <typename CompletionToken>
<<<<<<< HEAD
void ManagedConnections::DoAdd(const Contact& peer, AddHandler<CompletionToken> handler) {
  DoAdd(peer, [=](std::error_code error_code) {
    if (error_code)
      this->InvokeHandler(error_code);
    else  // success case
      handler(error_code);
  });
}

template <typename CompletionToken>
RemoveReturn<CompletionToken> ManagedConnections::Remove(const NodeId& peer_id,
                                                         CompletionToken&& token) {
  RemoveHandler<CompletionToken> handler(std::forward<decltype(token)>(token));
  boost::asio::async_result<decltype(handler)> result(handler);
=======
RemoveReturn<CompletionToken> ManagedConnections::Remove(const NodeId& peer_id,
                                                         CompletionToken&& token) {
  RemoveHandler<CompletionToken> handler(std::forward<decltype(token)>(token));
  asio::async_result<decltype(handler)> result(handler);
>>>>>>> fa24539c
  asio_service_.service().post([=] {
    DoRemove(peer_id);
    handler(make_error_code(CommonErrors::success));
  });
  return result.get();
}

template <typename CompletionToken>
SendReturn<CompletionToken> ManagedConnections::Send(const NodeId& peer_id,
                                                     SendableMessage&& message,
                                                     CompletionToken&& token) {
  SendHandler<CompletionToken> handler(std::forward<decltype(token)>(token));
<<<<<<< HEAD
  boost::asio::async_result<decltype(handler)> result(handler);
=======
  asio::async_result<decltype(handler)> result(handler);
>>>>>>> fa24539c
  asio_service_.service().post([=] { DoSend(peer_id, std::move(message), handler); });
  return result.get();
}

template <typename CompletionToken>
<<<<<<< HEAD
void DoSend(const NodeId& peer_id, SendableMessage&& message,
            SendHandler<CompletionToken> handler) {
  DoSend(peer_id, std::move(message), [=](std::error_code error_code) {
    if (error_code)
      this->InvokeHandler(error_code);
=======
void ManagedConnections::DoSend(const NodeId& peer_id, SendableMessage&& message,
            SendHandler<CompletionToken> handler) {
  DoSend(peer_id, std::move(message), [=](Error error_code) {
    if (error_code)
      this->InvokeHandler(handler, error_code);
>>>>>>> fa24539c
    else  // success case
      handler(error_code);
  });
}

<<<<<<< HEAD
template <typename Handler, typename ErrorCode>
void ManagedConnections::InvokeHandler(Handler&& handler, ErrorCode error) {
  assert(error);
  asio_service_.service().post([handler, error]() mutable { handler(make_error_code(error)); });
}

template <typename Handler, typename ErrorCode>
void ManagedConnections::InvokeHandler(Handler&& handler, ErrorCode error, Contact chosen_contact) {
  assert(error);
  asio_service_.service().post(
      [handler, error]() mutable { handler(make_error_code(error), chosen_contact); });
}

template <typename Handler, typename ErrorCode>
void ManagedConnections::InvokeHandler(Handler&& handler, ErrorCode error,
                                       EndpointPair our_endpoints) {
  assert(error);
  asio_service_.service().post(
      [handler, error]() mutable { handler(make_error_code(error), our_endpoints); });
=======
// GCC 4.8 still doesn't support passing variadic argument pack to
// lambda functions.
template <typename Handler>
void ManagedConnections::InvokeHandler(Handler&& handler, Error error) {
  assert(error);
  asio_service_.service().post([handler, error]() mutable { handler(error); });
}

template <typename Handler, typename Arg>
void ManagedConnections::InvokeHandler(Handler&& handler, Error error, Arg&& arg) {
  assert(error);
  asio_service_.service().post(
      [handler, error, arg]() mutable { handler(error, arg); });
>>>>>>> fa24539c
}

}  // namespace rudp

}  // namespace maidsafe

#endif  // MAIDSAFE_RUDP_MANAGED_CONNECTIONS_H_<|MERGE_RESOLUTION|>--- conflicted
+++ resolved
@@ -42,10 +42,7 @@
 #include "maidsafe/common/utils.h"
 
 #include "maidsafe/rudp/contact.h"
-<<<<<<< HEAD
-=======
 #include "maidsafe/rudp/return_codes.h"
->>>>>>> fa24539c
 
 namespace maidsafe {
 
@@ -66,7 +63,8 @@
 // template <typename Alloc = kernel_side_allocator>
 class ManagedConnections {
  public:
-<<<<<<< HEAD
+  using Error = rudp::error_code;
+
   class Listener {
    public:
     virtual ~Listener() {}
@@ -74,17 +72,6 @@
     virtual void ConnectionLost(NodeId peer_id) = 0;
   };
 
-=======
-  using Error = rudp::error_code;
-
-  class Listener {
-   public:
-    virtual ~Listener() {}
-    virtual void MessageReceived(NodeId peer_id, ReceivedMessage message) = 0;
-    virtual void ConnectionLost(NodeId peer_id) = 0;
-  };
-
->>>>>>> fa24539c
   ManagedConnections(/*const Alloc &alloc = Alloc()*/);
   ManagedConnections(const ManagedConnections&) = delete;
   ManagedConnections(ManagedConnections&&) = delete;
@@ -121,11 +108,6 @@
   // make a permanent connection to a successful bootstrap endpoint) it should be passed in.  If
   // peer_endpoint is a valid endpoint, it is checked against the current group of peers which have
   // a temporary bootstrap connection, so that the appropriate transport's details can be returned.
-<<<<<<< HEAD
-  template <typename CompletionToken>
-  GetAvailableEndpointsReturn<CompletionToken> GetAvailableEndpoints(const NodeId& peer_id,
-                                                                     CompletionToken&& token);
-=======
   //template <typename CompletionToken>
   //GetAvailableEndpointsReturn<CompletionToken> GetAvailableEndpoints(const NodeId& peer_id,
   //                                                                   CompletionToken&& token);
@@ -138,15 +120,12 @@
     asio_service_.service().post([=] { DoGetAvailableEndpoints(peer_id, handler); });
     return result.get();
   }
->>>>>>> fa24539c
 
   // Makes a new connection and sends the validation data (which cannot be empty) to the peer which
   // runs its message_received_functor_ with the data.  All messages sent via this connection are
   // encrypted for the peer.
   template <typename CompletionToken>
   AddReturn<CompletionToken> Add(const Contact& peer, CompletionToken&& token);
-<<<<<<< HEAD
-=======
 
   //template <typename CompletionToken>
   //typename boost::asio::async_result
@@ -164,7 +143,6 @@
   //  asio_service_.service().post([=]() mutable { handler(boost::asio::error::operation_aborted); LOG(kVerbose) << "peter handler called"; });
   //  return result.get();
   //}
->>>>>>> fa24539c
 
   // Drops the connection with peer.
   template <typename CompletionToken>
@@ -189,19 +167,6 @@
     bool connecting;
   };
 
-<<<<<<< HEAD
-  template <typename CompletionToken>
-  void DoBootstrap(const BootstrapContacts& bootstrap_list, std::shared_ptr<Listener> listener,
-                   const NodeId& this_node_id, const asymm::Keys& keys,
-                   BootstrapHandler<CompletionToken> handler, Endpoint local_endpoint);
-
-  template <typename CompletionToken>
-  void DoGetAvailableEndpoints(const NodeId& peer_id,
-                               GetAvailableEndpointsHandler<CompletionToken> handler);
-
-  template <typename CompletionToken>
-  void DoAdd(const Contact& peer, AddHandler<CompletionToken> handler);
-=======
   template <typename Handler>
   void DoBootstrap(const BootstrapContacts& bootstrap_list, std::shared_ptr<Listener> listener,
                    const NodeId& this_node_id, const asymm::Keys& keys,
@@ -209,7 +174,6 @@
 
   template <typename Handler>
   void DoGetAvailableEndpoints(const NodeId& peer_id, Handler handler);
->>>>>>> fa24539c
 
   void DoAdd(const Contact& peer, ConnectionAddedFunctor handler);
 
@@ -226,11 +190,6 @@
 
   void ClearConnectionsAndIdleTransports();
   int TryToDetermineLocalEndpoint(Endpoint& local_endpoint);
-<<<<<<< HEAD
-  int AttemptStartNewTransport(const BootstrapContacts& bootstrap_list,
-                               const Endpoint& local_endpoint, Contact& chosen_bootstrap_contact);
-  int StartNewTransport(BootstrapContacts bootstrap_list, Endpoint local_endpoint);
-=======
   //int AttemptStartNewTransport(const BootstrapContacts& bootstrap_list,
   //                             const Endpoint& local_endpoint,Contact& chosen_bootstrap_contact);
   void AttemptStartNewTransport(const BootstrapContacts& bootstrap_list,
@@ -239,7 +198,6 @@
 
   void StartNewTransport(BootstrapContacts bootstrap_list, Endpoint local_endpoint,
                          const std::function<void(Error, const Contact&)>&);
->>>>>>> fa24539c
 
   void GetBootstrapEndpoints(BootstrapContacts& bootstrap_list,
                              boost::asio::ip::address& this_external_address);
@@ -275,22 +233,11 @@
 
   std::string DebugString() const;
 
-<<<<<<< HEAD
-  template <typename Handler, typename ErrorCode>
-  void InvokeHandler(Handler&& handler, ErrorCode error);
-
-  template <typename Handler, typename ErrorCode>
-  void InvokeHandler(Handler&& handler, ErrorCode error, Contact chosen_contact);
-
-  template <typename Handler, typename ErrorCode>
-  void InvokeHandler(Handler&& handler, ErrorCode error, EndpointPair our_endpoints);
-=======
   template <typename Handler>
   void InvokeHandler(Handler&& handler, Error error);
 
   template <typename Handler, typename Args>
   void InvokeHandler(Handler&&, Error, Args&&);
->>>>>>> fa24539c
 
   AsioService asio_service_;
   std::weak_ptr<Listener> listener_;
@@ -313,26 +260,12 @@
     const NodeId& this_node_id, const asymm::Keys& keys, CompletionToken&& token,
     Endpoint local_endpoint) {
   BootstrapHandler<CompletionToken> handler(std::forward<decltype(token)>(token));
-<<<<<<< HEAD
-  boost::asio::async_result<decltype(handler)> result(handler);
-=======
   asio::async_result<decltype(handler)> result(handler);
->>>>>>> fa24539c
   asio_service_.service().post(
       [=] { DoBootstrap(bootstrap_list, listener, this_node_id, keys, handler, local_endpoint); });
   return result.get();
 }
 
-<<<<<<< HEAD
-template <typename CompletionToken>
-void ManagedConnections::DoBootstrap(const BootstrapContacts& bootstrap_list,
-                                     std::shared_ptr<Listener> listener, const NodeId& this_node_id,
-                                     const asymm::Keys& keys,
-                                     BootstrapHandler<CompletionToken> handler,
-                                     Endpoint local_endpoint) {
-  using Handler = BootstrapHandler<CompletionToken>;
-  ClearConnectionsAndIdleTransports();
-=======
 template <typename Handler>
 void ManagedConnections::DoBootstrap(const BootstrapContacts& bootstrap_list,
                                      std::shared_ptr<Listener> listener, const NodeId& this_node_id,
@@ -341,16 +274,12 @@
                                      Endpoint local_endpoint) {
   ClearConnectionsAndIdleTransports();
   LOG(kVerbose) << "peter ManagedConnections::DoBootstrap";
->>>>>>> fa24539c
   if (CheckBootstrappingParameters(bootstrap_list, listener, this_node_id) != kSuccess) {
     return InvokeHandler(std::forward<Handler>(handler), RudpErrors::failed_to_bootstrap,
                          Contact());
   }
 
-<<<<<<< HEAD
-=======
   LOG(kVerbose) << "peter ManagedConnections::DoBootstrap";
->>>>>>> fa24539c
   this_node_id_ = this_node_id;
   keys_ = keys;
 
@@ -359,32 +288,6 @@
                          Contact());
   }
 
-<<<<<<< HEAD
-  Contact chosen_bootstrap_contact;
-  if (AttemptStartNewTransport(bootstrap_endpoints, local_endpoint, chosen_bootstrap_contact,
-                               nat_type) != kSuccess) {
-    return InvokeHandler(std::forward<Handler>(handler), RudpErrors::failed_to_bootstrap,
-                         Contact());
-  }
-
-  listener_ = listener;
-  handler(make_error_code(CommonErrors::success), chosen_bootstrap_contact);
-}
-
-template <typename CompletionToken>
-GetAvailableEndpointsReturn<CompletionToken> ManagedConnections::GetAvailableEndpoints(
-    const NodeId& peer_id, CompletionToken&& token) {
-  GetAvailableEndpointsHandler<CompletionToken> handler(std::forward<decltype(token)>(token));
-  boost::asio::async_result<decltype(handler)> result(handler);
-  asio_service_.service().post([=] { DoGetAvailableEndpoints(peer_id, handler); });
-  return result.get();
-}
-
-template <typename CompletionToken>
-void ManagedConnections::DoGetAvailableEndpoints(
-    const NodeId& peer_id, GetAvailableEndpointsHandler<CompletionToken> handler) {
-  using Handler = GetAvailableEndpointsHandler<CompletionToken>;
-=======
   LOG(kVerbose) << "peter ManagedConnections::DoBootstrap";
   //Contact chosen_bootstrap_contact;
 
@@ -417,7 +320,6 @@
   namespace error = boost::asio::error;
 
   //using Handler = GetAvailableEndpointsHandler<CompletionToken>;
->>>>>>> fa24539c
   if (peer_id == this_node_id_) {
     LOG(kError) << "Can't use this node's ID (" << this_node_id_ << ") as peerID.";
     return InvokeHandler(std::forward<Handler>(handler), RudpErrors::operation_not_supported,
@@ -429,11 +331,7 @@
     std::lock_guard<std::mutex> lock(mutex_);
     if (connections_.empty() && idle_transports_.empty()) {
       LOG(kError) << "No running Transports.";
-<<<<<<< HEAD
-      return InvokeHandler(std::forward<Handler>(handler), RudpErrors::unable_to_handle_request,
-=======
       return InvokeHandler(std::forward<Handler>(handler), CommonErrors::unable_to_handle_request,
->>>>>>> fa24539c
                            EndpointPair());
     }
 
@@ -459,33 +357,6 @@
 
     // Try to use an existing idle transport.
     if (SelectIdleTransport(peer_id, this_endpoint_pair))
-<<<<<<< HEAD
-      return handler(make_error_code(CommonErrors::success), this_endpoint_pair);
-  }
-
-  if (/*ShouldStartNewTransport(peer.endpoint_pair) &&*/
-      StartNewTransport(BootstrapContacts(), Endpoint(local_ip_, 0)) != kSuccess) {
-    LOG(kError) << "Failed to start transport.";
-    return InvokeHandler(std::forward<Handler>(handler), CommonErrors::unknown, EndpointPair());
-  }
-
-  std::lock_guard<std::mutex> lock(mutex_);
-  // Check again for an existing connection attempt in case it was added while mutex unlocked
-  // during starting new transport.
-  if (ExistingConnectionAttempt(peer_id, this_endpoint_pair)) {
-    LOG(kError) << "Connection attempt already in progress.";
-    return InvokeHandler(std::forward<Handler>(handler), RudpErrors::connection_already_in_progress,
-                         EndpointPair());
-  }
-
-  if (!SelectAnyTransport(peer_id, this_endpoint_pair)) {
-    LOG(kError) << "All connectable Transports are full.";
-    return InvokeHandler(std::forward<Handler>(handler), RudpErrors::unable_to_handle_request,
-                         EndpointPair());
-  }
-
-  handler(make_error_code(CommonErrors::success), this_endpoint_pair);
-=======
       return handler(Error(), this_endpoint_pair);
   }
 
@@ -532,44 +403,21 @@
 
   //handler(Error(), this_endpoint_pair);
   //handler(make_error_code(CommonErrors::success), this_endpoint_pair);
->>>>>>> fa24539c
 }
 
 template <typename CompletionToken>
 AddReturn<CompletionToken> ManagedConnections::Add(const Contact& peer, CompletionToken&& token) {
   AddHandler<CompletionToken> handler(std::forward<decltype(token)>(token));
-<<<<<<< HEAD
-  boost::asio::async_result<decltype(handler)> result(handler);
-  asio_service_.service().post([=] { DoAdd(peer, handler); });
-=======
   asio::async_result<decltype(handler)> result(handler);
   asio_service_.service().post([=]() mutable { DoAdd(peer, handler); });
->>>>>>> fa24539c
   return result.get();
-}
-
-template <typename CompletionToken>
-<<<<<<< HEAD
-void ManagedConnections::DoAdd(const Contact& peer, AddHandler<CompletionToken> handler) {
-  DoAdd(peer, [=](std::error_code error_code) {
-    if (error_code)
-      this->InvokeHandler(error_code);
-    else  // success case
-      handler(error_code);
-  });
 }
 
 template <typename CompletionToken>
 RemoveReturn<CompletionToken> ManagedConnections::Remove(const NodeId& peer_id,
                                                          CompletionToken&& token) {
   RemoveHandler<CompletionToken> handler(std::forward<decltype(token)>(token));
-  boost::asio::async_result<decltype(handler)> result(handler);
-=======
-RemoveReturn<CompletionToken> ManagedConnections::Remove(const NodeId& peer_id,
-                                                         CompletionToken&& token) {
-  RemoveHandler<CompletionToken> handler(std::forward<decltype(token)>(token));
   asio::async_result<decltype(handler)> result(handler);
->>>>>>> fa24539c
   asio_service_.service().post([=] {
     DoRemove(peer_id);
     handler(make_error_code(CommonErrors::success));
@@ -582,55 +430,22 @@
                                                      SendableMessage&& message,
                                                      CompletionToken&& token) {
   SendHandler<CompletionToken> handler(std::forward<decltype(token)>(token));
-<<<<<<< HEAD
-  boost::asio::async_result<decltype(handler)> result(handler);
-=======
   asio::async_result<decltype(handler)> result(handler);
->>>>>>> fa24539c
   asio_service_.service().post([=] { DoSend(peer_id, std::move(message), handler); });
   return result.get();
 }
 
 template <typename CompletionToken>
-<<<<<<< HEAD
-void DoSend(const NodeId& peer_id, SendableMessage&& message,
-            SendHandler<CompletionToken> handler) {
-  DoSend(peer_id, std::move(message), [=](std::error_code error_code) {
-    if (error_code)
-      this->InvokeHandler(error_code);
-=======
 void ManagedConnections::DoSend(const NodeId& peer_id, SendableMessage&& message,
             SendHandler<CompletionToken> handler) {
   DoSend(peer_id, std::move(message), [=](Error error_code) {
     if (error_code)
       this->InvokeHandler(handler, error_code);
->>>>>>> fa24539c
     else  // success case
       handler(error_code);
   });
 }
 
-<<<<<<< HEAD
-template <typename Handler, typename ErrorCode>
-void ManagedConnections::InvokeHandler(Handler&& handler, ErrorCode error) {
-  assert(error);
-  asio_service_.service().post([handler, error]() mutable { handler(make_error_code(error)); });
-}
-
-template <typename Handler, typename ErrorCode>
-void ManagedConnections::InvokeHandler(Handler&& handler, ErrorCode error, Contact chosen_contact) {
-  assert(error);
-  asio_service_.service().post(
-      [handler, error]() mutable { handler(make_error_code(error), chosen_contact); });
-}
-
-template <typename Handler, typename ErrorCode>
-void ManagedConnections::InvokeHandler(Handler&& handler, ErrorCode error,
-                                       EndpointPair our_endpoints) {
-  assert(error);
-  asio_service_.service().post(
-      [handler, error]() mutable { handler(make_error_code(error), our_endpoints); });
-=======
 // GCC 4.8 still doesn't support passing variadic argument pack to
 // lambda functions.
 template <typename Handler>
@@ -644,7 +459,6 @@
   assert(error);
   asio_service_.service().post(
       [handler, error, arg]() mutable { handler(error, arg); });
->>>>>>> fa24539c
 }
 
 }  // namespace rudp
