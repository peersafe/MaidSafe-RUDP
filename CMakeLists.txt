#==============================================================================#
#                                                                              #
#  Copyright (c) 2011 MaidSafe.net limited                                     #
#  All rights reserved.                                                        #
#                                                                              #
#  Redistribution and use in source and binary forms, with or without          #
#  modification, are permitted provided that the following conditions are met: #
#                                                                              #
#      * Redistributions of source code must retain the above copyright        #
#        notice, this list of conditions and the following disclaimer.         #
#      * Redistributions in binary form must reproduce the above copyright     #
#        notice, this list of conditions and the following disclaimer in the   #
#        documentation and/or other materials provided with the distribution.  #
#      * Neither the name of the maidsafe.net limited nor the names of its     #
#        contributors may be used to endorse or promote products derived from  #
#        this software without specific prior written permission.              #
#                                                                              #
#  THIS SOFTWARE IS PROVIDED BY THE COPYRIGHT HOLDERS AND CONTRIBUTORS "AS IS" #
#  AND ANY EXPRESS OR IMPLIED WARRANTIES, INCLUDING, BUT NOT LIMITED TO, THE   #
#  IMPLIED WARRANTIES OF MERCHANTABILITY AND FITNESS FOR A PARTICULAR PURPOSE  #
#  ARE DISCLAIMED.  IN NO EVENT SHALL THE COPYRIGHT HOLDER OR CONTRIBUTORS BE  #
#  LIABLE FOR ANY DIRECT, INDIRECT, INCIDENTAL, SPECIAL, EXEMPLARY, OR         #
#  CONSEQUENTIAL DAMAGES (INCLUDING, BUT NOT LIMITED TO, PROCUREMENT OF        #
#  SUBSTITUTE GOODS OR SERVICES; LOSS OF USE, DATA, OR PROFITS; OR BUSINESS    #
#  INTERRUPTION) HOWEVER CAUSED AND ON ANY THEORY OF LIABILITY, WHETHER IN     #
#  CONTRACT, STRICT LIABILITY, OR TORT (INCLUDING NEGLIGENCE OR OTHERWISE)     #
#  ARISING IN ANY WAY OUT OF THE USE OF THIS SOFTWARE, EVEN IF ADVISED OF THE  #
#  POSSIBILITY OF SUCH DAMAGE.                                                 #
#                                                                              #
#==============================================================================#
#                                                                              #
#  Written by maidsafe.net team                                                #
#                                                                              #
#==============================================================================#


SET(MS_PROJECT_NAME maidsafe_transport)

CMAKE_MINIMUM_REQUIRED(VERSION 2.8.4 FATAL_ERROR)
MESSAGE("================================================================================\n")

GET_FILENAME_COMPONENT(CMAKE_BUILD_TYPE_DIR ${CMAKE_BINARY_DIR} NAME)

# Variable MSVC is not set until after "PROJECT" command below
IF(CMAKE_BUILD_TYPE_DIR MATCHES "Win_MSVC")
  SET(CMAKE_BUILD_TYPE_DIR Release)
ELSEIF(CMAKE_BUILD_TYPE_DIR MATCHES "kdev")
  SET(CMAKE_BUILD_TYPE_DIR Debug)
  SET(KDEV 1)
ENDIF()

IF(NOT ${CMAKE_C_COMPILER_WORKS})
  MESSAGE(FATAL_ERROR "No generator previously specified.\nTo see a full list of generators, run:\n\tcmake --help\n")
ENDIF()

# This "PROJECT" command resets CMAKE_BUILD_TYPE, hence it's copied from CMAKE_BUILD_TYPE_DIR which is set above.
IF((CMAKE_BUILD_TYPE_DIR MATCHES "Release") OR (DEFINED ${KDEV}))
  PROJECT(${MS_PROJECT_NAME})
ELSE()
  STRING(TOLOWER ${CMAKE_BUILD_TYPE_DIR} MS_PROJECT_NAME_APPENDIX)
  PROJECT(${MS_PROJECT_NAME}_${MS_PROJECT_NAME_APPENDIX})
ENDIF()

SET(CMAKE_BUILD_TYPE ${CMAKE_BUILD_TYPE_DIR} CACHE INTERNAL "Except for MSVC, the build type is set by running cmake from the appropriate build subdirectory e.g. for a Debug build, \"cd build/Linux/Debug && cmake ../../..\"." FORCE)


###################################################################################################
# MaidSafe Common library search                                                                  #
###################################################################################################
SET(CMAKE_MODULE_PATH ${CMAKE_MODULE_PATH} ${PROJECT_SOURCE_DIR}/build)
INCLUDE(maidsafe_find_common)


###################################################################################################
# Standard setup                                                                                  #
###################################################################################################
SET(PROTO_SOURCE_DIR ${PROJECT_SOURCE_DIR}/src)
SET(PROTO_FILES "maidsafe/transport/transport.proto")
INCLUDE(maidsafe_standard_setup)
HANDLE_VERSIONS(${PROJECT_SOURCE_DIR}/src/maidsafe/transport/version.h)


###################################################################################################
# Set up all files as GLOBs                                                                       #
###################################################################################################
####    CODE    ####
LIST(APPEND ALL_FILES_LIBUPNP_DIR
       ${PROJECT_SOURCE_DIR}/src/maidsafe/transport/libupnp/igd_desc_parse.c
       ${PROJECT_SOURCE_DIR}/src/maidsafe/transport/libupnp/minixml.c
       ${PROJECT_SOURCE_DIR}/src/maidsafe/transport/libupnp/minisoap.c
       ${PROJECT_SOURCE_DIR}/src/maidsafe/transport/libupnp/miniwget.c
       ${PROJECT_SOURCE_DIR}/src/maidsafe/transport/libupnp/upnpcommands.c
       ${PROJECT_SOURCE_DIR}/src/maidsafe/transport/libupnp/upnpreplyparse.c
       ${PROJECT_SOURCE_DIR}/src/maidsafe/transport/libupnp/upnperrors.c
       ${PROJECT_SOURCE_DIR}/src/maidsafe/transport/libupnp/miniupnpc.c
       ${PROJECT_SOURCE_DIR}/src/maidsafe/transport/libupnp/minissdpc.c)
SOURCE_GROUP("libupnp Source Files" FILES ${ALL_FILES_LIBUPNP_DIR})

FILE(GLOB SOURCE_FILES_NATPMP_DIR "${PROJECT_SOURCE_DIR}/src/maidsafe/transport/nat-pmp/*.cc")
FILE(GLOB HEADER_FILES_NATPMP_DIR "${PROJECT_SOURCE_DIR}/src/maidsafe/transport/nat-pmp/*.h")
SET(ALL_FILES_NATPMP_DIR ${SOURCE_FILES_NATPMP_DIR} ${HEADER_FILES_NATPMP_DIR})
SOURCE_GROUP("NAT-PMP Source Files" FILES ${SOURCE_FILES_NATPMP_DIR})
SOURCE_GROUP("NAT-PMP Header Files" FILES ${HEADER_FILES_NATPMP_DIR})

FILE(GLOB SOURCE_FILES_TRANSPORT_DIR "${PROJECT_SOURCE_DIR}/src/maidsafe/transport/*.cc")
FILE(GLOB HEADER_FILES_TRANSPORT_DIR "${PROJECT_SOURCE_DIR}/src/maidsafe/transport/*.h")
SET(ALL_FILES_TRANSPORT_DIR ${SOURCE_FILES_TRANSPORT_DIR} ${HEADER_FILES_TRANSPORT_DIR})
SET(STYLE_TRANSPORT ${ALL_FILES_TRANSPORT_DIR})
LIST(REMOVE_ITEM STYLE_TRANSPORT "${PROJECT_SOURCE_DIR}/src/maidsafe/transport/transport.pb.cc")
LIST(REMOVE_ITEM STYLE_TRANSPORT "${PROJECT_SOURCE_DIR}/src/maidsafe/transport/transport.pb.h")
SOURCE_GROUP("Transport Source Files" FILES ${SOURCE_FILES_TRANSPORT_DIR})
SOURCE_GROUP("Transport Header Files" FILES ${HEADER_FILES_TRANSPORT_DIR})

FILE(GLOB SOURCE_FILES_TCP "${PROJECT_SOURCE_DIR}/src/maidsafe/transport/tcp_*.cc")
FILE(GLOB HEADER_FILES_TCP "${PROJECT_SOURCE_DIR}/src/maidsafe/transport/tcp_*.h")
SOURCE_GROUP("TCP Source Files" FILES ${SOURCE_FILES_TCP})
SOURCE_GROUP("TCP Header Files" FILES ${HEADER_FILES_TCP})

FILE(GLOB SOURCE_FILES_UDP "${PROJECT_SOURCE_DIR}/src/maidsafe/transport/udp_*.cc")
FILE(GLOB HEADER_FILES_UDP "${PROJECT_SOURCE_DIR}/src/maidsafe/transport/udp_*.h")
SOURCE_GROUP("UDP Source Files" FILES ${SOURCE_FILES_UDP})
SOURCE_GROUP("UDP Header Files" FILES ${HEADER_FILES_UDP})

FILE(GLOB SOURCE_FILES_RUDP "${PROJECT_SOURCE_DIR}/src/maidsafe/transport/rudp_*.cc")
FILE(GLOB HEADER_FILES_RUDP "${PROJECT_SOURCE_DIR}/src/maidsafe/transport/rudp_*.h")
SOURCE_GROUP("RUDP Source Files" FILES ${SOURCE_FILES_RUDP})
SOURCE_GROUP("RUDP Header Files" FILES ${HEADER_FILES_RUDP})

FILE(GLOB SOURCE_FILES_NAT_DETECTION "${PROJECT_SOURCE_DIR}/src/maidsafe/transport/nat_detection*.cc")
FILE(GLOB HEADER_FILES_NAT_DETECTION "${PROJECT_SOURCE_DIR}/src/maidsafe/transport/nat_detection*.h")
SOURCE_GROUP("NAT_DETECTION Source Files" FILES ${SOURCE_FILES_NAT_DETECTION})
SOURCE_GROUP("NAT_DETECTION Header Files" FILES ${HEADER_FILES_NAT_DETECTION})

FILE(GLOB SOURCE_FILES_UPNP_DIR "${PROJECT_SOURCE_DIR}/src/maidsafe/transport/upnp/*.cc")
FILE(GLOB HEADER_FILES_UPNP_DIR "${PROJECT_SOURCE_DIR}/src/maidsafe/transport/upnp/*.h")
LIST(REMOVE_ITEM SOURCE_FILES_UPNP_DIR "${PROJECT_SOURCE_DIR}/src/maidsafe/transport/upnp/upnp_client_impl.cc")
LIST(REMOVE_ITEM HEADER_FILES_UPNP_DIR "${PROJECT_SOURCE_DIR}/src/maidsafe/transport/upnp/upnp_client_impl.h")
SET(ALL_FILES_UPNP_DIR ${SOURCE_FILES_UPNP_DIR} ${HEADER_FILES_UPNP_DIR})
SOURCE_GROUP("UPnP Source Files" FILES ${SOURCE_FILES_UPNP_DIR})
SOURCE_GROUP("UPnP Header Files" FILES ${HEADER_FILES_UPNP_DIR})

SET(ALL_FILES ${ALL_FILES_TRANSPORT_DIR} ${ALL_FILES_LIBUPNP_DIR} ${ALL_FILES_UPNP_DIR} ${ALL_FILES_NATPMP_DIR})

####    TESTS    ####
FILE(GLOB SOURCE_FILES_TEST_TRANSPORT_DIR "${PROJECT_SOURCE_DIR}/src/maidsafe/transport/tests/*.cc")
FILE(GLOB HEADER_FILES_TEST_TRANSPORT_DIR "${PROJECT_SOURCE_DIR}/src/maidsafe/transport/tests/*.h")
SET(ALL_FILES_TEST_TRANSPORT_DIR ${SOURCE_FILES_TEST_TRANSPORT_DIR} ${HEADER_FILES_TEST_TRANSPORT_DIR})
SOURCE_GROUP("Test Source Files" FILES ${SOURCE_FILES_TEST_TRANSPORT_DIR})
SOURCE_GROUP("Test Header Files" FILES ${HEADER_FILES_TEST_TRANSPORT_DIR})

# FILE(GLOB ALL_FILES_TEST_NATPMP_DIR "${PROJECT_SOURCE_DIR}/src/maidsafe/transport/nat-pmp/tests*.cc"
#                                     "${PROJECT_SOURCE_DIR}/src/maidsafe/transport/nat-pmp/tests/*.h")
# FILE(GLOB ALL_FILES_TEST_UPNP_DIR "${PROJECT_SOURCE_DIR}/src/maidsafe/transport/upnp/tests/*.cc"
#                                   "${PROJECT_SOURCE_DIR}/src/maidsafe/transport/upnp/tests/*.h")


###################################################################################################
# Define MaidSafe libraries and executables                                                       #
###################################################################################################
<<<<<<< HEAD
ADD_EXECUTABLE(TESTtransport ${ALL_FILES_TEST_TRANSPORT_DIR})
# ADD_EXECUTABLE(TESTnatpmp ${ALL_FILES_TEST_MAIN} ${ALL_FILES_TEST_NATPMP_DIR})
# ADD_EXECUTABLE(TESTupnp ${ALL_FILES_TEST_MAIN} ${ALL_FILES_TEST_UPNP_DIR})

# Force renaming of exes to match standard CMake library renaming policy
# RENAME_EXECUTABLE(TESTtransport)
SET(TEST_TARGETS TESTtransport) # TESTnatpmp TESTupnp
SET_TARGET_PROPERTIES(${TEST_TARGETS} PROPERTIES FOLDER "Tests")

ADD_LIBRARY(maidsafe_transport_static STATIC ${ALL_FILES})
SET_TARGET_PROPERTIES(maidsafe_transport_static PROPERTIES OUTPUT_NAME maidsafe_transport FOLDER "MaidSafe Libraries")
=======
MS_ADD_STATIC_LIBRARY(${MS_PROJECT_NAME} ${ALL_FILES})
MS_ADD_EXECUTABLE(TESTtransport Tests ${ALL_FILES_TEST_TRANSPORT_DIR})
# MS_ADD_EXECUTABLE(TESTnatpmp Tests ${ALL_FILES_TEST_MAIN} ${ALL_FILES_TEST_NATPMP_DIR})
# MS_ADD_EXECUTABLE(TESTupnp Tests ${ALL_FILES_TEST_MAIN} ${ALL_FILES_TEST_UPNP_DIR})
>>>>>>> 2331f87d

TARGET_LINK_LIBRARIES(maidsafe_transport_static
                        maidsafe_common_static
                        protobuf_static
<<<<<<< HEAD
                        glog_static
                        boost_serialization
                        boost_date_time
                        boost_filesystem
                        boost_system
                        boost_thread
                        ${SYS_LIB})
TARGET_LINK_LIBRARIES(TESTtransport maidsafe_transport_static gtest_static gmock_static)
=======
                        boost_date_time)
TARGET_LINK_LIBRARIES(TESTtransport maidsafe_transport_static gtest_static)
>>>>>>> 2331f87d
# TARGET_LINK_LIBRARIES(TESTnatpmp maidsafe_transport_static gtest_static)
# TARGET_LINK_LIBRARIES(TESTupnp maidsafe_transport_static gtest_static)


###################################################################################################
# Set compiler and linker flags                                                                   #
###################################################################################################
INCLUDE(maidsafe_standard_flags)

IF(MSVC)
  # Warnings switched off for protocol buffer generated files and libupnp files
  SET_SOURCE_FILES_PROPERTIES(${PROJECT_SOURCE_DIR}/src/maidsafe/transport/transport.pb.cc
                              ${ALL_FILES_LIBUPNP_DIR}
                                PROPERTIES COMPILE_FLAGS "/W0")
ELSEIF(UNIX)
  ADD_DEFINITIONS(-Wno-effc++)
  FILE(GLOB PROTO_SOURCE_FILES_KADEMLIA "${PROJECT_SOURCE_DIR}/src/maidsafe/kademlia/*.pb.cc")
  FILE(GLOB PROTO_SOURCE_FILES_TRANSPORT "${PROJECT_SOURCE_DIR}/src/maidsafe/transport/*.pb.cc")
  SET(PROTO_SOURCE_FILES "${PROTO_SOURCE_FILES_KADEMLIA};${PROTO_SOURCE_FILES_TRANSPORT}")
  SET_SOURCE_FILES_PROPERTIES(${PROTO_SOURCE_FILES}
                              ${PROJECT_SOURCE_DIR}/src/maidsafe/tests/main.cc
                              ${PROJECT_SOURCE_DIR}/src/maidsafe/tests/kademlia/test_node_impl.cc
                              ${PROJECT_SOURCE_DIR}/src/maidsafe/tests/kademlia/test_node_id.cc
                              ${PROJECT_SOURCE_DIR}/src/maidsafe/tests/kademlia/test_service.cc
                              ${PROJECT_SOURCE_DIR}/src/maidsafe/tests/kademlia/test_routing_table.cc
                              ${PROJECT_SOURCE_DIR}/src/maidsafe/tests/kademlia/test_datastore.cc
                              ${PROJECT_SOURCE_DIR}/src/maidsafe/tests/kademlia/test_contact.cc
                              ${PROJECT_SOURCE_DIR}/src/maidsafe/tests/nat-pmp/test_natpmp.cc
                              ${PROJECT_SOURCE_DIR}/src/maidsafe/tests/transport/test_tcp_transport.cc
                              ${PROJECT_SOURCE_DIR}/src/maidsafe/tests/transport/test_rudp_sliding_window.cc
                              ${PROJECT_SOURCE_DIR}/src/maidsafe/tests/transport/test_rudp_socket.cc
                              ${PROJECT_SOURCE_DIR}/src/maidsafe/tests/transport/test_rudp_transport.cc
                              ${PROJECT_SOURCE_DIR}/src/maidsafe/tests/transport/test_udp_transport.cc
                              ${PROJECT_SOURCE_DIR}/src/maidsafe/tests/upnp/test_upnp.cc
                                PROPERTIES COMPILE_FLAGS "-w")
  SET_PROPERTY(SOURCE "${PROJECT_SOURCE_DIR}/src/maidsafe/kademlia/rpcs.cc"
                      "${PROJECT_SOURCE_DIR}/src/maidsafe/kademlia/node_impl.cc"
                      "${PROJECT_SOURCE_DIR}/src/maidsafe/kademlia/service.cc"
                      "${PROJECT_SOURCE_DIR}/src/maidsafe/transport/tcp_transport.cc"
                      "${PROJECT_SOURCE_DIR}/src/maidsafe/transport/tcp_connection.cc"
                      "${PROJECT_SOURCE_DIR}/src/maidsafe/transport/rudp/*.cc"
                      "${PROJECT_SOURCE_DIR}/src/maidsafe/transport/udp_transport.cc"
                      "${PROJECT_SOURCE_DIR}/src/maidsafe/transport/udp_request.cc"
                      "${PROJECT_SOURCE_DIR}/src/maidsafe/tests/transport/test_transport_api.cc"
                        PROPERTY COMPILE_FLAGS "-w -fPIC -Wall -Wextra -pedantic -pedantic-errors -std=c++0x")
ENDIF()


###################################################################################################
# Tests                                                                                           #
###################################################################################################
ADD_STYLE_TEST(${STYLE_TRANSPORT} ${ALL_FILES_TEST_TRANSPORT_DIR})
ADD_GTESTS(TESTtransport)
# ADD_GTESTS(TESTnatpmp)
# ADD_GTESTS(TESTupnp)
TEST_SUMMARY_OUTPUT()

# Remove files from coverage stats
ADD_COVERAGE_EXCLUDE(libupnp/)
ADD_COVERAGE_EXCLUDE(nat-pmp/)
ADD_COVERAGE_EXCLUDE(upnp/)
ADD_COVERAGE_EXCLUDE(transport.pb.cc)


###################################################################################################
# Install details                                                                                 #
###################################################################################################
FINAL_MESSAGE()
RENAME_OUTDATED_BUILT_EXES()

<<<<<<< HEAD
SET(MAIDSAFE_INSTALL_FILES
      ${PROJECT_SOURCE_DIR}/src/maidsafe/transport/contact.h
=======
SET(MAIDSAFE_TRANSPORT_INSTALL_FILES
>>>>>>> 2331f87d
      ${PROJECT_SOURCE_DIR}/src/maidsafe/transport/transport.h
      ${PROJECT_SOURCE_DIR}/src/maidsafe/transport/version.h
      ${PROJECT_SOURCE_DIR}/src/maidsafe/transport/message_handler.h
      ${PROJECT_SOURCE_DIR}/src/maidsafe/transport/tcp_transport.h
      ${PROJECT_SOURCE_DIR}/src/maidsafe/transport/udp_transport.h
      ${PROJECT_SOURCE_DIR}/src/maidsafe/transport/rudp_transport.h
      ${PROJECT_SOURCE_DIR}/src/maidsafe/transport/rudp_parameters.h
      ${PROJECT_SOURCE_DIR}/src/maidsafe/transport/rudp_message_handler.h
      ${PROJECT_SOURCE_DIR}/src/maidsafe/transport/nat_detection.h
      ${PROJECT_SOURCE_DIR}/src/maidsafe/transport/nat_traversal.h
      ${PROJECT_SOURCE_DIR}/src/maidsafe/transport/utils.h)  # TODO - remove utils.h once NAT detection is implemented and this is not #included by node_container.h
<<<<<<< HEAD
FOREACH(MAIDSAFE_INSTALL_FILE ${MAIDSAFE_INSTALL_FILES})
#  CHECK_INSTALL_HEADER_HAS_VERSION_GUARD(${MAIDSAFE_INSTALL_FILE})
ENDFOREACH()

SET(EXPORT_NAME maidsafe_transport)
INSTALL(TARGETS maidsafe_transport_static EXPORT ${EXPORT_NAME} ARCHIVE DESTINATION lib)
INSTALL(FILES ${MAIDSAFE_INSTALL_FILES} DESTINATION include/maidsafe/transport)
INSTALL(EXPORT ${EXPORT_NAME} DESTINATION share/maidsafe)
#ADD_VERSION_INFO_TO_INSTALLED_FILE()
=======

MS_INSTALL_LIBS(maidsafe_transport_static)
MS_INSTALL_HEADERS(transport ${MAIDSAFE_TRANSPORT_INSTALL_FILES})
MS_INSTALL_EXPORT()
>>>>>>> 2331f87d
<|MERGE_RESOLUTION|>--- conflicted
+++ resolved
@@ -157,41 +157,15 @@
 ###################################################################################################
 # Define MaidSafe libraries and executables                                                       #
 ###################################################################################################
-<<<<<<< HEAD
-ADD_EXECUTABLE(TESTtransport ${ALL_FILES_TEST_TRANSPORT_DIR})
-# ADD_EXECUTABLE(TESTnatpmp ${ALL_FILES_TEST_MAIN} ${ALL_FILES_TEST_NATPMP_DIR})
-# ADD_EXECUTABLE(TESTupnp ${ALL_FILES_TEST_MAIN} ${ALL_FILES_TEST_UPNP_DIR})
-
-# Force renaming of exes to match standard CMake library renaming policy
-# RENAME_EXECUTABLE(TESTtransport)
-SET(TEST_TARGETS TESTtransport) # TESTnatpmp TESTupnp
-SET_TARGET_PROPERTIES(${TEST_TARGETS} PROPERTIES FOLDER "Tests")
-
-ADD_LIBRARY(maidsafe_transport_static STATIC ${ALL_FILES})
-SET_TARGET_PROPERTIES(maidsafe_transport_static PROPERTIES OUTPUT_NAME maidsafe_transport FOLDER "MaidSafe Libraries")
-=======
 MS_ADD_STATIC_LIBRARY(${MS_PROJECT_NAME} ${ALL_FILES})
 MS_ADD_EXECUTABLE(TESTtransport Tests ${ALL_FILES_TEST_TRANSPORT_DIR})
 # MS_ADD_EXECUTABLE(TESTnatpmp Tests ${ALL_FILES_TEST_MAIN} ${ALL_FILES_TEST_NATPMP_DIR})
 # MS_ADD_EXECUTABLE(TESTupnp Tests ${ALL_FILES_TEST_MAIN} ${ALL_FILES_TEST_UPNP_DIR})
->>>>>>> 2331f87d
 
 TARGET_LINK_LIBRARIES(maidsafe_transport_static
                         maidsafe_common_static
-                        protobuf_static
-<<<<<<< HEAD
-                        glog_static
-                        boost_serialization
-                        boost_date_time
-                        boost_filesystem
-                        boost_system
-                        boost_thread
-                        ${SYS_LIB})
+                        protobuf_static)
 TARGET_LINK_LIBRARIES(TESTtransport maidsafe_transport_static gtest_static gmock_static)
-=======
-                        boost_date_time)
-TARGET_LINK_LIBRARIES(TESTtransport maidsafe_transport_static gtest_static)
->>>>>>> 2331f87d
 # TARGET_LINK_LIBRARIES(TESTnatpmp maidsafe_transport_static gtest_static)
 # TARGET_LINK_LIBRARIES(TESTupnp maidsafe_transport_static gtest_static)
 
@@ -262,15 +236,11 @@
 FINAL_MESSAGE()
 RENAME_OUTDATED_BUILT_EXES()
 
-<<<<<<< HEAD
-SET(MAIDSAFE_INSTALL_FILES
-      ${PROJECT_SOURCE_DIR}/src/maidsafe/transport/contact.h
-=======
 SET(MAIDSAFE_TRANSPORT_INSTALL_FILES
->>>>>>> 2331f87d
       ${PROJECT_SOURCE_DIR}/src/maidsafe/transport/transport.h
       ${PROJECT_SOURCE_DIR}/src/maidsafe/transport/version.h
       ${PROJECT_SOURCE_DIR}/src/maidsafe/transport/message_handler.h
+      ${PROJECT_SOURCE_DIR}/src/maidsafe/transport/contact.h
       ${PROJECT_SOURCE_DIR}/src/maidsafe/transport/tcp_transport.h
       ${PROJECT_SOURCE_DIR}/src/maidsafe/transport/udp_transport.h
       ${PROJECT_SOURCE_DIR}/src/maidsafe/transport/rudp_transport.h
@@ -279,19 +249,7 @@
       ${PROJECT_SOURCE_DIR}/src/maidsafe/transport/nat_detection.h
       ${PROJECT_SOURCE_DIR}/src/maidsafe/transport/nat_traversal.h
       ${PROJECT_SOURCE_DIR}/src/maidsafe/transport/utils.h)  # TODO - remove utils.h once NAT detection is implemented and this is not #included by node_container.h
-<<<<<<< HEAD
-FOREACH(MAIDSAFE_INSTALL_FILE ${MAIDSAFE_INSTALL_FILES})
-#  CHECK_INSTALL_HEADER_HAS_VERSION_GUARD(${MAIDSAFE_INSTALL_FILE})
-ENDFOREACH()
-
-SET(EXPORT_NAME maidsafe_transport)
-INSTALL(TARGETS maidsafe_transport_static EXPORT ${EXPORT_NAME} ARCHIVE DESTINATION lib)
-INSTALL(FILES ${MAIDSAFE_INSTALL_FILES} DESTINATION include/maidsafe/transport)
-INSTALL(EXPORT ${EXPORT_NAME} DESTINATION share/maidsafe)
-#ADD_VERSION_INFO_TO_INSTALLED_FILE()
-=======
 
 MS_INSTALL_LIBS(maidsafe_transport_static)
 MS_INSTALL_HEADERS(transport ${MAIDSAFE_TRANSPORT_INSTALL_FILES})
-MS_INSTALL_EXPORT()
->>>>>>> 2331f87d
+MS_INSTALL_EXPORT()