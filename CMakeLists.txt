#==============================================================================#
#  Copyright 2012 MaidSafe.net limited                                         #
#                                                                              #
#   The following source code is property of MaidSafe.net limited and is not   #
#   meant for external use.  The use of this code is governed by the licence   #
#   file licence.txt found in the root of this directory and also on           #
#   www.maidsafe.net.                                                          #
#                                                                              #
#   You are not free to copy, amend or otherwise use this source code without  #
#   the explicit written permission of the board of directors of maidsafe.net. #
#==============================================================================#


SET(MS_PROJECT_NAME maidsafe_rudp)

CMAKE_MINIMUM_REQUIRED(VERSION 2.8.4 FATAL_ERROR)
MESSAGE("================================================================================\n")

GET_FILENAME_COMPONENT(CMAKE_BUILD_TYPE_DIR ${CMAKE_BINARY_DIR} NAME)

# Variable MSVC is not set until after "PROJECT" command below
IF(CMAKE_BUILD_TYPE_DIR MATCHES "Win_MSVC")
  SET(CMAKE_BUILD_TYPE_DIR Release)
ELSEIF(CMAKE_BUILD_TYPE_DIR MATCHES "kdev")
  SET(CMAKE_BUILD_TYPE_DIR Debug)
  SET(KDEV 1)
ENDIF()

IF(NOT ${CMAKE_C_COMPILER_WORKS})
  MESSAGE(FATAL_ERROR "No generator previously specified.\nTo see a full list of generators, run:\n\tcmake --help\n")
ENDIF()

# This "PROJECT" command resets CMAKE_BUILD_TYPE, hence it's copied from CMAKE_BUILD_TYPE_DIR which is set above.
IF((CMAKE_BUILD_TYPE_DIR MATCHES "Release") OR (DEFINED ${KDEV}))
  PROJECT(${MS_PROJECT_NAME})
ELSE()
  STRING(TOLOWER ${CMAKE_BUILD_TYPE_DIR} MS_PROJECT_NAME_APPENDIX)
  PROJECT(${MS_PROJECT_NAME}_${MS_PROJECT_NAME_APPENDIX})
ENDIF()

SET(CMAKE_BUILD_TYPE ${CMAKE_BUILD_TYPE_DIR} CACHE INTERNAL "Except for MSVC, the build type is set by running cmake from the appropriate build subdirectory e.g. for a Debug build, \"cd build/Linux/Debug && cmake ../../..\"." FORCE)


###################################################################################################
# MaidSafe Common library search                                                                  #
###################################################################################################
SET(CMAKE_MODULE_PATH ${CMAKE_MODULE_PATH} ${PROJECT_SOURCE_DIR}/build)
INCLUDE(maidsafe_find_common)


###################################################################################################
# Standard setup                                                                                  #
###################################################################################################
INCLUDE(maidsafe_standard_setup)
HANDLE_VERSIONS(${PROJECT_SOURCE_DIR}/src/maidsafe/rudp/version.h)


###################################################################################################
# Set up all files as GLOBs                                                                       #
###################################################################################################
####    CODE    ####
FILE(GLOB SOURCE_FILES_RUDP_DIR "${PROJECT_SOURCE_DIR}/src/maidsafe/rudp/*.cc")
FILE(GLOB HEADER_FILES_RUDP_DIR "${PROJECT_SOURCE_DIR}/src/maidsafe/rudp/*.h")
SET(ALL_FILES_RUDP_DIR ${SOURCE_FILES_RUDP_DIR} ${HEADER_FILES_RUDP_DIR})
SOURCE_GROUP("Main Source Files" FILES ${SOURCE_FILES_RUDP_DIR})
SOURCE_GROUP("Main Header Files" FILES ${HEADER_FILES_RUDP_DIR})

FILE(GLOB SOURCE_FILES_RUDP_CORE_DIR "${PROJECT_SOURCE_DIR}/src/maidsafe/rudp/core/*.cc")
FILE(GLOB HEADER_FILES_RUDP_CORE_DIR "${PROJECT_SOURCE_DIR}/src/maidsafe/rudp/core/*.h")
SET(ALL_FILES_RUDP_CORE_DIR ${SOURCE_FILES_RUDP_CORE_DIR} ${HEADER_FILES_RUDP_CORE_DIR})
SOURCE_GROUP("Core Source Files" FILES ${SOURCE_FILES_RUDP_CORE_DIR})
SOURCE_GROUP("Core Header Files" FILES ${HEADER_FILES_RUDP_CORE_DIR})

FILE(GLOB SOURCE_FILES_RUDP_OPERATIONS_DIR "${PROJECT_SOURCE_DIR}/src/maidsafe/rudp/operations/*.cc")
FILE(GLOB HEADER_FILES_RUDP_OPERATIONS_DIR "${PROJECT_SOURCE_DIR}/src/maidsafe/rudp/operations/*.h")
SET(ALL_FILES_RUDP_OPERATIONS_DIR ${SOURCE_FILES_RUDP_OPERATIONS_DIR} ${HEADER_FILES_RUDP_OPERATIONS_DIR})
SOURCE_GROUP("Operations Source Files" FILES ${SOURCE_FILES_RUDP_OPERATIONS_DIR})
SOURCE_GROUP("Operations Header Files" FILES ${HEADER_FILES_RUDP_OPERATIONS_DIR})

FILE(GLOB SOURCE_FILES_RUDP_PACKETS_DIR "${PROJECT_SOURCE_DIR}/src/maidsafe/rudp/packets/*.cc")
FILE(GLOB HEADER_FILES_RUDP_PACKETS_DIR "${PROJECT_SOURCE_DIR}/src/maidsafe/rudp/packets/*.h")
SET(ALL_FILES_RUDP_PACKETS_DIR ${SOURCE_FILES_RUDP_PACKETS_DIR} ${HEADER_FILES_RUDP_PACKETS_DIR})
SOURCE_GROUP("Packets Source Files" FILES ${SOURCE_FILES_RUDP_PACKETS_DIR})
SOURCE_GROUP("Packets Header Files" FILES ${HEADER_FILES_RUDP_PACKETS_DIR})

SET(ALL_FILES
    ${ALL_FILES_RUDP_DIR}
    ${ALL_FILES_RUDP_CORE_DIR}
    ${ALL_FILES_RUDP_OPERATIONS_DIR}
    ${ALL_FILES_RUDP_PACKETS_DIR})
SET(STYLE_RUDP ${ALL_FILES})

####    TESTS    ####
FILE(GLOB SOURCE_FILES_RUDP_TESTS_DIR "${PROJECT_SOURCE_DIR}/src/maidsafe/rudp/tests/*.cc")
FILE(GLOB HEADER_FILES_RUDP_TESTS_DIR "${PROJECT_SOURCE_DIR}/src/maidsafe/rudp/tests/*.h")
SET(ALL_FILES_RUDP_TESTS_DIR ${SOURCE_FILES_RUDP_TESTS_DIR} ${HEADER_FILES_RUDP_TESTS_DIR})
SOURCE_GROUP("Main Test Source Files" FILES ${SOURCE_FILES_RUDP_TESTS_DIR})
SOURCE_GROUP("Main Test Header Files" FILES ${HEADER_FILES_RUDP_TESTS_DIR})

FILE(GLOB SOURCE_FILES_RUDP_CORE_TESTS_DIR "${PROJECT_SOURCE_DIR}/src/maidsafe/rudp/core/tests/*.cc")
FILE(GLOB HEADER_FILES_RUDP_CORE_TESTS_DIR "${PROJECT_SOURCE_DIR}/src/maidsafe/rudp/core/tests/*.h")
SET(ALL_FILES_RUDP_CORE_TESTS_DIR ${SOURCE_FILES_RUDP_CORE_TESTS_DIR} ${HEADER_FILES_RUDP_CORE_TESTS_DIR})
SOURCE_GROUP("Core Test Source Files" FILES ${SOURCE_FILES_RUDP_CORE_TESTS_DIR})
SOURCE_GROUP("Core Test Header Files" FILES ${HEADER_FILES_RUDP_CORE_TESTS_DIR})

FILE(GLOB SOURCE_FILES_RUDP_OPERATIONS_TESTS_DIR "${PROJECT_SOURCE_DIR}/src/maidsafe/rudp/operations/tests/*.cc")
FILE(GLOB HEADER_FILES_RUDP_OPERATIONS_TESTS_DIR "${PROJECT_SOURCE_DIR}/src/maidsafe/rudp/operations/tests/*.h")
SET(ALL_FILES_RUDP_OPERATIONS_TESTS_DIR ${SOURCE_FILES_RUDP_OPERATIONS_TESTS_DIR} ${HEADER_FILES_RUDP_OPERATIONS_TESTS_DIR})
SOURCE_GROUP("Operations Test Source Files" FILES ${SOURCE_FILES_RUDP_OPERATIONS_TESTS_DIR})
SOURCE_GROUP("Operations Test Header Files" FILES ${HEADER_FILES_RUDP_OPERATIONS_TESTS_DIR})

FILE(GLOB SOURCE_FILES_RUDP_PACKETS_TESTS_DIR "${PROJECT_SOURCE_DIR}/src/maidsafe/rudp/packets/tests/*.cc")
FILE(GLOB HEADER_FILES_RUDP_PACKETS_TESTS_DIR "${PROJECT_SOURCE_DIR}/src/maidsafe/rudp/packets/tests/*.h")
SET(ALL_FILES_RUDP_PACKETS_TESTS_DIR ${SOURCE_FILES_RUDP_PACKETS_TESTS_DIR} ${HEADER_FILES_RUDP_PACKETS_TESTS_DIR})
SOURCE_GROUP("Packets Test Source Files" FILES ${SOURCE_FILES_RUDP_PACKETS_TESTS_DIR})
SOURCE_GROUP("Packets Test Header Files" FILES ${HEADER_FILES_RUDP_PACKETS_TESTS_DIR})

SET(ALL_TEST_FILES
    ${ALL_FILES_RUDP_TESTS_DIR}
    ${ALL_FILES_RUDP_CORE_TESTS_DIR}
#     ${ALL_FILES_RUDP_OPERATIONS_TESTS_DIR}
    ${ALL_FILES_RUDP_PACKETS_TESTS_DIR})
SET(STYLE_RUDP ${STYLE_RUDP} ${ALL_TEST_FILES})


###################################################################################################
# Define MaidSafe libraries and executables                                                       #
###################################################################################################
MS_ADD_STATIC_LIBRARY(${MS_PROJECT_NAME} ${ALL_FILES})
MS_ADD_EXECUTABLE(TESTrudp Tests ${ALL_TEST_FILES})

TARGET_LINK_LIBRARIES(maidsafe_rudp_static glog_static maidsafe_common_static)
TARGET_LINK_LIBRARIES(TESTrudp maidsafe_rudp_static gtest_static gmock_static)

###################################################################################################
# Set compiler and linker flags                                                                   #
###################################################################################################
INCLUDE(maidsafe_standard_flags)
MS_DISABLE_WARNINGS(${PROJECT_SOURCE_DIR}/src/maidsafe/rudp/messages.pb.cc)


###################################################################################################
# Tests                                                                                           #
###################################################################################################
<<<<<<< HEAD
ADD_STYLE_TEST(${STYLE_RUDP})
ADD_GTESTS(TESTrudp)
TEST_SUMMARY_OUTPUT()

# Remove files from coverage stats
ADD_COVERAGE_EXCLUDE(messages.pb.cc)


###################################################################################################
# Install details                                                                                 #
###################################################################################################
FINAL_MESSAGE()
RENAME_OUTDATED_BUILT_EXES()

SET(MAIDSAFE_RUDP_INSTALL_FILES
      ${PROJECT_SOURCE_DIR}/src/maidsafe/rudp/managed_connections.h
      ${PROJECT_SOURCE_DIR}/src/maidsafe/rudp/version.h
      ${PROJECT_SOURCE_DIR}/src/maidsafe/rudp/parameters.h
      ${PROJECT_SOURCE_DIR}/src/maidsafe/rudp/return_codes.h)

MS_INSTALL_LIBS(maidsafe_rudp_static)
MS_INSTALL_HEADERS(rudp ${MAIDSAFE_RUDP_INSTALL_FILES})
MS_INSTALL_EXPORT()
=======
add_style_test(${STYLE_RUDP})
add_gtests(TESTrudp)
add_project_experimental()
test_summary_output()
>>>>>>> 04e25998
<|MERGE_RESOLUTION|>--- conflicted
+++ resolved
@@ -1,174 +1,121 @@
 #==============================================================================#
-#  Copyright 2012 MaidSafe.net limited                                         #
 #                                                                              #
-#   The following source code is property of MaidSafe.net limited and is not   #
-#   meant for external use.  The use of this code is governed by the licence   #
-#   file licence.txt found in the root of this directory and also on           #
-#   www.maidsafe.net.                                                          #
+#  Copyright (c) 2012 MaidSafe.net limited                                     #
 #                                                                              #
-#   You are not free to copy, amend or otherwise use this source code without  #
-#   the explicit written permission of the board of directors of maidsafe.net. #
+#  The following source code is property of MaidSafe.net limited and is not    #
+#  meant for external use.  The use of this code is governed by the license    #
+#  file licence.txt found in the root directory of this project and also on    #
+#  www.maidsafe.net.                                                           #
+#                                                                              #
+#  You are not free to copy, amend or otherwise use this source code without   #
+#  the explicit written permission of the board of directors of MaidSafe.net.  #
+#                                                                              #
 #==============================================================================#
 
 
-SET(MS_PROJECT_NAME maidsafe_rudp)
+set(CMAKE_DISABLE_SOURCE_CHANGES ON)
+set(CMAKE_DISABLE_IN_SOURCE_BUILD ON)
 
-CMAKE_MINIMUM_REQUIRED(VERSION 2.8.4 FATAL_ERROR)
-MESSAGE("================================================================================\n")
+cmake_minimum_required(VERSION 2.8.7 FATAL_ERROR)
+project(rudp)
 
-GET_FILENAME_COMPONENT(CMAKE_BUILD_TYPE_DIR ${CMAKE_BINARY_DIR} NAME)
+include(../../cmake_modules/maidsafe_standard_setup.cmake)
 
-# Variable MSVC is not set until after "PROJECT" command below
-IF(CMAKE_BUILD_TYPE_DIR MATCHES "Win_MSVC")
-  SET(CMAKE_BUILD_TYPE_DIR Release)
-ELSEIF(CMAKE_BUILD_TYPE_DIR MATCHES "kdev")
-  SET(CMAKE_BUILD_TYPE_DIR Debug)
-  SET(KDEV 1)
-ENDIF()
-
-IF(NOT ${CMAKE_C_COMPILER_WORKS})
-  MESSAGE(FATAL_ERROR "No generator previously specified.\nTo see a full list of generators, run:\n\tcmake --help\n")
-ENDIF()
-
-# This "PROJECT" command resets CMAKE_BUILD_TYPE, hence it's copied from CMAKE_BUILD_TYPE_DIR which is set above.
-IF((CMAKE_BUILD_TYPE_DIR MATCHES "Release") OR (DEFINED ${KDEV}))
-  PROJECT(${MS_PROJECT_NAME})
-ELSE()
-  STRING(TOLOWER ${CMAKE_BUILD_TYPE_DIR} MS_PROJECT_NAME_APPENDIX)
-  PROJECT(${MS_PROJECT_NAME}_${MS_PROJECT_NAME_APPENDIX})
-ENDIF()
-
-SET(CMAKE_BUILD_TYPE ${CMAKE_BUILD_TYPE_DIR} CACHE INTERNAL "Except for MSVC, the build type is set by running cmake from the appropriate build subdirectory e.g. for a Debug build, \"cd build/Linux/Debug && cmake ../../..\"." FORCE)
-
-
-###################################################################################################
-# MaidSafe Common library search                                                                  #
-###################################################################################################
-SET(CMAKE_MODULE_PATH ${CMAKE_MODULE_PATH} ${PROJECT_SOURCE_DIR}/build)
-INCLUDE(maidsafe_find_common)
-
-
-###################################################################################################
-# Standard setup                                                                                  #
-###################################################################################################
-INCLUDE(maidsafe_standard_setup)
-HANDLE_VERSIONS(${PROJECT_SOURCE_DIR}/src/maidsafe/rudp/version.h)
+include_directories(${common_SOURCE_DIR}/include)
 
 
 ###################################################################################################
 # Set up all files as GLOBs                                                                       #
 ###################################################################################################
 ####    CODE    ####
-FILE(GLOB SOURCE_FILES_RUDP_DIR "${PROJECT_SOURCE_DIR}/src/maidsafe/rudp/*.cc")
-FILE(GLOB HEADER_FILES_RUDP_DIR "${PROJECT_SOURCE_DIR}/src/maidsafe/rudp/*.h")
-SET(ALL_FILES_RUDP_DIR ${SOURCE_FILES_RUDP_DIR} ${HEADER_FILES_RUDP_DIR})
-SOURCE_GROUP("Main Source Files" FILES ${SOURCE_FILES_RUDP_DIR})
-SOURCE_GROUP("Main Header Files" FILES ${HEADER_FILES_RUDP_DIR})
+file(GLOB SOURCE_FILES_RUDP_DIR "${PROJECT_SOURCE_DIR}/src/maidsafe/rudp/*.cc")
+file(GLOB HEADER_FILES_RUDP_DIR "${PROJECT_SOURCE_DIR}/src/maidsafe/rudp/*.h")
+file(GLOB API_FILES_RUDP_DIR "${PROJECT_SOURCE_DIR}/include/maidsafe/rudp/*.h")
+set(ALL_FILES_RUDP_DIR ${SOURCE_FILES_RUDP_DIR} ${HEADER_FILES_RUDP_DIR} ${API_FILES_RUDP_DIR})
+source_group("RUDP Source Files" FILES ${SOURCE_FILES_RUDP_DIR})
+source_group("RUDP Header Files" FILES ${HEADER_FILES_RUDP_DIR})
+source_group("RUDP API Files" FILES ${API_FILES_RUDP_DIR})
 
-FILE(GLOB SOURCE_FILES_RUDP_CORE_DIR "${PROJECT_SOURCE_DIR}/src/maidsafe/rudp/core/*.cc")
-FILE(GLOB HEADER_FILES_RUDP_CORE_DIR "${PROJECT_SOURCE_DIR}/src/maidsafe/rudp/core/*.h")
-SET(ALL_FILES_RUDP_CORE_DIR ${SOURCE_FILES_RUDP_CORE_DIR} ${HEADER_FILES_RUDP_CORE_DIR})
-SOURCE_GROUP("Core Source Files" FILES ${SOURCE_FILES_RUDP_CORE_DIR})
-SOURCE_GROUP("Core Header Files" FILES ${HEADER_FILES_RUDP_CORE_DIR})
+file(GLOB SOURCE_FILES_RUDP_CORE_DIR "${PROJECT_SOURCE_DIR}/src/maidsafe/rudp/core/*.cc")
+file(GLOB HEADER_FILES_RUDP_CORE_DIR "${PROJECT_SOURCE_DIR}/src/maidsafe/rudp/core/*.h")
+set(ALL_FILES_RUDP_CORE_DIR ${SOURCE_FILES_RUDP_CORE_DIR} ${HEADER_FILES_RUDP_CORE_DIR})
+source_group("RUDP Core Source Files" FILES ${SOURCE_FILES_RUDP_CORE_DIR})
+source_group("RUDP Core Header Files" FILES ${HEADER_FILES_RUDP_CORE_DIR})
 
-FILE(GLOB SOURCE_FILES_RUDP_OPERATIONS_DIR "${PROJECT_SOURCE_DIR}/src/maidsafe/rudp/operations/*.cc")
-FILE(GLOB HEADER_FILES_RUDP_OPERATIONS_DIR "${PROJECT_SOURCE_DIR}/src/maidsafe/rudp/operations/*.h")
-SET(ALL_FILES_RUDP_OPERATIONS_DIR ${SOURCE_FILES_RUDP_OPERATIONS_DIR} ${HEADER_FILES_RUDP_OPERATIONS_DIR})
-SOURCE_GROUP("Operations Source Files" FILES ${SOURCE_FILES_RUDP_OPERATIONS_DIR})
-SOURCE_GROUP("Operations Header Files" FILES ${HEADER_FILES_RUDP_OPERATIONS_DIR})
+file(GLOB SOURCE_FILES_RUDP_OPERATIONS_DIR "${PROJECT_SOURCE_DIR}/src/maidsafe/rudp/operations/*.cc")
+file(GLOB HEADER_FILES_RUDP_OPERATIONS_DIR "${PROJECT_SOURCE_DIR}/src/maidsafe/rudp/operations/*.h")
+set(ALL_FILES_RUDP_OPERATIONS_DIR ${SOURCE_FILES_RUDP_OPERATIONS_DIR} ${HEADER_FILES_RUDP_OPERATIONS_DIR})
+source_group("RUDP Operations Source Files" FILES ${SOURCE_FILES_RUDP_OPERATIONS_DIR})
+source_group("RUDP Operations Header Files" FILES ${HEADER_FILES_RUDP_OPERATIONS_DIR})
 
-FILE(GLOB SOURCE_FILES_RUDP_PACKETS_DIR "${PROJECT_SOURCE_DIR}/src/maidsafe/rudp/packets/*.cc")
-FILE(GLOB HEADER_FILES_RUDP_PACKETS_DIR "${PROJECT_SOURCE_DIR}/src/maidsafe/rudp/packets/*.h")
-SET(ALL_FILES_RUDP_PACKETS_DIR ${SOURCE_FILES_RUDP_PACKETS_DIR} ${HEADER_FILES_RUDP_PACKETS_DIR})
-SOURCE_GROUP("Packets Source Files" FILES ${SOURCE_FILES_RUDP_PACKETS_DIR})
-SOURCE_GROUP("Packets Header Files" FILES ${HEADER_FILES_RUDP_PACKETS_DIR})
+file(GLOB SOURCE_FILES_RUDP_PACKETS_DIR "${PROJECT_SOURCE_DIR}/src/maidsafe/rudp/packets/*.cc")
+file(GLOB HEADER_FILES_RUDP_PACKETS_DIR "${PROJECT_SOURCE_DIR}/src/maidsafe/rudp/packets/*.h")
+set(ALL_FILES_RUDP_PACKETS_DIR ${SOURCE_FILES_RUDP_PACKETS_DIR} ${HEADER_FILES_RUDP_PACKETS_DIR})
+source_group("RUDP Packets Source Files" FILES ${SOURCE_FILES_RUDP_PACKETS_DIR})
+source_group("RUDP Packets Header Files" FILES ${HEADER_FILES_RUDP_PACKETS_DIR})
 
-SET(ALL_FILES
+set(ALL_FILES
     ${ALL_FILES_RUDP_DIR}
     ${ALL_FILES_RUDP_CORE_DIR}
     ${ALL_FILES_RUDP_OPERATIONS_DIR}
     ${ALL_FILES_RUDP_PACKETS_DIR})
-SET(STYLE_RUDP ${ALL_FILES})
+set(STYLE_RUDP ${ALL_FILES})
 
 ####    TESTS    ####
-FILE(GLOB SOURCE_FILES_RUDP_TESTS_DIR "${PROJECT_SOURCE_DIR}/src/maidsafe/rudp/tests/*.cc")
-FILE(GLOB HEADER_FILES_RUDP_TESTS_DIR "${PROJECT_SOURCE_DIR}/src/maidsafe/rudp/tests/*.h")
-SET(ALL_FILES_RUDP_TESTS_DIR ${SOURCE_FILES_RUDP_TESTS_DIR} ${HEADER_FILES_RUDP_TESTS_DIR})
-SOURCE_GROUP("Main Test Source Files" FILES ${SOURCE_FILES_RUDP_TESTS_DIR})
-SOURCE_GROUP("Main Test Header Files" FILES ${HEADER_FILES_RUDP_TESTS_DIR})
+file(GLOB SOURCE_FILES_RUDP_TESTS_DIR "${PROJECT_SOURCE_DIR}/src/maidsafe/rudp/tests/*.cc")
+file(GLOB HEADER_FILES_RUDP_TESTS_DIR "${PROJECT_SOURCE_DIR}/src/maidsafe/rudp/tests/*.h")
+set(ALL_FILES_RUDP_TESTS_DIR ${SOURCE_FILES_RUDP_TESTS_DIR} ${HEADER_FILES_RUDP_TESTS_DIR})
+source_group("Main Test Source Files" FILES ${SOURCE_FILES_RUDP_TESTS_DIR})
+source_group("Main Test Header Files" FILES ${HEADER_FILES_RUDP_TESTS_DIR})
 
-FILE(GLOB SOURCE_FILES_RUDP_CORE_TESTS_DIR "${PROJECT_SOURCE_DIR}/src/maidsafe/rudp/core/tests/*.cc")
-FILE(GLOB HEADER_FILES_RUDP_CORE_TESTS_DIR "${PROJECT_SOURCE_DIR}/src/maidsafe/rudp/core/tests/*.h")
-SET(ALL_FILES_RUDP_CORE_TESTS_DIR ${SOURCE_FILES_RUDP_CORE_TESTS_DIR} ${HEADER_FILES_RUDP_CORE_TESTS_DIR})
-SOURCE_GROUP("Core Test Source Files" FILES ${SOURCE_FILES_RUDP_CORE_TESTS_DIR})
-SOURCE_GROUP("Core Test Header Files" FILES ${HEADER_FILES_RUDP_CORE_TESTS_DIR})
+file(GLOB SOURCE_FILES_RUDP_CORE_TESTS_DIR "${PROJECT_SOURCE_DIR}/src/maidsafe/rudp/core/tests/*.cc")
+file(GLOB HEADER_FILES_RUDP_CORE_TESTS_DIR "${PROJECT_SOURCE_DIR}/src/maidsafe/rudp/core/tests/*.h")
+set(ALL_FILES_RUDP_CORE_TESTS_DIR ${SOURCE_FILES_RUDP_CORE_TESTS_DIR} ${HEADER_FILES_RUDP_CORE_TESTS_DIR})
+source_group("Core Test Source Files" FILES ${SOURCE_FILES_RUDP_CORE_TESTS_DIR})
+source_group("Core Test Header Files" FILES ${HEADER_FILES_RUDP_CORE_TESTS_DIR})
 
-FILE(GLOB SOURCE_FILES_RUDP_OPERATIONS_TESTS_DIR "${PROJECT_SOURCE_DIR}/src/maidsafe/rudp/operations/tests/*.cc")
-FILE(GLOB HEADER_FILES_RUDP_OPERATIONS_TESTS_DIR "${PROJECT_SOURCE_DIR}/src/maidsafe/rudp/operations/tests/*.h")
-SET(ALL_FILES_RUDP_OPERATIONS_TESTS_DIR ${SOURCE_FILES_RUDP_OPERATIONS_TESTS_DIR} ${HEADER_FILES_RUDP_OPERATIONS_TESTS_DIR})
-SOURCE_GROUP("Operations Test Source Files" FILES ${SOURCE_FILES_RUDP_OPERATIONS_TESTS_DIR})
-SOURCE_GROUP("Operations Test Header Files" FILES ${HEADER_FILES_RUDP_OPERATIONS_TESTS_DIR})
+file(GLOB SOURCE_FILES_RUDP_OPERATIONS_TESTS_DIR "${PROJECT_SOURCE_DIR}/src/maidsafe/rudp/operations/tests/*.cc")
+file(GLOB HEADER_FILES_RUDP_OPERATIONS_TESTS_DIR "${PROJECT_SOURCE_DIR}/src/maidsafe/rudp/operations/tests/*.h")
+set(ALL_FILES_RUDP_OPERATIONS_TESTS_DIR ${SOURCE_FILES_RUDP_OPERATIONS_TESTS_DIR} ${HEADER_FILES_RUDP_OPERATIONS_TESTS_DIR})
+source_group("Operations Test Source Files" FILES ${SOURCE_FILES_RUDP_OPERATIONS_TESTS_DIR})
+source_group("Operations Test Header Files" FILES ${HEADER_FILES_RUDP_OPERATIONS_TESTS_DIR})
 
-FILE(GLOB SOURCE_FILES_RUDP_PACKETS_TESTS_DIR "${PROJECT_SOURCE_DIR}/src/maidsafe/rudp/packets/tests/*.cc")
-FILE(GLOB HEADER_FILES_RUDP_PACKETS_TESTS_DIR "${PROJECT_SOURCE_DIR}/src/maidsafe/rudp/packets/tests/*.h")
-SET(ALL_FILES_RUDP_PACKETS_TESTS_DIR ${SOURCE_FILES_RUDP_PACKETS_TESTS_DIR} ${HEADER_FILES_RUDP_PACKETS_TESTS_DIR})
-SOURCE_GROUP("Packets Test Source Files" FILES ${SOURCE_FILES_RUDP_PACKETS_TESTS_DIR})
-SOURCE_GROUP("Packets Test Header Files" FILES ${HEADER_FILES_RUDP_PACKETS_TESTS_DIR})
+file(GLOB SOURCE_FILES_RUDP_PACKETS_TESTS_DIR "${PROJECT_SOURCE_DIR}/src/maidsafe/rudp/packets/tests/*.cc")
+file(GLOB HEADER_FILES_RUDP_PACKETS_TESTS_DIR "${PROJECT_SOURCE_DIR}/src/maidsafe/rudp/packets/tests/*.h")
+set(ALL_FILES_RUDP_PACKETS_TESTS_DIR ${SOURCE_FILES_RUDP_PACKETS_TESTS_DIR} ${HEADER_FILES_RUDP_PACKETS_TESTS_DIR})
+source_group("Packets Test Source Files" FILES ${SOURCE_FILES_RUDP_PACKETS_TESTS_DIR})
+source_group("Packets Test Header Files" FILES ${HEADER_FILES_RUDP_PACKETS_TESTS_DIR})
 
-SET(ALL_TEST_FILES
+set(ALL_TEST_FILES
     ${ALL_FILES_RUDP_TESTS_DIR}
     ${ALL_FILES_RUDP_CORE_TESTS_DIR}
 #     ${ALL_FILES_RUDP_OPERATIONS_TESTS_DIR}
     ${ALL_FILES_RUDP_PACKETS_TESTS_DIR})
-SET(STYLE_RUDP ${STYLE_RUDP} ${ALL_TEST_FILES})
+set(STYLE_RUDP ${STYLE_RUDP} ${ALL_TEST_FILES})
 
 
 ###################################################################################################
 # Define MaidSafe libraries and executables                                                       #
 ###################################################################################################
-MS_ADD_STATIC_LIBRARY(${MS_PROJECT_NAME} ${ALL_FILES})
-MS_ADD_EXECUTABLE(TESTrudp Tests ${ALL_TEST_FILES})
+ms_add_static_library(rudp ${ALL_FILES})
+ms_add_executable(TESTrudp "Tests/RUDP" ${ALL_TEST_FILES})
 
-TARGET_LINK_LIBRARIES(maidsafe_rudp_static glog_static maidsafe_common_static)
-TARGET_LINK_LIBRARIES(TESTrudp maidsafe_rudp_static gtest_static gmock_static)
+target_link_libraries(maidsafe_rudp maidsafe_common)
+target_link_libraries(TESTrudp maidsafe_rudp)
+
+rename_outdated_built_exes()
+
 
 ###################################################################################################
 # Set compiler and linker flags                                                                   #
 ###################################################################################################
-INCLUDE(maidsafe_standard_flags)
-MS_DISABLE_WARNINGS(${PROJECT_SOURCE_DIR}/src/maidsafe/rudp/messages.pb.cc)
+include(maidsafe_standard_flags)
 
 
 ###################################################################################################
 # Tests                                                                                           #
 ###################################################################################################
-<<<<<<< HEAD
-ADD_STYLE_TEST(${STYLE_RUDP})
-ADD_GTESTS(TESTrudp)
-TEST_SUMMARY_OUTPUT()
-
-# Remove files from coverage stats
-ADD_COVERAGE_EXCLUDE(messages.pb.cc)
-
-
-###################################################################################################
-# Install details                                                                                 #
-###################################################################################################
-FINAL_MESSAGE()
-RENAME_OUTDATED_BUILT_EXES()
-
-SET(MAIDSAFE_RUDP_INSTALL_FILES
-      ${PROJECT_SOURCE_DIR}/src/maidsafe/rudp/managed_connections.h
-      ${PROJECT_SOURCE_DIR}/src/maidsafe/rudp/version.h
-      ${PROJECT_SOURCE_DIR}/src/maidsafe/rudp/parameters.h
-      ${PROJECT_SOURCE_DIR}/src/maidsafe/rudp/return_codes.h)
-
-MS_INSTALL_LIBS(maidsafe_rudp_static)
-MS_INSTALL_HEADERS(rudp ${MAIDSAFE_RUDP_INSTALL_FILES})
-MS_INSTALL_EXPORT()
-=======
 add_style_test(${STYLE_RUDP})
 add_gtests(TESTrudp)
 add_project_experimental()
-test_summary_output()
->>>>>>> 04e25998
+test_summary_output()