#==============================================================================#
#                                                                              #
#  Copyright (c) 2010 maidsafe.net limited                                     #
#  All rights reserved.                                                        #
#                                                                              #
#  Redistribution and use in source and binary forms, with or without          #
#  modification, are permitted provided that the following conditions are met: #
#                                                                              #
#      * Redistributions of source code must retain the above copyright        #
#        notice, this list of conditions and the following disclaimer.         #
#      * Redistributions in binary form must reproduce the above copyright     #
#        notice, this list of conditions and the following disclaimer in the   #
#        documentation and/or other materials provided with the distribution.  #
#      * Neither the name of the maidsafe.net limited nor the names of its     #
#        contributors may be used to endorse or promote products derived from  #
#        this software without specific prior written permission.              #
#                                                                              #
#  THIS SOFTWARE IS PROVIDED BY THE COPYRIGHT HOLDERS AND CONTRIBUTORS "AS IS" #
#  AND ANY EXPRESS OR IMPLIED WARRANTIES, INCLUDING, BUT NOT LIMITED TO, THE   #
#  IMPLIED WARRANTIES OF MERCHANTABILITY AND FITNESS FOR A PARTICULAR PURPOSE  #
#  ARE DISCLAIMED.  IN NO EVENT SHALL THE COPYRIGHT HOLDER OR CONTRIBUTORS BE  #
#  LIABLE FOR ANY DIRECT, INDIRECT, INCIDENTAL, SPECIAL, EXEMPLARY, OR         #
#  CONSEQUENTIAL DAMAGES (INCLUDING, BUT NOT LIMITED TO, PROCUREMENT OF        #
#  SUBSTITUTE GOODS OR SERVICES; LOSS OF USE, DATA, OR PROFITS; OR BUSINESS    #
#  INTERRUPTION) HOWEVER CAUSED AND ON ANY THEORY OF LIABILITY, WHETHER IN     #
#  CONTRACT, STRICT LIABILITY, OR TORT (INCLUDING NEGLIGENCE OR OTHERWISE)     #
#  ARISING IN ANY WAY OUT OF THE USE OF THIS SOFTWARE, EVEN IF ADVISED OF THE  #
#  POSSIBILITY OF SUCH DAMAGE.                                                 #
#                                                                              #
#==============================================================================#
#                                                                              #
#  Written by maidsafe.net team                                                #
#                                                                              #
#==============================================================================#


CMAKE_MINIMUM_REQUIRED(VERSION 2.8 FATAL_ERROR)
MESSAGE("================================================================================\n")

SET(ERROR_MESSAGE_CMAKE_PATH "cmake ../../..")
GET_FILENAME_COMPONENT(CMAKE_BUILD_TYPE_DIR ${CMAKE_BINARY_DIR} NAME)

# Variable MSVC is not set until after PROJECT command below
IF(CMAKE_BUILD_TYPE_DIR MATCHES "Win_MSVC")
  SET(CMAKE_BUILD_TYPE_DIR Release)
  SET(ERROR_MESSAGE_CMAKE_PATH "   cmake ..\\..")
ELSEIF(CMAKE_BUILD_TYPE_DIR MATCHES "kdev")
  SET(CMAKE_BUILD_TYPE_DIR Debug)
  SET(KDEV 1)
ENDIF()

SET(ERROR_MESSAGE "No generator previously specified.\nTo see a full list of generators, run:\n\t${ERROR_MESSAGE_CMAKE_PATH} --help\n")
SET(CMAKE_GEN ${CMAKE_GENERATOR} CACHE INTERNAL "" FORCE)
IF(NOT ${CMAKE_C_COMPILER_WORKS})
  MESSAGE(FATAL_ERROR ${ERROR_MESSAGE})
ENDIF()

IF((CMAKE_BUILD_TYPE_DIR MATCHES "Release") OR (DEFINED ${KDEV}))
  SET(PROJECT_NAME maidsafe_dht)
ELSE()
  SET(PROJECT_NAME maidsafe_dht_${CMAKE_BUILD_TYPE_DIR})
ENDIF()
OPTION (BUILD_SHARED_LIBS "Build shared libraries." OFF)


# This call resets CMAKE_BUILD_TYPE, hence it's copied from CMAKE_BUILD_TYPE_DIR which is set above.
PROJECT(${PROJECT_NAME})
SET(CMAKE_BUILD_TYPE ${CMAKE_BUILD_TYPE_DIR} CACHE INTERNAL "Except for MSVC, the build type is set by running cmake from the appropriate build subdirectory e.g. for a Debug build, \"cd build/Linux/Debug && cmake ../../..\"." FORCE)

###################################################################################################
# MaidSafe Common library search                                                                  #
###################################################################################################
SET(CMAKE_MODULE_PATH ${CMAKE_MODULE_PATH} ${PROJECT_SOURCE_DIR}/build)
INCLUDE(maidsafe_find_common)

###################################################################################################
# Standard setup                                                                                  #
###################################################################################################
SET(PROTO_SOURCE_DIR ${PROJECT_SOURCE_DIR}/src)
FILE(GLOB PROTO_FILES_KADEMLIA RELATIVE ${PROTO_SOURCE_DIR} "${PROTO_SOURCE_DIR}/maidsafe/dht/kademlia/*.proto")
FILE(GLOB PROTO_FILES_TRANSPORT RELATIVE ${PROTO_SOURCE_DIR} "${PROTO_SOURCE_DIR}/maidsafe/dht/transport/*.proto")
SET(PROTO_FILES "${PROTO_FILES_KADEMLIA};${PROTO_FILES_TRANSPORT}")
INCLUDE(maidsafe_standard_setup)
HANDLE_VERSIONS(${PROJECT_SOURCE_DIR}/src/maidsafe/dht/version.h)

###################################################################################################
# Set up all files as GLOBs                                                                       #
###################################################################################################
####    CODE    ####
FILE(GLOB SOURCE_FILES_MAIDSAFE_DIR "${PROJECT_SOURCE_DIR}/src/maidsafe/dht/*.cc")
FILE(GLOB HEADER_FILES_MAIDSAFE_DIR "${PROJECT_SOURCE_DIR}/src/maidsafe/dht/*.h")
SET(ALL_FILES_MAIDSAFE_DIR ${SOURCE_FILES_MAIDSAFE_DIR} ${HEADER_FILES_MAIDSAFE_DIR})
SOURCE_GROUP("maidsafe-dht Source Files" FILES ${SOURCE_FILES_MAIDSAFE_DIR})
SOURCE_GROUP("maidsafe-dht Header Files" FILES ${HEADER_FILES_MAIDSAFE_DIR})

FILE(GLOB SOURCE_FILES_KADEMLIA_DIR "${PROJECT_SOURCE_DIR}/src/maidsafe/dht/kademlia/*.cc")
FILE(GLOB HEADER_FILES_KADEMLIA_DIR "${PROJECT_SOURCE_DIR}/src/maidsafe/dht/kademlia/*.h")
SET(ALL_FILES_KADEMLIA_DIR ${SOURCE_FILES_KADEMLIA_DIR} ${HEADER_FILES_KADEMLIA_DIR})
SET(STYLE_KADEMLIA ${ALL_FILES_KADEMLIA_DIR})
LIST(REMOVE_ITEM STYLE_KADEMLIA "${PROJECT_SOURCE_DIR}/src/maidsafe/dht/kademlia/kademlia.pb.cc")
LIST(REMOVE_ITEM STYLE_KADEMLIA "${PROJECT_SOURCE_DIR}/src/maidsafe/dht/kademlia/kademlia.pb.h")
LIST(REMOVE_ITEM STYLE_KADEMLIA "${PROJECT_SOURCE_DIR}/src/maidsafe/dht/kademlia/rpcs.pb.cc")
LIST(REMOVE_ITEM STYLE_KADEMLIA "${PROJECT_SOURCE_DIR}/src/maidsafe/dht/kademlia/rpcs.pb.h")
SOURCE_GROUP("kademlia Source Files" FILES ${SOURCE_FILES_KADEMLIA_DIR})
SOURCE_GROUP("kademlia Header Files" FILES ${HEADER_FILES_KADEMLIA_DIR})

LIST(APPEND ALL_FILES_LIBUPNP_DIR
       ${PROJECT_SOURCE_DIR}/src/maidsafe/dht/libupnp/igd_desc_parse.c
       ${PROJECT_SOURCE_DIR}/src/maidsafe/dht/libupnp/minixml.c
       ${PROJECT_SOURCE_DIR}/src/maidsafe/dht/libupnp/minisoap.c
       ${PROJECT_SOURCE_DIR}/src/maidsafe/dht/libupnp/miniwget.c
       ${PROJECT_SOURCE_DIR}/src/maidsafe/dht/libupnp/upnpcommands.c
       ${PROJECT_SOURCE_DIR}/src/maidsafe/dht/libupnp/upnpreplyparse.c
       ${PROJECT_SOURCE_DIR}/src/maidsafe/dht/libupnp/upnperrors.c
       ${PROJECT_SOURCE_DIR}/src/maidsafe/dht/libupnp/miniupnpc.c
       ${PROJECT_SOURCE_DIR}/src/maidsafe/dht/libupnp/minissdpc.c)
SOURCE_GROUP("libupnp Source Files" FILES ${ALL_FILES_LIBUPNP_DIR})

FILE(GLOB SOURCE_FILES_NATPMP_DIR "${PROJECT_SOURCE_DIR}/src/maidsafe/dht/nat-pmp/*.cc")
FILE(GLOB HEADER_FILES_NATPMP_DIR "${PROJECT_SOURCE_DIR}/src/maidsafe/dht/nat-pmp/*.h")
SET(ALL_FILES_NATPMP_DIR ${SOURCE_FILES_NATPMP_DIR} ${HEADER_FILES_NATPMP_DIR})
SOURCE_GROUP("nat-pnp Source Files" FILES ${SOURCE_FILES_NATPMP_DIR})
SOURCE_GROUP("nat-pnp Header Files" FILES ${HEADER_FILES_NATPMP_DIR})

FILE(GLOB SOURCE_FILES_TRANSPORT_DIR "${PROJECT_SOURCE_DIR}/src/maidsafe/dht/transport/*.cc")
FILE(GLOB HEADER_FILES_TRANSPORT_DIR "${PROJECT_SOURCE_DIR}/src/maidsafe/dht/transport/*.h")
SET(ALL_FILES_TRANSPORT_DIR ${SOURCE_FILES_TRANSPORT_DIR} ${HEADER_FILES_TRANSPORT_DIR})
SET(STYLE_TRANSPORT ${ALL_FILES_TRANSPORT_DIR})
LIST(REMOVE_ITEM STYLE_TRANSPORT "${PROJECT_SOURCE_DIR}/src/maidsafe/dht/transport/transport.pb.cc")
LIST(REMOVE_ITEM STYLE_TRANSPORT "${PROJECT_SOURCE_DIR}/src/maidsafe/dht/transport/transport.pb.h")
SOURCE_GROUP("transport Source Files" FILES ${SOURCE_FILES_TRANSPORT_DIR})
SOURCE_GROUP("transport Header Files" FILES ${HEADER_FILES_TRANSPORT_DIR})

FILE(GLOB SOURCE_FILES_UPNP_DIR "${PROJECT_SOURCE_DIR}/src/maidsafe/dht/upnp/*.cc")
FILE(GLOB HEADER_FILES_UPNP_DIR "${PROJECT_SOURCE_DIR}/src/maidsafe/dht/upnp/*.h")
LIST(REMOVE_ITEM SOURCE_FILES_UPNP_DIR "${PROJECT_SOURCE_DIR}/src/maidsafe/dht/upnp/upnp_client_impl.cc")
LIST(REMOVE_ITEM HEADER_FILES_UPNP_DIR "${PROJECT_SOURCE_DIR}/src/maidsafe/dht/upnp/upnp_client_impl.h")
SET(ALL_FILES_UPNP_DIR ${SOURCE_FILES_UPNP_DIR} ${HEADER_FILES_UPNP_DIR})
SOURCE_GROUP("upnp Source Files" FILES ${SOURCE_FILES_UPNP_DIR})
SOURCE_GROUP("upnp Header Files" FILES ${HEADER_FILES_UPNP_DIR})

LIST(APPEND DHT_SOURCE_FILES ${ALL_FILES_KADEMLIA_DIR}
                             ${ALL_FILES_TRANSPORT_DIR}
                             ${ALL_FILES_LIBUPNP_DIR}
                             ${ALL_FILES_UPNP_DIR}
                             ${ALL_FILES_NATPMP_DIR}
                             ${ALL_FILES_MAIDSAFE_DIR})

####    TESTS    ####
FILE(GLOB ALL_FILES_TEST_MAIN "${PROJECT_SOURCE_DIR}/src/maidsafe/dht/tests/*.cc"
                              "${PROJECT_SOURCE_DIR}/src/maidsafe/dht/tests/*.h")
FILE(GLOB ALL_FILES_TEST_BENCHMARK_DIR "${PROJECT_SOURCE_DIR}/src/maidsafe/dht/tests/benchmark/*.cc"
                                       "${PROJECT_SOURCE_DIR}/src/maidsafe/dht/tests/benchmark/*.h")
FILE(GLOB ALL_FILES_TEST_DEMO_DIR "${PROJECT_SOURCE_DIR}/src/maidsafe/dht/tests/demo/*.cc"
                                  "${PROJECT_SOURCE_DIR}/src/maidsafe/dht/tests/demo/*.h")
<<<<<<< HEAD
FILE(GLOB ALL_FILES_TEST_NODE_DIR "${PROJECT_SOURCE_DIR}/src/maidsafe/dht/tests/functional_kademlia/*.cc"
                                  "${PROJECT_SOURCE_DIR}/src/maidsafe/dht/tests/functional_kademlia/*.h"
                                  "${PROJECT_SOURCE_DIR}/src/maidsafe/dht/tests/kademlia/test_utils.h"
                                  "${PROJECT_SOURCE_DIR}/src/maidsafe/dht/tests/kademlia/test_utils.cc")
LIST(REMOVE_ITEM ALL_FILES_TEST_NODE_DIR "${PROJECT_SOURCE_DIR}/src/maidsafe/dht/tests/functional_kademlia/node_functional_test.cc")
# LIST(REMOVE_ITEM ALL_FILES_TEST_NODE_DIR "${PROJECT_SOURCE_DIR}/src/maidsafe/dht/tests/functional_kademlia/node_test.cc")
=======
FILE(GLOB ALL_FILES_TEST_FUNCTIONAL_KADEMLIA_DIR "${PROJECT_SOURCE_DIR}/src/maidsafe/dht/tests/functional_kademlia/*.cc"
                                  "${PROJECT_SOURCE_DIR}/src/maidsafe/dht/tests/functional_kademlia/*.h")
LIST(REMOVE_ITEM ALL_FILES_TEST_FUNCTIONAL_KADEMLIA_DIR "${PROJECT_SOURCE_DIR}/src/maidsafe/dht/tests/functional_kademlia/test_node_functional.cc")
>>>>>>> a2b26a42
FILE(GLOB ALL_FILES_TEST_KADEMLIA_DIR "${PROJECT_SOURCE_DIR}/src/maidsafe/dht/tests/kademlia/*.cc"
                                      "${PROJECT_SOURCE_DIR}/src/maidsafe/dht/tests/kademlia/*.h")
# FILE(GLOB ALL_FILES_TEST_NATPMP_DIR "${PROJECT_SOURCE_DIR}/src/maidsafe/dht/tests/nat-pmp/*.cc"
#                                     "${PROJECT_SOURCE_DIR}/src/maidsafe/dht/tests/nat-pmp/*.h")
FILE(GLOB ALL_FILES_TEST_TRANSPORT_DIR "${PROJECT_SOURCE_DIR}/src/maidsafe/dht/tests/transport/*.cc"
                                       "${PROJECT_SOURCE_DIR}/src/maidsafe/dht/tests/transport/*.h")
# FILE(GLOB ALL_FILES_TEST_UPNP_DIR "${PROJECT_SOURCE_DIR}/src/maidsafe/dht/tests/upnp/*.cc"
#                                   "${PROJECT_SOURCE_DIR}/src/maidsafe/dht/tests/upnp/*.h")
IF(Mysqlpp_FOUND)
  FILE(GLOB ALL_FILES_NETWORK_TEST_DIR "${PROJECT_SOURCE_DIR}/src/maidsafe/dht/distributed_network/*.cc"
                                       "${PROJECT_SOURCE_DIR}/src/maidsafe/dht/distributed_network/*.h")
ENDIF()


###################################################################################################
# All Platforms:  Add Test Exes and Create all maidsafe_dht libs                                  #
###################################################################################################
ADD_EXECUTABLE(TESTkademlia ${ALL_FILES_TEST_MAIN} ${ALL_FILES_TEST_KADEMLIA_DIR} ${HEADER_FILES_MAIDSAFE_DIR})
ADD_EXECUTABLE(TESTfunctional ${ALL_FILES_TEST_FUNCTIONAL_KADEMLIA_DIR} ${HEADER_FILES_MAIDSAFE_DIR})
ADD_EXECUTABLE(TESTtransport ${ALL_FILES_TEST_MAIN} ${ALL_FILES_TEST_TRANSPORT_DIR} ${HEADER_FILES_MAIDSAFE_DIR})
# ADD_EXECUTABLE(TESTnatpmp ${ALL_FILES_TEST_MAIN} ${ALL_FILES_TEST_NATPMP_DIR} ${HEADER_FILES_MAIDSAFE_DIR})
# ADD_EXECUTABLE(TESTupnp ${ALL_FILES_TEST_MAIN} ${ALL_FILES_TEST_UPNP_DIR} ${HEADER_FILES_MAIDSAFE_DIR})
# Need to use __declspec(dllimport) in all API header files before linking to SHARED library target
#ADD_EXECUTABLE(kaddemo ${ALL_FILES_TEST_DEMO_DIR} ${HEADER_FILES_MAIDSAFE_DIR})
ADD_EXECUTABLE(KademliaDemo ${ALL_FILES_TEST_DEMO_DIR} ${HEADER_FILES_MAIDSAFE_DIR})
#ADD_EXECUTABLE(benchmark ${ALL_FILES_TEST_BENCHMARK_DIR} ${HEADER_FILES_MAIDSAFE_DIR})
ADD_EXECUTABLE(benchmark_static EXCLUDE_FROM_ALL ${ALL_FILES_TEST_BENCHMARK_DIR} ${HEADER_FILES_MAIDSAFE_DIR})
IF(Mysqlpp_FOUND)
  ADD_EXECUTABLE(distributed_net_clients EXCLUDE_FROM_ALL ${ALL_FILES_NETWORK_TEST_DIR} ${HEADER_FILES_MAIDSAFE_DIR})
ENDIF()

# Force renaming of exes to match standard CMake library renaming policy
RENAME_EXECUTABLE(TESTkademlia)
RENAME_EXECUTABLE(TESTfunctional)
RENAME_EXECUTABLE(TESTtransport)
# RENAME_EXECUTABLE(TESTnatpmp)
# RENAME_EXECUTABLE(TESTupnp)
RENAME_EXECUTABLE(KademliaDemo)
RENAME_EXECUTABLE(benchmark_static)
IF(Mysqlpp_FOUND)
  RENAME_EXECUTABLE(distributed_net_clients)
ENDIF()

# SET(TEST_TARGETS TESTupnp TESTnatpmp TESTnode TESTkademlia TESTtransport)
SET(TEST_TARGETS TESTkademlia TESTtransport TESTfunctional)
SET_TARGET_PROPERTIES(${TEST_TARGETS} KademliaDemo benchmark_static PROPERTIES FOLDER "Tests")
IF(Mysqlpp_FOUND)
  SET_TARGET_PROPERTIES(distributed_net_clients PROPERTIES FOLDER "Tests")
ENDIF()

# Need to use __declspec(dllexport) in all API header files before adding SHARED library target
#ADD_LIBRARY(maidsafe_dht SHARED ${DHT_SOURCE_FILES})
ADD_LIBRARY(maidsafe_dht_static STATIC ${DHT_SOURCE_FILES})

#Rename maidsafe_dht_static as maidsafe_dht on way out NOT in MSVC names clash of static and import lib
SET_TARGET_PROPERTIES(maidsafe_dht_static PROPERTIES OUTPUT_NAME maidsafe_dht)

SET_TARGET_PROPERTIES(maidsafe_dht_static PROPERTIES FOLDER "MaidSafe Libraries")

TARGET_LINK_LIBRARIES(maidsafe_dht_static
                        maidsafe_common_static
                        cryptopp_static
                        protobuf_static
                        glog_static
                        boost_date_time
                        boost_filesystem
                        boost_regex
                        boost_system
                        boost_thread
                        ${SYS_LIB})
TARGET_LINK_LIBRARIES(TESTtransport maidsafe_dht_static gtest_static)
TARGET_LINK_LIBRARIES(TESTkademlia maidsafe_dht_static gmock_static)
TARGET_LINK_LIBRARIES(TESTfunctional maidsafe_dht_static gtest_static)
# TARGET_LINK_LIBRARIES(TESTnatpmp maidsafe_dht_static gtest_static)
# TARGET_LINK_LIBRARIES(TESTupnp maidsafe_dht_static gtest_static)
TARGET_LINK_LIBRARIES(KademliaDemo maidsafe_dht_static boost_program_options)
TARGET_LINK_LIBRARIES(benchmark_static maidsafe_dht_static boost_program_options)
IF(Mysqlpp_FOUND)
  TARGET_LINK_LIBRARIES(distributed_net_clients maidsafe_dht_static ${Mysqlpp_LIBRARY})
ENDIF()


###################################################################################################
# Builds                                                                                          #
###################################################################################################
INCLUDE(maidsafe_standard_flags)

IF(MSVC)
  # warning 4503 disabled due to excessive generation through use of Boost multi_index
  SET_SOURCE_FILES_PROPERTIES(${PROJECT_SOURCE_DIR}/src/maidsafe/dht/kademlia/node.cc
                              ${PROJECT_SOURCE_DIR}/src/maidsafe/dht/kademlia/routing_table.cc
                              ${PROJECT_SOURCE_DIR}/src/maidsafe/dht/tests/kademlia/contact_test.cc
                              ${PROJECT_SOURCE_DIR}/src/maidsafe/dht/tests/functional_kademlia/node_test.cc
                                PROPERTIES COMPILE_FLAGS "/wd4503")

  # warnings 4503, 4512 & 4996 disabled due to generation through use of Boost Signals2
  SET_SOURCE_FILES_PROPERTIES(${PROJECT_SOURCE_DIR}/src/maidsafe/dht/transport/message_handler.cc
                              ${PROJECT_SOURCE_DIR}/src/maidsafe/dht/kademlia/message_handler.cc
                              ${PROJECT_SOURCE_DIR}/src/maidsafe/dht/kademlia/contact.cc
                                PROPERTIES COMPILE_FLAGS "/wd4503 /wd4512 /wd4996")

  # warning level set low for protocol buffer generated files
  SET_SOURCE_FILES_PROPERTIES(${PROJECT_SOURCE_DIR}/src/maidsafe/dht/transport/transport.pb.cc
                              ${PROJECT_SOURCE_DIR}/src/maidsafe/dht/kademlia/kademlia.pb.cc
                              ${PROJECT_SOURCE_DIR}/src/maidsafe/dht/kademlia/rpcs.pb.cc
                                PROPERTIES COMPILE_FLAGS "/W0")

  SET_TARGET_PROPERTIES(TESTkademlia PROPERTIES COMPILE_FLAGS "/bigobj")

  # SET_TARGET_PROPERTIES(TESTkademlia TESTnode TESTnatpmp TESTtransport TESTupnp KademliaDemo benchmark_static PROPERTIES
  SET_TARGET_PROPERTIES(TESTkademlia TESTtransport TESTkademlia_api KademliaDemo benchmark_static PROPERTIES
                          LINK_FLAGS "/STACK:1048576"
                          LINK_FLAGS_RELEASE "/OPT:REF /OPT:ICF /LTCG /INCREMENTAL:NO ${LINKER_LIBS_DIRS_RELEASE}"
                          LINK_FLAGS_DEBUG "${LINKER_LIBS_DIRS_DEBUG}"
                          LINK_FLAGS_RELWITHDEBINFO "${LINKER_LIBS_DIRS_DEBUG}"
                          LINK_FLAGS_MINSIZEREL "${LINKER_LIBS_DIRS_DEBUG}")
  IF(Mysqlpp_FOUND)
    SET_TARGET_PROPERTIES(distributed_net_clients PROPERTIES
                            LINK_FLAGS "/STACK:1048576"
                            LINK_FLAGS_RELEASE "/OPT:REF /OPT:ICF /LTCG /INCREMENTAL:NO ${LINKER_LIBS_DIRS_RELEASE}"
                            LINK_FLAGS_DEBUG "${LINKER_LIBS_DIRS_DEBUG}"
                            LINK_FLAGS_RELWITHDEBINFO "${LINKER_LIBS_DIRS_DEBUG}"
                            LINK_FLAGS_MINSIZEREL "${LINKER_LIBS_DIRS_DEBUG}")
  ENDIF()

  SET_TARGET_PROPERTIES(maidsafe_dht_static PROPERTIES STATIC_LIBRARY_FLAGS_RELEASE "/LTCG")
ELSEIF(UNIX)
  FILE(GLOB PROTO_SOURCE_FILES_KADEMLIA "${PROJECT_SOURCE_DIR}/src/maidsafe/dht/kademlia/*.pb.cc")
  FILE(GLOB PROTO_SOURCE_FILES_TRANSPORT "${PROJECT_SOURCE_DIR}/src/maidsafe/dht/transport/*.pb.cc")
  SET(PROTO_SOURCE_FILES "${PROTO_SOURCE_FILES_KADEMLIA};${PROTO_SOURCE_FILES_TRANSPORT}")
<<<<<<< HEAD
  SET_SOURCE_FILES_PROPERTIES(${PROJECT_SOURCE_DIR}/src/maidsafe/dht/tests/test_main.cc
=======
  SET_SOURCE_FILES_PROPERTIES(
                              ${PROJECT_SOURCE_DIR}/src/maidsafe/dht/tests/main.cc
                              ${PROJECT_SOURCE_DIR}/src/maidsafe/dht/tests/kademlia/test_node_impl.cc
                              ${PROJECT_SOURCE_DIR}/src/maidsafe/dht/tests/kademlia/test_node_id.cc
                              ${PROJECT_SOURCE_DIR}/src/maidsafe/dht/tests/kademlia/test_service.cc
                              ${PROJECT_SOURCE_DIR}/src/maidsafe/dht/tests/kademlia/test_routing_table.cc
                              ${PROJECT_SOURCE_DIR}/src/maidsafe/dht/tests/kademlia/test_datastore.cc
                              ${PROJECT_SOURCE_DIR}/src/maidsafe/dht/tests/kademlia/test_contact.cc
                              ${PROJECT_SOURCE_DIR}/src/maidsafe/dht/tests/functional_kademlia/test_node.cc
                              ${PROJECT_SOURCE_DIR}/src/maidsafe/dht/tests/functional_kademlia/test_node_environment.cc
                              ${PROJECT_SOURCE_DIR}/src/maidsafe/dht/tests/functional_kademlia/main.cc
>>>>>>> a2b26a42
                              ${PROJECT_SOURCE_DIR}/src/maidsafe/dht/tests/demo/kademlia_demo.cc
                              ${PROJECT_SOURCE_DIR}/src/maidsafe/dht/tests/functional_kademlia/node_api_test.cc
                              ${PROJECT_SOURCE_DIR}/src/maidsafe/dht/tests/functional_kademlia/node_test.cc
                              ${PROJECT_SOURCE_DIR}/src/maidsafe/dht/tests/functional_kademlia/test_main.cc
                              ${PROJECT_SOURCE_DIR}/src/maidsafe/dht/tests/functional_kademlia/test_node_environment.cc
                              ${PROJECT_SOURCE_DIR}/src/maidsafe/dht/tests/kademlia/contact_test.cc
                              ${PROJECT_SOURCE_DIR}/src/maidsafe/dht/tests/kademlia/datastore_test.cc
                              ${PROJECT_SOURCE_DIR}/src/maidsafe/dht/tests/kademlia/mock_rpcs_test.cc
                              ${PROJECT_SOURCE_DIR}/src/maidsafe/dht/tests/kademlia/node_id_test.cc
                              ${PROJECT_SOURCE_DIR}/src/maidsafe/dht/tests/kademlia/node_impl_test.cc
                              ${PROJECT_SOURCE_DIR}/src/maidsafe/dht/tests/kademlia/routing_table_test.cc
                              ${PROJECT_SOURCE_DIR}/src/maidsafe/dht/tests/kademlia/rpcs_test.cc
                              ${PROJECT_SOURCE_DIR}/src/maidsafe/dht/tests/kademlia/service_test.cc
                              ${PROJECT_SOURCE_DIR}/src/maidsafe/dht/tests/transport/tcp_transport_test.cc
                              ${PROJECT_SOURCE_DIR}/src/maidsafe/dht/tests/transport/transport_api_test.cc
                              ${PROJECT_SOURCE_DIR}/src/maidsafe/dht/tests/transport/udp_transport_test.cc
                              ${PROJECT_SOURCE_DIR}/src/maidsafe/dht/kademlia/rpcs.cc
                              ${PROJECT_SOURCE_DIR}/src/maidsafe/dht/kademlia/service.cc
                              ${PROJECT_SOURCE_DIR}/src/maidsafe/dht/kademlia/node_impl.cc
                              ${PROJECT_SOURCE_DIR}/src/maidsafe/dht/transport/tcp_connection.cc
                              ${PROJECT_SOURCE_DIR}/src/maidsafe/dht/transport/tcp_transport.cc
                              ${PROJECT_SOURCE_DIR}/src/maidsafe/dht/transport/udp_request.cc
                              ${PROJECT_SOURCE_DIR}/src/maidsafe/dht/transport/udp_transport.cc
                              PROPERTIES COMPILE_FLAGS "-Wno-effc++")
  SET_SOURCE_FILES_PROPERTIES(${PROTO_SOURCE_FILES} PROPERTIES COMPILE_FLAGS "-w")
ENDIF()


###################################################################################################
# Tests                                                                                           #
###################################################################################################
IF(PYTHONINTERP_FOUND)
  IF(UNIX)
    ADD_TEST(STYLE_CHECK_KAD python ${MaidSafeCommon_TOOLS_DIR}/cpplint.py ${STYLE_KADEMLIA} ${ALL_FILES_TEST_KADEMLIA_DIR} ${ALL_FILES_TEST_FUNCTIONAL_KADEMLIA_DIR})
    SET_PROPERTY(TEST STYLE_CHECK_KAD PROPERTY LABELS Functional Kademlia CodingStyle)
    ADD_TEST(STYLE_CHECK_TRANSPORT python ${MaidSafeCommon_TOOLS_DIR}/cpplint.py ${STYLE_TRANSPORT} ${ALL_FILES_TEST_TRANSPORT_DIR})
    SET_PROPERTY(TEST STYLE_CHECK_TRANSPORT PROPERTY LABELS Functional Transport CodingStyle)
  ELSE()
    STRING(REPLACE "/" "\\\\" STYLE_CHECK_SOURCE ${PROJECT_SOURCE_DIR})
    ADD_TEST(STYLE_CHECK ${MaidSafeCommon_TOOLS_DIR}/run_cpplint.bat ${STYLE_CHECK_SOURCE} ${MaidSafeCommon_TOOLS_DIR}/cpplint.py)
    SET_PROPERTY(TEST STYLE_CHECK PROPERTY LABELS Functional CodingStyle)
  ENDIF()
ENDIF()

FOREACH(TEST_TARGET ${TEST_TARGETS})
  ADD_GTESTS(${TEST_TARGET})
ENDFOREACH()

TEST_SUMMARY_OUTPUT()


###################################################################################################
# Install details                                                                                 #
###################################################################################################
FINAL_MESSAGE()

SET(MAIDSAFE_KAD_INSTALL_FILES
      ${PROJECT_SOURCE_DIR}/src/maidsafe/dht/kademlia/node-api.h
      ${PROJECT_SOURCE_DIR}/src/maidsafe/dht/kademlia/config.h
      ${PROJECT_SOURCE_DIR}/src/maidsafe/dht/kademlia/contact.h
      ${PROJECT_SOURCE_DIR}/src/maidsafe/dht/kademlia/node_id.h
      ${PROJECT_SOURCE_DIR}/src/maidsafe/dht/kademlia/message_handler.h
      ${PROJECT_SOURCE_DIR}/src/maidsafe/dht/kademlia/rpcs_objects.h
      ${PROJECT_SOURCE_DIR}/src/maidsafe/dht/kademlia/securifier.h)
FOREACH(MAIDSAFE_KAD_INSTALL_FILE ${MAIDSAFE_KAD_INSTALL_FILES})
  CHECK_INSTALL_HEADER_HAS_VERSION_GUARD(${MAIDSAFE_KAD_INSTALL_FILE})
ENDFOREACH()

SET(MAIDSAFE_MAIN_INSTALL_FILES
      ${PROJECT_SOURCE_DIR}/src/maidsafe/dht/maidsafe-dht.h
      ${PROJECT_SOURCE_DIR}/src/maidsafe/dht/version.h)
FOREACH(MAIDSAFE_MAIN_INSTALL_FILE ${MAIDSAFE_MAIN_INSTALL_FILES})
  CHECK_INSTALL_HEADER_HAS_VERSION_GUARD(${MAIDSAFE_MAIN_INSTALL_FILE})
ENDFOREACH()

SET(MAIDSAFE_TRANS_INSTALL_FILES
      ${PROJECT_SOURCE_DIR}/src/maidsafe/dht/transport/transport.h
      ${PROJECT_SOURCE_DIR}/src/maidsafe/dht/transport/message_handler.h
      ${PROJECT_SOURCE_DIR}/src/maidsafe/dht/transport/tcp_transport.h
      ${PROJECT_SOURCE_DIR}/src/maidsafe/dht/transport/udp_transport.h)
FOREACH(MAIDSAFE_TRANS_INSTALL_FILE ${MAIDSAFE_TRANS_INSTALL_FILES})
  CHECK_INSTALL_HEADER_HAS_VERSION_GUARD(${MAIDSAFE_TRANS_INSTALL_FILE})
ENDFOREACH()

SET(EXPORT_NAME maidsafe_dht)
INSTALL(TARGETS maidsafe_dht_static EXPORT ${EXPORT_NAME} ARCHIVE DESTINATION lib)
INSTALL(FILES ${MAIDSAFE_KAD_INSTALL_FILES} DESTINATION include/maidsafe/dht/kademlia)
INSTALL(FILES ${MAIDSAFE_MAIN_INSTALL_FILES} DESTINATION include/maidsafe/dht)
INSTALL(FILES ${MAIDSAFE_TRANS_INSTALL_FILES} DESTINATION include/maidsafe/dht/transport)
INSTALL(EXPORT ${EXPORT_NAME} DESTINATION share/maidsafe)
ADD_VERSION_INFO_TO_INSTALLED_FILE()

IF(CMAKE_BUILD_TYPE MATCHES "Release")
  SET(CPACK_PACKAGE_NAME "maidsafe_dht")
  SET(CPACK_PACKAGE_CONTACT "dev@maidsafe.net")
  SET(CPACK_PACKAGE_VENDOR "maidsafe.net")
  SET(CPACK_PACKAGE_DESCRIPTION_SUMMARY "Implementation of Kademlia DHT")
  SET(CPACK_PACKAGE_INSTALL_DIRECTORY "dht")
#  SET(CPACK_RESOURCE_FILE_README "${PROJECT_SOURCE_DIR}/docs/readme.txt")
  IF(UNIX)
    SET(CPACK_SET_DESTDIR on)
    SET(CPACK_GENERATOR DEB;RPM;TGZ)
    MESSAGE("Package install directory is set to \"${CPACK_PACKAGE_INSTALL_DIRECTORY}\"")
    MESSAGE("================================================================================")
  ELSE()
    SET(CPACK_GENERATOR ZIP)
  ENDIF()
  INCLUDE(CPack)
ELSE()
  FILE(REMOVE ${${PROJECT_NAME}_BINARY_DIR}/CPackConfig.cmake ${${PROJECT_NAME}_BINARY_DIR}/CPackSourceConfig.cmake)
ENDIF()<|MERGE_RESOLUTION|>--- conflicted
+++ resolved
@@ -153,18 +153,9 @@
                                        "${PROJECT_SOURCE_DIR}/src/maidsafe/dht/tests/benchmark/*.h")
 FILE(GLOB ALL_FILES_TEST_DEMO_DIR "${PROJECT_SOURCE_DIR}/src/maidsafe/dht/tests/demo/*.cc"
                                   "${PROJECT_SOURCE_DIR}/src/maidsafe/dht/tests/demo/*.h")
-<<<<<<< HEAD
-FILE(GLOB ALL_FILES_TEST_NODE_DIR "${PROJECT_SOURCE_DIR}/src/maidsafe/dht/tests/functional_kademlia/*.cc"
-                                  "${PROJECT_SOURCE_DIR}/src/maidsafe/dht/tests/functional_kademlia/*.h"
-                                  "${PROJECT_SOURCE_DIR}/src/maidsafe/dht/tests/kademlia/test_utils.h"
-                                  "${PROJECT_SOURCE_DIR}/src/maidsafe/dht/tests/kademlia/test_utils.cc")
-LIST(REMOVE_ITEM ALL_FILES_TEST_NODE_DIR "${PROJECT_SOURCE_DIR}/src/maidsafe/dht/tests/functional_kademlia/node_functional_test.cc")
-# LIST(REMOVE_ITEM ALL_FILES_TEST_NODE_DIR "${PROJECT_SOURCE_DIR}/src/maidsafe/dht/tests/functional_kademlia/node_test.cc")
-=======
 FILE(GLOB ALL_FILES_TEST_FUNCTIONAL_KADEMLIA_DIR "${PROJECT_SOURCE_DIR}/src/maidsafe/dht/tests/functional_kademlia/*.cc"
                                   "${PROJECT_SOURCE_DIR}/src/maidsafe/dht/tests/functional_kademlia/*.h")
 LIST(REMOVE_ITEM ALL_FILES_TEST_FUNCTIONAL_KADEMLIA_DIR "${PROJECT_SOURCE_DIR}/src/maidsafe/dht/tests/functional_kademlia/test_node_functional.cc")
->>>>>>> a2b26a42
 FILE(GLOB ALL_FILES_TEST_KADEMLIA_DIR "${PROJECT_SOURCE_DIR}/src/maidsafe/dht/tests/kademlia/*.cc"
                                       "${PROJECT_SOURCE_DIR}/src/maidsafe/dht/tests/kademlia/*.h")
 # FILE(GLOB ALL_FILES_TEST_NATPMP_DIR "${PROJECT_SOURCE_DIR}/src/maidsafe/dht/tests/nat-pmp/*.cc"
@@ -275,7 +266,7 @@
   SET_TARGET_PROPERTIES(TESTkademlia PROPERTIES COMPILE_FLAGS "/bigobj")
 
   # SET_TARGET_PROPERTIES(TESTkademlia TESTnode TESTnatpmp TESTtransport TESTupnp KademliaDemo benchmark_static PROPERTIES
-  SET_TARGET_PROPERTIES(TESTkademlia TESTtransport TESTkademlia_api KademliaDemo benchmark_static PROPERTIES
+  SET_TARGET_PROPERTIES(TESTkademlia TESTtransport TESTfunctional KademliaDemo benchmark_static PROPERTIES
                           LINK_FLAGS "/STACK:1048576"
                           LINK_FLAGS_RELEASE "/OPT:REF /OPT:ICF /LTCG /INCREMENTAL:NO ${LINKER_LIBS_DIRS_RELEASE}"
                           LINK_FLAGS_DEBUG "${LINKER_LIBS_DIRS_DEBUG}"
@@ -295,21 +286,7 @@
   FILE(GLOB PROTO_SOURCE_FILES_KADEMLIA "${PROJECT_SOURCE_DIR}/src/maidsafe/dht/kademlia/*.pb.cc")
   FILE(GLOB PROTO_SOURCE_FILES_TRANSPORT "${PROJECT_SOURCE_DIR}/src/maidsafe/dht/transport/*.pb.cc")
   SET(PROTO_SOURCE_FILES "${PROTO_SOURCE_FILES_KADEMLIA};${PROTO_SOURCE_FILES_TRANSPORT}")
-<<<<<<< HEAD
   SET_SOURCE_FILES_PROPERTIES(${PROJECT_SOURCE_DIR}/src/maidsafe/dht/tests/test_main.cc
-=======
-  SET_SOURCE_FILES_PROPERTIES(
-                              ${PROJECT_SOURCE_DIR}/src/maidsafe/dht/tests/main.cc
-                              ${PROJECT_SOURCE_DIR}/src/maidsafe/dht/tests/kademlia/test_node_impl.cc
-                              ${PROJECT_SOURCE_DIR}/src/maidsafe/dht/tests/kademlia/test_node_id.cc
-                              ${PROJECT_SOURCE_DIR}/src/maidsafe/dht/tests/kademlia/test_service.cc
-                              ${PROJECT_SOURCE_DIR}/src/maidsafe/dht/tests/kademlia/test_routing_table.cc
-                              ${PROJECT_SOURCE_DIR}/src/maidsafe/dht/tests/kademlia/test_datastore.cc
-                              ${PROJECT_SOURCE_DIR}/src/maidsafe/dht/tests/kademlia/test_contact.cc
-                              ${PROJECT_SOURCE_DIR}/src/maidsafe/dht/tests/functional_kademlia/test_node.cc
-                              ${PROJECT_SOURCE_DIR}/src/maidsafe/dht/tests/functional_kademlia/test_node_environment.cc
-                              ${PROJECT_SOURCE_DIR}/src/maidsafe/dht/tests/functional_kademlia/main.cc
->>>>>>> a2b26a42
                               ${PROJECT_SOURCE_DIR}/src/maidsafe/dht/tests/demo/kademlia_demo.cc
                               ${PROJECT_SOURCE_DIR}/src/maidsafe/dht/tests/functional_kademlia/node_api_test.cc
                               ${PROJECT_SOURCE_DIR}/src/maidsafe/dht/tests/functional_kademlia/node_test.cc
